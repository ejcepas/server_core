--- conflicted
+++ resolved
@@ -87,8 +87,6 @@
 
     UNINITIALIZED_CDNS = object()
 
-<<<<<<< HEAD
-=======
     BASE_OPDS_AUTHENTICATION_DOCUMENT = "base_opds_authentication_document"
 
 
@@ -141,7 +139,6 @@
     ]
 
 
->>>>>>> abfc3ffd
     # General getters
 
     @classmethod
