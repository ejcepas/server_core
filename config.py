import contextlib
import datetime
from nose.tools import set_trace
import os
import json
import logging
import copy
from util import LanguageCodes

class CannotLoadConfiguration(Exception):
    pass

@contextlib.contextmanager
def temp_config(new_config=None, replacement_classes=None):
    old_config = Configuration.instance
    replacement_classes = replacement_classes or [Configuration]
    if new_config is None:
        new_config = copy.deepcopy(old_config)
    try:
        for c in replacement_classes:
            c.instance = new_config
        yield new_config
    finally:
        for c in replacement_classes:
            c.instance = old_config

@contextlib.contextmanager
def empty_config(replacement_classes=None):
    with temp_config({}, replacement_classes) as i:
        yield i


class Configuration(object):

    log = logging.getLogger("Configuration file loader")

    instance = None

    # Logging stuff
    LOGGING_LEVEL = "level"
    LOGGING_FORMAT = "format"
    LOG_FORMAT_TEXT = "text"
    LOG_FORMAT_JSON = "json"

    # Logging
    LOGGING = "logging"
    LOG_LEVEL = "level"
    DATABASE_LOG_LEVEL = "database_level"
    LOG_OUTPUT_TYPE = "output"
    LOG_DATA_FORMAT = "format"

    DATA_DIRECTORY = "data_directory"
<<<<<<< HEAD

    # ConfigurationSetting key  for the base url of the app.
    BASE_URL_KEY = u'base_url'

=======
    
>>>>>>> b9726cb6
    # Policies, mostly circulation specific
    POLICIES = "policies"
   
    LANES_POLICY = "lanes"

    # Lane policies
    DEFAULT_OPDS_FORMAT = "verbose_opds_entry"

    ANALYTICS_POLICY = "analytics"

    LOCALIZATION_LANGUAGES = "localization_languages"

    # Integrations
    URL = "url"
    NAME = "name"
    TYPE = "type"
    INTEGRATIONS = "integrations"
    DATABASE_INTEGRATION = u"Postgres"
    DATABASE_PRODUCTION_URL = "production_url"
    DATABASE_TEST_URL = "test_url"

    CONTENT_SERVER_INTEGRATION = u"Content Server"

    AXIS_INTEGRATION = "Axis 360"
    ONECLICK_INTEGRATION = "OneClick"
    OVERDRIVE_INTEGRATION = "Overdrive"
    THREEM_INTEGRATION = "3M"

<<<<<<< HEAD
    MINIMUM_FEATURED_QUALITY = "minimum_featured_quality"
    FEATURED_LANE_SIZE = "featured_lane_size"
=======
    S3_INTEGRATION = u"S3"
    S3_ACCESS_KEY = u"access_key"
    S3_SECRET_KEY = u"secret_key"
    S3_OPEN_ACCESS_CONTENT_BUCKET = u"open_access_content_bucket"
    S3_BOOK_COVERS_BUCKET = u"book_covers_bucket"

    CDN_INTEGRATION = u"CDN"
>>>>>>> b9726cb6

    BASE_OPDS_AUTHENTICATION_DOCUMENT = "base_opds_authentication_document"
    
    # General getters

    @classmethod
    def get(cls, key, default=None):
        if not cls.instance:
            raise ValueError("No configuration file loaded!")
        return cls.instance.get(key, default)

    @classmethod
    def required(cls, key):
        if cls.instance:
            value = cls.get(key)
            if value is not None:
                return value
        raise ValueError(
            "Required configuration variable %s was not defined!" % key
        )

    @classmethod
    def integration(cls, name, required=False):
        """Find an integration configuration by name."""
        integrations = cls.get(cls.INTEGRATIONS, {})
        v = integrations.get(name, {})
        if not v and required:
            raise ValueError(
                "Required integration '%s' was not defined! I see: %r" % (
                    name, ", ".join(sorted(integrations.keys()))
                )
            )
        return v

    @classmethod
    def integration_url(cls, name, required=False):
        """Find the URL to an integration."""
        integration = cls.integration(name, required=required)
        v = integration.get(cls.URL, None)
        if not v and required:
            raise ValueError(
                "Integration '%s' did not define a required 'url'!" % name
            )
        return v

    @classmethod
    def policy(cls, name, default=None, required=False):
        """Find a policy configuration by name."""
        v = cls.get(cls.POLICIES, {}).get(name, default)
        if not v and required:
            raise ValueError(
                "Required policy %s was not defined!" % name
            )
        return v

    # More specific getters.

    @classmethod
    def database_url(cls, test=False):
        if test:
            key = cls.DATABASE_TEST_URL
        else:
            key = cls.DATABASE_PRODUCTION_URL
        return cls.integration(cls.DATABASE_INTEGRATION)[key]

    @classmethod
    def data_directory(cls):
        return cls.get(cls.DATA_DIRECTORY)

    @classmethod
    def base_opds_authentication_document(cls):
        return cls.get(cls.BASE_OPDS_AUTHENTICATION_DOCUMENT, {})

    @classmethod
    def logging_policy(cls):
        default_logging = {}
        return cls.get(cls.LOGGING, default_logging)

    @classmethod
    def localization_languages(cls):
        languages = cls.policy(cls.LOCALIZATION_LANGUAGES, default=["eng"])
        return [LanguageCodes.three_to_two[l] for l in languages]
    
    @classmethod
    def load(cls):
        cfv = 'SIMPLIFIED_CONFIGURATION_FILE'
        if not cfv in os.environ:
            raise CannotLoadConfiguration(
                "No configuration file defined in %s." % cfv)

        config_path = os.environ[cfv]
        try:
            cls.log.info("Loading configuration from %s", config_path)
            configuration = cls._load(open(config_path).read())
        except Exception, e:
            raise CannotLoadConfiguration(
                "Error loading configuration file %s: %s" % (
                    config_path, e)
            )
        cls.instance = configuration
        return configuration

    @classmethod
    def _load(cls, str):
        lines = [x for x in str.split("\n")
                 if not (x.strip().startswith("#") or x.strip().startswith("//"))]
        return json.loads("\n".join(lines))<|MERGE_RESOLUTION|>--- conflicted
+++ resolved
@@ -50,14 +50,10 @@
     LOG_DATA_FORMAT = "format"
 
     DATA_DIRECTORY = "data_directory"
-<<<<<<< HEAD
 
     # ConfigurationSetting key  for the base url of the app.
     BASE_URL_KEY = u'base_url'
 
-=======
-    
->>>>>>> b9726cb6
     # Policies, mostly circulation specific
     POLICIES = "policies"
    
@@ -85,19 +81,6 @@
     ONECLICK_INTEGRATION = "OneClick"
     OVERDRIVE_INTEGRATION = "Overdrive"
     THREEM_INTEGRATION = "3M"
-
-<<<<<<< HEAD
-    MINIMUM_FEATURED_QUALITY = "minimum_featured_quality"
-    FEATURED_LANE_SIZE = "featured_lane_size"
-=======
-    S3_INTEGRATION = u"S3"
-    S3_ACCESS_KEY = u"access_key"
-    S3_SECRET_KEY = u"secret_key"
-    S3_OPEN_ACCESS_CONTENT_BUCKET = u"open_access_content_bucket"
-    S3_BOOK_COVERS_BUCKET = u"book_covers_bucket"
-
-    CDN_INTEGRATION = u"CDN"
->>>>>>> b9726cb6
 
     BASE_OPDS_AUTHENTICATION_DOCUMENT = "base_opds_authentication_document"
     
