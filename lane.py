from collections import defaultdict
from nose.tools import set_trace
import datetime
import logging
import random
import time
import urllib

from psycopg2.extras import NumericRange

from config import Configuration
from flask_babel import lazy_gettext as _

import classifier
from classifier import (
    Classifier,
    GenreData,
)

from sqlalchemy import (
    and_,
    case,
    or_,
    not_,
    Table,
)
from sqlalchemy.ext.associationproxy import (
    association_proxy,
)
from sqlalchemy.ext.hybrid import (
    hybrid_property,
)
from sqlalchemy.orm import (
    aliased,
    backref,
    contains_eager,
    defer,
    joinedload,
    lazyload,
    relationship,
)

from model import (
    get_one_or_create,
    numericrange_to_tuple,
    site_configuration_has_changed,
    tuple_to_numericrange,
    Base,
    CachedFeed,
    CustomList,
    CustomListEntry,
    DataSource,
    DeliveryMechanism,
    Edition,
    Genre,
    get_one,
    Library,
    LicensePool,
    LicensePoolDeliveryMechanism,
    Session,
    Work,
    WorkGenre,
)
from facets import FacetConstants
from util import (
    fast_query_count,
    LanguageCodes,
)

import elasticsearch

from sqlalchemy import (
    event,
    Boolean,
    Column,
    ForeignKey,
    Integer,
    Unicode,
    UniqueConstraint,
)
from sqlalchemy.dialects.postgresql import (
    ARRAY,
    INT4RANGE,
)

class Facets(FacetConstants):

    @classmethod
    def default(cls, library):
        return cls(
            library,
            collection=cls.COLLECTION_MAIN,
            availability=cls.AVAILABLE_ALL,
            order=cls.ORDER_AUTHOR
        )
    
    def __init__(self, library, collection, availability, order,
                 order_ascending=None, enabled_facets=None):
        """
        :param collection: This is not a Collection object; it's a value for
        the 'collection' facet, e.g. 'main' or 'featured'.
        """
        if order_ascending is None:
            if order == self.ORDER_ADDED_TO_COLLECTION:
                order_ascending = self.ORDER_DESCENDING
            else:
                order_ascending = self.ORDER_ASCENDING

        collection = collection or library.default_facet(
            self.COLLECTION_FACET_GROUP_NAME
        )
        availability = availability or library.default_facet(
            self.AVAILABILITY_FACET_GROUP_NAME
        )
        order = order or library.default_facet(self.ORDER_FACET_GROUP_NAME)

        if (availability == self.AVAILABLE_ALL and not library.allow_holds):
            # Under normal circumstances we would show all works, but
            # library configuration says to hide books that aren't
            # available.
            availability = self.AVAILABLE_NOW

        self.library = library
        self.collection = collection
        self.availability = availability
        self.order = order
        if order_ascending == self.ORDER_ASCENDING:
            order_ascending = True
        elif order_ascending == self.ORDER_DESCENDING:
            order_ascending = False
        self.order_ascending = order_ascending
        self.facets_enabled_at_init = enabled_facets

    def navigate(self, collection=None, availability=None, order=None):
        """Create a slightly different Facets object from this one."""
        return Facets(self.library,
                      collection or self.collection, 
                      availability or self.availability, 
                      order or self.order,
                      enabled_facets=self.facets_enabled_at_init)

    def items(self):
        if self.order:
            yield (self.ORDER_FACET_GROUP_NAME, self.order)
        if self.availability:
            yield (self.AVAILABILITY_FACET_GROUP_NAME,  self.availability)        
        if self.collection:
            yield (self.COLLECTION_FACET_GROUP_NAME, self.collection)

    @property
    def query_string(self):
        return "&".join("=".join(x) for x in sorted(self.items()))

    @property
    def enabled_facets(self):
        """Yield a 3-tuple of lists (order, availability, collection)
        representing facet values enabled via initialization or Configuration
        """
        if self.facets_enabled_at_init:
            # When this Facets object was initialized, a list of enabled
            # facets was passed. We'll only work with those facets.
            facet_types = [
                self.ORDER_FACET_GROUP_NAME,
                self.AVAILABILITY_FACET_GROUP_NAME,
                self.COLLECTION_FACET_GROUP_NAME
            ]
            for facet_type in facet_types:
                yield self.facets_enabled_at_init.get(facet_type, [])
        else:
            order_facets = self.library.enabled_facets(
                Facets.ORDER_FACET_GROUP_NAME
            )
            yield order_facets

            availability_facets = self.library.enabled_facets(
                Facets.AVAILABILITY_FACET_GROUP_NAME
            )
            yield availability_facets

            collection_facets = self.library.enabled_facets(
                Facets.COLLECTION_FACET_GROUP_NAME
            )
            yield collection_facets

    @property
    def facet_groups(self):
        """Yield a list of 4-tuples 
        (facet group, facet value, new Facets object, selected)
        for use in building OPDS facets.
        """

        order_facets, availability_facets, collection_facets = self.enabled_facets

        def dy(new_value):
            group = self.ORDER_FACET_GROUP_NAME
            current_value = self.order
            facets = self.navigate(order=new_value)
            return (group, new_value, facets, current_value==new_value)

        # First, the order facets.
        if len(order_facets) > 1:
            for facet in order_facets:
                yield dy(facet)

        # Next, the availability facets.
        def dy(new_value):
            group = self.AVAILABILITY_FACET_GROUP_NAME
            current_value = self.availability
            facets = self.navigate(availability=new_value)
            return (group, new_value, facets, new_value==current_value)

        if len(availability_facets) > 1:
            for facet in availability_facets:
                yield dy(facet)

        # Next, the collection facets.
        def dy(new_value):
            group = self.COLLECTION_FACET_GROUP_NAME
            current_value = self.collection
            facets = self.navigate(collection=new_value)
            return (group, new_value, facets, new_value==current_value)

        if len(collection_facets) > 1:
            for facet in collection_facets:
                yield dy(facet)

    @classmethod
    def order_facet_to_database_field(cls, order_facet, work_model):
        """Turn the name of an order facet into a materialized-view field
        for use in an ORDER BY clause.

        :param work_model: Either MaterializedWork or
        MaterializedWorkWithGenre.
        """
        order_facet_to_database_field = {
            cls.ORDER_ADDED_TO_COLLECTION: work_model.availability_time,
            cls.ORDER_WORK_ID : work_model.works_id,
            cls.ORDER_TITLE : work_model.sort_title,
            cls.ORDER_AUTHOR : work_model.sort_author,
            cls.ORDER_LAST_UPDATE : work_model.last_update_time,
            cls.ORDER_SERIES_POSITION : work_model.series_position,
            cls.ORDER_RANDOM : work_model.random,
        }
        return order_facet_to_database_field[order_facet]

    def apply(self, _db, qu, work_model=None, distinct=False):
        """Restrict a query so that it only matches works that fit
        the given facets, and the query is ordered appropriately.

        :param work_model: Either MaterializedWork or
        MaterializedWorkWithGenre.
        """
        if work_model is None:
            from model import MaterializedWork
            work_model = MaterializedWork
        if self.availability == self.AVAILABLE_NOW:
            availability_clause = or_(
                LicensePool.open_access==True,
                LicensePool.licenses_available > 0)
        elif self.availability == self.AVAILABLE_ALL:
            availability_clause = or_(
                LicensePool.open_access==True,
                LicensePool.licenses_owned > 0)
        elif self.availability == self.AVAILABLE_OPEN_ACCESS:
            availability_clause = LicensePool.open_access==True
        qu = qu.filter(availability_clause)

        if self.collection == self.COLLECTION_FULL:
            # Include everything.
            pass
        elif self.collection == self.COLLECTION_MAIN:
            # Exclude open-access books with a quality of less than
            # 0.3.
            or_clause = or_(
                LicensePool.open_access==False,
                work_model.quality >= 0.3
            )
            qu = qu.filter(or_clause)
        elif self.collection == self.COLLECTION_FEATURED:
            # Exclude books with a quality of less than the library's
            # minimum featured quality.
            qu = qu.filter(
                work_model.quality >= self.library.minimum_featured_quality
            )

        # Set the ORDER BY clause.
        order_by, order_distinct = self.order_by(work_model)
        qu = qu.order_by(*order_by)
        if distinct:
            qu = qu.distinct(*order_distinct)
<<<<<<< HEAD

        return qu

    def order_by(self, work_model):
        """Establish a complete ORDER BY clause for works.

=======

        return qu

    def order_by(self, work_model):
        """Establish a complete ORDER BY clause for works.

>>>>>>> 87d77095
        :param work_model: Either MaterializedWork or
        MaterializedWorkWithGenre.
        """
        if work_model == Work:
            work_id = Work.id
        else:
            work_id = work_model.works_id
        default_sort_order = [
            work_model.sort_author, work_model.sort_title, work_id
        ]
    
        primary_order_by = self.order_facet_to_database_field(
            self.order, work_model
        )
        if primary_order_by:
            # Promote the field designated by the sort facet to the top of
            # the order-by list.
            order_by = [primary_order_by]

            for i in default_sort_order:
                if i not in order_by:
                    order_by.append(i)
        else:
            # Use the default sort order
            order_by = default_order_by

        # order_ascending applies only to the first field in the sort order.
        # For now, everything else is ordered ascending.
        if self.order_ascending:
            order_by_sorted = [x.asc() for x in order_by]
        else:
            order_by_sorted = [order_by[0].desc()] + [x.asc() for x in order_by[1:]]
        return order_by_sorted, order_by


class FeaturedFacets(object):

    """A Facets-like object that configures a query so that the 'most
    featurable' items are at the front.

    The only method of Facets implemented is apply(), and there is no
    way to navigate to or from this Facets object. It's just a
    convenient thing to pass into Lane.works().
    """

    def __init__(self, minimum_featured_quality, uses_customlists):
        """Set up an object that finds featured books in a given
        WorkList.
        """
        self.minimum_featured_quality = minimum_featured_quality
        self.uses_customlists = uses_customlists

    def apply(self, _db, qu, work_model, distinct):
        qu = qu.order_by(
            self.quality_tier_field(work_model).desc(), work_model.random
        )
        if distinct:
            qu = qu.distinct()
        return qu

    def quality_tier_field(self, mv):
        """A selectable field that summarizes the overall quality of a work
        from a materialized view as a single numeric value.

        Works of featurable quality will have a higher number than
        works not of featurable quality; works that are available now
        will have a higher number than works not currently available;
        and so on.

        The tiers correspond roughly to the selectable facets, but
        this is a historical quirk and could change in the future.

        Using this field in an ORDER BY statement ensures that
        higher-quality works show up at the beginning of the
        results. But if there aren't enough high-quality works,
        lower-quality works will show up later on in the results,
        eliminating the need to find lower-quality works with a second
        query.

        :param mv: Either MaterializedWork, MaterializedWorkWithGenre,
        or Work is acceptable here.
        """
        featurable_quality = self.minimum_featured_quality

        # Being of featureable quality is great.
        featurable_quality = case(
            [(mv.quality >= featurable_quality, 5)],
            else_=0
        )

        # Being a licensed work or an open-access work of decent quality
        # is good.
        regular_collection = case(
            [(or_(LicensePool.open_access==False, mv.quality >= 0.3), 2)],
            else_=0
        )

        # All else being equal, it's better if a book is available
        # now.
        available_now = case(
            [(or_(LicensePool.licenses_available > 0, 
                  LicensePool.open_access==True), 1)],
            else_=0
        )

        tier = featurable_quality + regular_collection + available_now
        if self.uses_customlists:
            # Being explicitly featured in your CustomListEntry is the
            # best.
            featured_on_list = case(
                [(CustomListEntry.featured, 11)], else_=0
            )
            tier = tier + featured_on_list
        return tier


class Pagination(object):

    DEFAULT_SIZE = 50
    DEFAULT_SEARCH_SIZE = 10
    DEFAULT_FEATURED_SIZE = 10

    @classmethod
    def default(cls):
        return Pagination(0, cls.DEFAULT_SIZE)

    def __init__(self, offset=0, size=DEFAULT_SIZE):
        self.offset = offset
        self.size = size
        self.query_size = None

    def items(self):
        yield("after", self.offset)
        yield("size", self.size)

    @property
    def query_string(self):
       return "&".join("=".join(map(str, x)) for x in self.items())

    @property
    def first_page(self):
        return Pagination(0, self.size)

    @property
    def next_page(self):
        return Pagination(self.offset+self.size, self.size)

    @property
    def previous_page(self):
        if self.offset <= 0:
            return None
        previous_offset = self.offset - self.size
        previous_offset = max(0, previous_offset)
        return Pagination(previous_offset, self.size)

    @property
    def has_next_page(self):
        """Returns boolean reporting whether pagination is done for a query

        This method only returns valid information _after_ self.apply
        has been run on a query.
        """
        if self.query_size is None:
            return True
        if self.query_size==0:
            return False
        return self.offset + self.size < self.query_size

    def apply(self, qu):
        """Modify the given query with OFFSET and LIMIT."""
        self.query_size = fast_query_count(qu)
        return qu.offset(self.offset).limit(self.size)


class WorkList(object):
    """An object that can obtain a list of
    Work/MaterializedWork/MaterializedWorkWithGenre objects
    for use in generating an OPDS feed.
    """

    # Unless a sitewide setting intervenes, the set of Works in a
    # WorkList is cacheable for two weeks by default.
    MAX_CACHE_AGE = 14*24*60*60

    # By default, a WorkList is always visible.
    visible = True
<<<<<<< HEAD

    # By default, a WorkList does not draw from CustomLists
    uses_customlists = False

    def initialize(self, library, display_name=None, genres=None, 
                   audiences=None, languages=None, media=None,
                   children=None, priority=None):
        """Initialize with basic data.

        This is not a constructor, to avoid conflicts with `Lane`, an
        ORM object that subclasses this object but does not use this
        initialization code.
        
        :param library: Only Works available in this Library will be
        included in lists.

        :param display_name: Name to display for this WorkList in the
        user interface.

        :param genres: Only Works classified under one of these Genres
        will be included in lists.

        :param audiences: Only Works classified under one of these audiences
        will be included in lists.

        :param languages: Only Works in one of these languages will be
        included in lists.

        :param media: Only Works in one of these media will be included
        in lists.

        :param children: This WorkList has children, which are also
        WorkLists.

=======

    # By default, a WorkList does not draw from CustomLists
    uses_customlists = False

    def initialize(self, library, display_name=None, genres=None, 
                   audiences=None, languages=None, media=None,
                   children=None, priority=None):
        """Initialize with basic data.

        This is not a constructor, to avoid conflicts with `Lane`, an
        ORM object that subclasses this object but does not use this
        initialization code.
        
        :param library: Only Works available in this Library will be
        included in lists.

        :param display_name: Name to display for this WorkList in the
        user interface.

        :param genres: Only Works classified under one of these Genres
        will be included in lists.

        :param audiences: Only Works classified under one of these audiences
        will be included in lists.

        :param languages: Only Works in one of these languages will be
        included in lists.

        :param media: Only Works in one of these media will be included
        in lists.

        :param children: This WorkList has children, which are also
        WorkLists.

>>>>>>> 87d77095
        :param priority: A number indicating where this WorkList should
        show up in relation to its siblings when it is the child of
        some other WorkList.
        """
        self.library_id = library.id
        self.collection_ids = [
            collection.id for collection in library.all_collections
        ]
        self.display_name = display_name
        if genres:
            self.genre_ids = [x.id for x in genres]
        else:
            self.genre_ids = None
        self.audiences = audiences
        self.languages = languages
        self.media = media

        # By default, a WorkList doesn't have a fiction status or target age.
        # Set them to None so they can be ignored in search on a WorkList, but
        # used when calling search on a Lane.
        self.fiction = None
        self.target_age = None

        self.children = children or []
        self.priority = priority or 0

    def get_library(self, _db):
        """Find the Library object associated with this WorkList."""
        return Library.by_id(_db, self.library_id)

    @property
    def display_name_for_all(self):
        """The display name to use when referring to the set of all books in
        this WorkList, as opposed to the WorkList itself.
        """
        return _("All %(worklist)s", worklist=self.display_name)

    @property
    def visible_children(self):
        """A WorkList's children can be used to create a grouped acquisition
        feed for that WorkList.
        """
        return sorted(
            [x for x in self.children if x.visible],
            key = lambda x: (x.priority, x.display_name)
        )

    @property
    def has_visible_children(self):
        for lane in self.visible_children:
            if lane:
                return True
        return False

    @property
    def parentage(self):
        """WorkLists have no parentage. This method is defined for compatibility
        with Lane.
        """
        return []

    @property
    def full_identifier(self):
<<<<<<< HEAD
        """A human-readable identifier for this Lane that
        captures its position within the heirarchy.
        """
        full_parentage = list(self.parentage) + [self]
        return " / ".join([x.display_name for x in full_parentage])
=======
        """A human-readable identifier for this WorkList that
        captures its position within the heirarchy.
        """
        lane_parentage = list(self.parentage) + [self]
        full_parentage = [x.display_name for x in lane_parentage]
        if getattr(self, 'library', None):
            # This WorkList is associated with a specific library.
            # incorporate the library's name to distinguish between it
            # and other lanes in the same position in another library.
            full_parentage.insert(0, self.library.short_name)
        return " / ".join(full_parentage)
>>>>>>> 87d77095

    @property
    def language_key(self):
        """Return a string identifying the languages used in this WorkList.
        This will usually be in the form of 'eng,spa' (English and Spanish).
        """
        key = ""
        if self.languages:
            key += ",".join(sorted(self.languages))
        return key

    @property
    def audience_key(self):
        """Translates audiences list into url-safe string"""
        key = u''
        if (self.audiences and
            Classifier.AUDIENCES.difference(self.audiences)):
            # There are audiences and they're not the default
            # "any audience", so add them to the URL.
            audiences = [urllib.quote_plus(a) for a in sorted(self.audiences)]
            key += ','.join(audiences)
        return key

    def groups(self, _db):
        """Extract a list of samples from each child of this WorkList.  This
        can be used to create a grouped acquisition feed for the WorkList.

        :return: A list of (Work, WorkList) 2-tuples, with each WorkList
        representing the child WorkList in which the Work is found.
        """
        # This is a list rather than a dict because we want to
        # preserve the ordering of the children.
        works_and_worklists = []
        for child in self.visible_children:
            if isinstance(child, Lane):
                child = _db.merge(child)
            works = child.featured_works(_db)
            for work in works:
                works_and_worklists.append((work, child))
        return works_and_worklists

    def featured_works(self, _db):
        """Find a random sample of featured books.

        Used when building a grouped OPDS feed for this WorkList's parent.

        While it's semi-okay for this method to be slow for the Lanes
        that make up the bulk of a circulation manager's offerings,
        other WorkList implementations may need to do something
        simpler for performance reasons.

        :return: A list of MaterializedWork or MaterializedWorkWithGenre
        objects.
        """
        books = []
        book_ids = set()
        featured_subquery = None
        library = self.get_library(_db)
        target_size = library.featured_lane_size

        facets = FeaturedFacets(
            library.minimum_featured_quality,
            self.uses_customlists
        )
        query = self.works(_db, facets=facets)
        if not query:
            # works() may return None, indicating that the whole
            # thing is a bad idea and the query should not even be
            # run.
            return []

        works = []
        for work in self.random_sample(query, target_size)[:target_size]:
            if isinstance(work, tuple):
                # This is a (work, score) 2-tuple.
                works.append(work[0])
            else:
                # This is a regular work.
                works.append(work)
        return works

    def works(self, _db, facets=None, pagination=None):
        """Create a query against a materialized view that finds Work-like
        objects corresponding to all the Works that belong in this
        WorkList.

        The apply_filters() implementation defines which Works qualify
        for membership in a WorkList of this type.

        :param _db: A database connection.
        :param facets: A Facets object which may put additional
           constraints on WorkList membership.
        :param pagination: A Pagination object indicating which part of
           the WorkList the caller is looking at.
        :return: A Query, or None if the WorkList is deemed to be a
           bad idea in the first place.
        """
        from model import (
            MaterializedWork,
            MaterializedWorkWithGenre,
        )
        if self.genre_ids:
            mw = MaterializedWorkWithGenre
<<<<<<< HEAD
            # apply_bibliographic_filters() will apply the genre
=======
            # apply_filters() will apply the genre
>>>>>>> 87d77095
            # restrictions.
        else:
            mw = MaterializedWork

        if isinstance(facets, FeaturedFacets):
            qu = _db.query(mw, facets.quality_tier_field(mw))
        else:
            qu = _db.query(mw)

        # Apply some database optimizations.
        qu = self._lazy_load(qu, mw)
        qu = self._defer_unused_fields(qu, mw)

        # apply_filters() requires that the query include a join
        # against LicensePool. If nothing else, the `facets` may
        # restrict the query to currently available items.
        qu = qu.join(LicensePool, LicensePool.id==mw.license_pool_id)
        qu = qu.options(contains_eager(mw.license_pool))
        if self.collection_ids is not None:
            qu = qu.filter(
                LicensePool.collection_id.in_(self.collection_ids)
            )
<<<<<<< HEAD

        return self.apply_filters(_db, qu, mw, facets, pagination)

    def works_for_specific_ids(self, _db, work_ids):
        """Create the appearance of having called works(),
        but return the specific MaterializedWorks identified by `work_ids`.
        """

        # Get a list of MaterializedWorks as though we had called works().
        from model import MaterializedWork as mw
        qu = _db.query(mw).join(
            LicensePool, mw.license_pool_id==LicensePool.id
        ).filter(
            mw.works_id.in_(work_ids)
        )
        qu = self._lazy_load(qu, mw)
        qu = self._defer_unused_fields(qu, mw)
        qu = self.only_show_ready_deliverable_works(_db, qu, mw)
        work_by_id = dict()
        a = time.time()
        works = qu.all()

        # Put the MaterializedWork objects in the same order as their
        # work_ids were.
        for mw in works:
            work_by_id[mw.works_id] = mw
        results = [work_by_id[x] for x in work_ids if x in work_by_id]

        b = time.time()
        logging.debug(
            "Obtained %d MaterializedWork objects in %.2fsec",
            len(results), b-a
        )
        return results

    def apply_filters(self, _db, qu, work_model, facets, pagination,
                      featured=False):
        """Apply common WorkList filters to a query. Also apply
        subclass-specific filters by calling
        apply_bibliographic_filters(), which will call the
        apply_custom_filters() hook method.
        """
        # In general, we only show books that are ready to be delivered
        # to patrons.
        qu = self.only_show_ready_deliverable_works(_db, qu, work_model)

        # This method applies whatever filters are necessary to implement
        # the rules of this particular WorkList.
        qu, distinct = self.apply_bibliographic_filters(
            _db, qu, work_model, featured
        )
        if not qu:
            # apply_bibliographic_filters() may return a null query to
            # indicate that the WorkList should not exist at all.
            return None

        if facets:
            qu = facets.apply(_db, qu, work_model, distinct=distinct)
        elif distinct:
            # Something about the query makes it possible that the same
            # book might show up twice. We set the query as DISTINCT
            # to avoid this possibility.
            qu = qu.distinct()

        if pagination:
            qu = pagination.apply(qu)
        return qu

    def apply_bibliographic_filters(self, _db, qu, work_model, featured=False):
        """Filter out books whose bibliographic metadata doesn't match
        what we're looking for.
        """
        # Audience and language restrictions are common to all
        # WorkLists. (So are genre and collection restrictions, but those
        # were applied back in works().)
        qu = self.apply_audience_filter(_db, qu, work_model)
        if self.languages:
            qu = qu.filter(work_model.language.in_(self.languages))
        if self.media:
            qu = qu.filter(work_model.medium.in_(self.media))
        if self.genre_ids:
            qu = qu.filter(work_model.genre_id.in_(self.genre_ids))
        return qu, False

    def apply_audience_filter(self, _db, qu, work_model):
        """Make sure that only Works classified under this lane's
        allowed audiences are returned.
        """
        if not self.audiences:
            return qu
        qu = qu.filter(work_model.audience.in_(self.audiences))
=======

        return self.apply_filters(_db, qu, mw, facets, pagination)

    def works_for_specific_ids(self, _db, work_ids):
        """Create the appearance of having called works(),
        but return the specific MaterializedWorks identified by `work_ids`.
        """

        # Get a list of MaterializedWorks as though we had called works().
        from model import MaterializedWork as mw
        qu = _db.query(mw).join(
            LicensePool, mw.license_pool_id==LicensePool.id
        ).filter(
            mw.works_id.in_(work_ids)
        )
        qu = self._lazy_load(qu, mw)
        qu = self._defer_unused_fields(qu, mw)
        qu = self.only_show_ready_deliverable_works(_db, qu, mw)
        work_by_id = dict()
        a = time.time()
        works = qu.all()

        # Put the MaterializedWork objects in the same order as their
        # work_ids were.
        for mw in works:
            work_by_id[mw.works_id] = mw
        results = [work_by_id[x] for x in work_ids if x in work_by_id]

        b = time.time()
        logging.debug(
            "Obtained %d MaterializedWork objects in %.2fsec",
            len(results), b-a
        )
        return results

    def apply_filters(self, _db, qu, work_model, facets, pagination,
                      featured=False):
        """Apply common WorkList filters to a query. Also apply any
        subclass-specific filters defined by
        bibliographic_filter_clause().
        """
        # In general, we only show books that are ready to be delivered
        # to patrons.
        qu = self.only_show_ready_deliverable_works(_db, qu, work_model)

        # This method applies whatever filters are necessary to implement
        # the rules of this particular WorkList.
        qu, bibliographic_clause, distinct = self.bibliographic_filter_clause(
            _db, qu, work_model, featured
        )
        if not qu:
            # bibliographic_filter_clause() may return a null query to
            # indicate that the WorkList should not exist at all.
            return None
        if bibliographic_clause is not None:
            qu = qu.filter(bibliographic_clause)

        if facets:
            qu = facets.apply(_db, qu, work_model, distinct=distinct)
        elif distinct:
            # Something about the query makes it possible that the same
            # book might show up twice. We set the query as DISTINCT
            # to avoid this possibility.
            qu = qu.distinct()

        if pagination:
            qu = pagination.apply(qu)
        return qu

    def bibliographic_filter_clause(self, _db, qu, work_model, featured=False):
        """Create a SQLAlchemy filter that excludes books whose bibliographic
        metadata doesn't match what we're looking for.

        :return: A 3-tuple (query, clause, distinct).

        - query is either `qu`, or a new query that has been modified to
        join against additional tables.
        """
        # Audience and language restrictions are common to all
        # WorkLists. (So are genre and collection restrictions, but those
        # were applied back in works().)

        clauses = self.audience_filter_clauses(_db, qu, work_model)
        if self.languages:
            clauses.append(work_model.language.in_(self.languages))
        if self.media:
            clauses.append(work_model.medium.in_(self.media))
        if self.genre_ids:
            clauses.append(work_model.genre_id.in_(self.genre_ids))
        if not clauses:
            clause = None
        else:
            clause = and_(*clauses)
        return qu, clause, False

    def audience_filter_clauses(self, _db, qu, work_model):
        """Create a SQLAlchemy filter that excludes books whose intended
        audience doesn't match what we're looking for.
        """
        if not self.audiences:
            return []
        clauses = [work_model.audience.in_(self.audiences)]
>>>>>>> 87d77095
        if (Classifier.AUDIENCE_CHILDREN in self.audiences
            or Classifier.AUDIENCE_YOUNG_ADULT in self.audiences):
            # TODO: A huge hack to exclude Project Gutenberg
            # books (which were deemed appropriate for
            # pre-1923 children but are not necessarily so for
            # 21st-century children.)
            #
            # This hack should be removed in favor of a
            # whitelist system and some way of allowing adults
            # to see books aimed at pre-1923 children.
            gutenberg = DataSource.lookup(_db, DataSource.GUTENBERG)
<<<<<<< HEAD
            qu = qu.filter(LicensePool.data_source_id != gutenberg.id)
        return qu
=======
            clauses.append(LicensePool.data_source_id != gutenberg.id)
        return clauses
>>>>>>> 87d77095

    def only_show_ready_deliverable_works(
            self, _db, query, work_model, show_suppressed=False
    ):
        """Restrict a query to show only presentation-ready works present in
        an appropriate collection which the default client can
        fulfill.

        Note that this assumes the query has an active join against
        LicensePool.
        """
        return self.get_library(_db).restrict_to_ready_deliverable_works(
            query, work_model, show_suppressed=show_suppressed,
            collection_ids=self.collection_ids
        )

    @classmethod
    def random_sample(self, query, target_size, quality_coefficient=0.1):
        """Take a random sample of high-quality items from a query.

        :param: A database query, assumed to cover every relevant
        item, with the higher-quality items grouped at the front and
        with items ordered randomly within each quality tier.

        :param quality_coefficient: What fraction of the query
        represents 'high-quality' works. Empirical measurement
        indicates that the top tier of titles -- very high quality
        items that are currently available -- represents about ten
        percent of a library's holdings at any given time.
        """
        if not query:
            return []
        if isinstance(query, list):
            # This is probably a unit test.
            total_size = len(query)
        else:
            total_size = fast_query_count(query)

        # Determine the highest offset we could choose and still
        # choose `target_size` items that fit entirely in the portion
        # of the query delimited by the quality coefficient.
        if quality_coefficient < 0:
            quality_coefficient = 0.1
        if quality_coefficient > 1:
            quality_coefficient = 1
<<<<<<< HEAD
        max_offset = (total_size * quality_coefficient)-target_size
=======
        max_offset = int((total_size * quality_coefficient)-target_size)
>>>>>>> 87d77095

        if max_offset > 0:
            # There are enough high-quality items that we can pick a
            # random entry point into the list, increasing the variety
            # of featured works shown to patrons.
            offset = random.randint(0, max_offset)
        else:
            offset = 0
        items = query.offset(offset).limit(target_size).all()
        random.shuffle(items)
        return items

    @classmethod
    def _lazy_load(cls, qu, work_model):
        """Avoid eager loading of objects that are contained in the 
        materialized view.
        """
        return qu.options(
            lazyload(work_model.license_pool, LicensePool.data_source),
            lazyload(work_model.license_pool, LicensePool.identifier),
            lazyload(work_model.license_pool, LicensePool.presentation_edition),
        )

    @classmethod
    def _defer_unused_fields(cls, query, work_model):
        """Some applications use the simple OPDS entry and some
        applications use the verbose. Whichever one we don't need,
        we can stop from even being sent over from the
        database.
        """
        if Configuration.DEFAULT_OPDS_FORMAT == "simple_opds_entry":
            return query.options(defer(work_model.verbose_opds_entry))
        else:
            return query.options(defer(work_model.simple_opds_entry))

    @property
    def search_target(self):
        """By default, a WorkList is searchable."""
        return self

    def search(self, _db, query, search_client, pagination=None):
        """Find works in this WorkList that match a search query."""
        if not pagination:
            pagination = Pagination(
                offset=0, size=Pagination.DEFAULT_SEARCH_SIZE
            )

        # Get the search results from Elasticsearch.
        results = None

        if self.target_age:
            target_age = numericrange_to_tuple(self.target_age)
        else:
            target_age = None

        if search_client:
            docs = None
            a = time.time()
            try:
                docs = search_client.query_works(
                    library=self.get_library(_db),
                    query_string=query,
                    media=self.media,
                    languages=self.languages,
                    fiction=self.fiction,
                    audiences=self.audiences,
                    target_age=target_age,
                    in_any_of_these_genres=self.genre_ids,
                    fields=["_id", "title", "author", "license_pool_id"],
                    size=pagination.size,
                    offset=pagination.offset,
                )
            except elasticsearch.exceptions.ConnectionError, e:
                logging.error(
                    "Could not connect to ElasticSearch. Returning empty list of search results."
                )
            b = time.time()
            logging.debug("Elasticsearch query completed in %.2fsec", b-a)
            results = []
            if docs:
                doc_ids = [
                    int(x['_id']) for x in docs['hits']['hits']
                ]
                if doc_ids:
                    results = self.works_for_specific_ids(_db, doc_ids)

        return results


class LaneGenre(Base):
    """Relationship object between Lane and Genre."""
    __tablename__ = 'lanes_genres'
    id = Column(Integer, primary_key=True)
    lane_id = Column(Integer, ForeignKey('lanes.id'), index=True,
                     nullable=False)
    genre_id = Column(Integer, ForeignKey('genres.id'), index=True,
                      nullable=False)

    # An inclusive relationship means that books classified under the
    # genre are included in the lane. An exclusive relationship means
    # that books classified under the genre are excluded, even if they
    # would otherwise be included.
    inclusive = Column(Boolean, default=True, nullable=False)

    # By default, this relationship applies not only to the genre
    # itself but to all of its subgenres. Setting recursive=false
    # means that only the genre itself is affected.
    recursive = Column(Boolean, default=True, nullable=False)

    __table_args__ = (
        UniqueConstraint('lane_id', 'genre_id'),
    )
<<<<<<< HEAD

    @classmethod
    def from_genre(cls, genre):
        """Used in the Lane.genres association proxy."""
        lg = LaneGenre()
        lg.genre = genre
        return lg

Genre.lane_genres = relationship(
    "LaneGenre", foreign_keys=LaneGenre.genre_id, backref="genre"
)


class Lane(Base, WorkList):
    """A WorkList that draws its search criteria from a row in a
    database table.

    A Lane corresponds roughly to a section in a branch library or
    bookstore. Lanes are the primary means by which patrons discover
    books.
    """

    # Unless a sitewide setting intervenes, the set of Works in a
    # Lane is cacheable for twenty minutes by default.
    MAX_CACHE_AGE = 20*60

    __tablename__ = 'lanes'
    id = Column(Integer, primary_key=True)
    library_id = Column(Integer, ForeignKey('libraries.id'), index=True,
                        nullable=False)
    parent_id = Column(Integer, ForeignKey('lanes.id'), index=True,
                       nullable=True)
    priority = Column(Integer, index=True, nullable=False, default=0)

    # A lane may have one parent lane and many sublanes.
    sublanes = relationship(
        "Lane", 
        backref=backref("parent", remote_side = [id]),
    )

    # A lane may have multiple associated LaneGenres. For most lanes,
    # this is how the contents of the lanes are defined.
    genres = association_proxy('lane_genres', 'genre',
                               creator=LaneGenre.from_genre)
    lane_genres = relationship(
        "LaneGenre", foreign_keys="LaneGenre.lane_id", backref="lane",
        cascade='all, delete-orphan'
    )

    # display_name is the name of the lane as shown to patrons.  It's
    # okay for this to be duplicated within a library, but it's not
    # okay to have two lanes with the same parent and the same display
    # name -- that would be confusing.
    display_name = Column(Unicode)

    # True = Fiction only
    # False = Nonfiction only
    # null = Both fiction and nonfiction
    #
    # This may interact with lane_genres, for genres such as Humor
    # which can apply to either fiction or nonfiction.
    fiction = Column(Boolean, index=True, nullable=True)

    # A lane may be restricted to works classified for specific audiences
    # (e.g. only Young Adult works).
    _audiences = Column(ARRAY(Unicode), name='audiences')

    # A lane may further be restricted to works classified as suitable
    # for a specific age range.
    _target_age = Column(INT4RANGE, name="target_age", index=True)

    # A lane may be restricted to works available in certain languages.
    languages = Column(ARRAY(Unicode))

    # A lane may be restricted to works in certain media (e.g. only
    # audiobooks).
    media = Column(ARRAY(Unicode))

    # TODO: At some point it may be possible to restrict a lane to certain
    # formats (e.g. only electronic materials or only codices).

    # Only books licensed through this DataSource will be shown.
    license_datasource_id = Column(
        Integer, ForeignKey('datasources.id'), index=True,
        nullable=True
    )

    # Only books on one or more CustomLists obtained from this
    # DataSource will be shown.
    _list_datasource_id = Column(
        Integer, ForeignKey('datasources.id'), index=True,
        nullable=True
    )

    # Only the books on these specific CustomLists will be shown.
    customlists = relationship(
        "CustomList", secondary=lambda: lanes_customlists,
        backref="lane"
    )

    # This has no effect unless list_datasource_id or
    # list_identifier_id is also set. If this is set, then a book will
    # only be shown if it has a CustomListEntry on an appropriate list
    # where `most_recent_appearance` is within this number of days. If
    # the number is zero, then the lane contains _every_ book with a
    # CustomListEntry associated with an appropriate list.
    list_seen_in_previous_days = Column(Integer, nullable=True)

    # If this is set to True, then a book will show up in a lane only
    # if it would _also_ show up in its parent lane.
    inherit_parent_restrictions = Column(Boolean, default=False, nullable=False)

    # Patrons whose external type is in this list will be sent to this
    # lane when they ask for the root lane.
    #
    # This is almost never necessary.
    root_for_patron_type = Column(ARRAY(Unicode), nullable=True)

    # Only a visible lane will show up in the user interface.  The
    # admin interface can see all the lanes, visible or not.
    _visible = Column(Boolean, default=True, nullable=False, name="visible")

    # A Lane may have many CachedFeeds.
    cachedfeeds = relationship(
        "CachedFeed", backref="lane",
        cascade="all, delete-orphan",
    )


    __table_args__ = (
        UniqueConstraint('parent_id', 'display_name'),
    )

    def get_library(self, _db):
        """For compatibility with WorkList.get_library()."""
        return self.library

    @property
    def collection_ids(self):
        return [x.id for x in self.library.collections]

    @property
    def visible_children(self):
        children = [lane for lane in self.sublanes if lane.visible]
        return sorted(children, key=lambda x: (x.priority, x.display_name))

    @property
    def parentage(self):
        """Yield the parent, grandparent, etc. of this Lane.

        The Lane may be inside one or more non-Lane WorkLists, but those
        WorkLists are not counted in the parentage.
        """
        if not self.parent:
            return
        yield self.parent
        seen = set([self, self.parent])
        for parent in self.parent.parentage:
            if parent in seen:
                raise ValueError("Lane parentage loop detected")
            seen.add(parent)
            yield parent

    @property
    def depth(self):
        """How deep is this lane in this site's hierarchy?
        i.e. how many times do we have to follow .parent before we get None?
        """
        return len(list(self.parentage))

    @hybrid_property
    def visible(self):
        return self._visible and (not self.parent or self.parent.visible)

    @visible.setter
    def set_visible(self, value):
        self._visible = value

    @property
    def url_name(self):
        """Return the name of this lane to be used in URLs.

        Since most aspects of the lane can change through administrative
        action, we use the internal database ID of the lane in URLs.
        """
        return self.id

    @hybrid_property
    def audiences(self):
        return self._audiences or []

    @audiences.setter
    def set_audiences(self, value):
        """The `audiences` field cannot be set to a value that
        contradicts the current value to the `target_age` field.
        """
        if self._audiences and self._target_age and value != self._audiences:
            raise ValueError("Cannot modify Lane.audiences when Lane.target_age is set!")
        self._audiences = value

    @hybrid_property
    def target_age(self):
        return self._target_age

    @target_age.setter
    def set_target_age(self, value):
        """Setting .target_age will lock .audiences to appropriate values.

        If you set target_age to 16-18, you're saying that the audiences
        are [Young Adult, Adult].

        If you set target_age 12-15, you're saying that the audiences are
        [Young Adult, Children].

        If you set target age 0-2, you're saying that the audiences are
        [Children].

        In no case is the "Adults Only" audience allowed, since target
        age only makes sense in lanes intended for minors.
        """
        if value is None:
            self._target_age = None
            return
        audiences = []
        if isinstance(value, int):
            value = (value, value)
        if isinstance(value, tuple):
            value = tuple_to_numericrange(value)
        if value.lower >= Classifier.ADULT_AGE_CUTOFF:
            # Adults are adults and there's no point in tracking
            # precise age gradations for them.
            value = tuple_to_numericrange(
                (Classifier.ADULT_AGE_CUTOFF, value.upper)
            )
        if value.upper >= Classifier.ADULT_AGE_CUTOFF:
            value = tuple_to_numericrange(
                (value.lower, Classifier.ADULT_AGE_CUTOFF)
            )
        self._target_age = value

        if value.upper >= Classifier.ADULT_AGE_CUTOFF:
            audiences.append(Classifier.AUDIENCE_ADULT)
        if value.lower < Classifier.YOUNG_ADULT_AGE_CUTOFF:
            audiences.append(Classifier.AUDIENCE_CHILDREN)
        if value.upper >= Classifier.YOUNG_ADULT_AGE_CUTOFF:
            audiences.append(Classifier.AUDIENCE_YOUNG_ADULT)
        self._audiences = audiences

    @hybrid_property
    def list_datasource(self):
        return self._list_datasource

    @list_datasource.setter
    def set_list_datasource(self, value):
        """Setting .list_datasource to a non-null value wipes out any specific
        CustomLists previously associated with this Lane.
        """
        if value:
            self.customlists = []
            value = value.id
        self._list_datasource_id = value

    @property
    def uses_customlists(self):
        """Does the works() implementation for this Lane look for works on
        CustomLists?
        """
        if self.customlists or self.list_datasource:
            return True
        if (self.parent and self.inherit_parent_restrictions 
            and self.parent.uses_customlists):
            return True
        return False        

    @property
    def genre_ids(self):
        """Find the database ID of every Genre such that a Work classified in
        that Genre should be in this Lane.

        :return: A list of genre IDs, or None if this Lane does not
        consider genres at all.
        """
        if not hasattr(self, '_genre_ids'):
            self._genre_ids = self._gather_genre_ids()
        return self._genre_ids

    def _gather_genre_ids(self):
        """Method that does the work of `genre_ids`."""
        if not self.lane_genres:
            return None

        included_ids = set()
        excluded_ids = set()
        for lanegenre in self.lane_genres:
            genre = lanegenre.genre
            if lanegenre.inclusive:
                bucket = included_ids
            else:
                bucket = excluded_ids
            if self.fiction != None and genre.default_fiction != None and self.fiction != genre.default_fiction:
                logging.error("Lane %s has a genre %s that does not match its fiction restriction.", (self.full_identifier, genre.name))
            bucket.add(genre.id)
            if lanegenre.recursive:
                for subgenre in genre.subgenres:
                    bucket.add(subgenre.id)
        if not included_ids:
            # No genres have been explicitly included, so this lane
            # includes all genres that aren't excluded.
            _db = Session.object_session(self)
            included_ids = set([genre.id for genre in _db.query(Genre)])
        genre_ids = included_ids - excluded_ids
        if not genre_ids:
            # This can happen if you create a lane where 'Epic
            # Fantasy' is included but 'Fantasy' and its subgenres are
            # excluded.
            logging.error(
                "Lane %s has a self-negating set of genre IDs.", 
                self.full_identifier
            )
        return genre_ids

    def add_genre(self, genre, inclusive=True, recursive=True):
        """Create a new LaneGenre for the given genre and
        associate it with this Lane.

        Mainly used in tests.
        """
        _db = Session.object_session(self)
        if isinstance(genre, basestring):
            genre, ignore = Genre.lookup(_db, genre)
        lanegenre, is_new = get_one_or_create(
            _db, LaneGenre, lane=self, genre=genre
        )
        lanegenre.inclusive=inclusive
        lanegenre.recursive=recursive
        self._genre_ids = self._gather_genre_ids()
        return lanegenre, is_new

    @property
    def search_target(self):
        """Obtain the WorkList that should be searched when someone
        initiates a search from this Lane."""

        # See if this Lane is the root lane for a patron type, or has an
        # ancestor that's the root lane for a patron type. If so, search
        # that Lane.
        if self.root_for_patron_type:
            return self

        for parent in self.parentage:
            if parent.root_for_patron_type:
                return parent

        # Otherwise, we want to use the lane's languages, media, and
        # juvenile audiences in search.
        languages = self.languages
        media = self.media
        audiences = None
        if Classifier.AUDIENCE_YOUNG_ADULT in self.audiences or Classifier.AUDIENCE_CHILDREN in self.audiences:
            audiences = self.audiences

        # If there are too many languages or audiences, the description
        # could get too long to be useful, so we'll leave them out.
        # Media isn't part of the description yet.

        display_name_parts = []
        if languages and len(languages) <= 2:
            display_name_parts.append(LanguageCodes.name_for_languageset(languages))

        if audiences:
            if len(audiences) <= 2:
                display_name_parts.append(" and ".join(audiences))

        display_name = " ".join(display_name_parts)

        wl = WorkList()
        wl.initialize(self.library, display_name=display_name,
                      languages=languages, media=media, audiences=audiences)
        return wl

    def groups(self, _db):
        """Extract a list of samples from each child of this Lane, as well as
        from the lane itself. This can be used to create a grouped
        acquisition feed for the Lane.

        :return: A list of (Work, Lane) 2-tuples, with each Lane
        representing the Lane in which the Work can be found.
        """
        # This takes care of all of the children.
        works_and_lanes = super(Lane, self).groups(_db)

        if not works_and_lanes:
            # The children of this Lane did not contribute any works
            # to the groups feed. This means there should not be
            # a groups feed in the first place -- we should send a list
            # feed instead.
            return works_and_lanes

        # The children of this Lane contributed works to the groups
        # feed, which means we need an additional group in the feed
        # representing everything in the Lane (since the child lanes
        # are almost never exhaustive).
        lane = _db.merge(self)
        works = lane.featured_works(_db)
        for work in works:
            works_and_lanes.append((work, lane))
        return works_and_lanes
           
    def search(self, _db, query, search_client, pagination=None):
        """Find works in this lane that also match a search query.
        """
        target = self.search_target

        if target == self:
            return super(Lane, self).search(_db, query, search_client, pagination)
        else:
            return target.search(_db, query, search_client, pagination)

    def apply_bibliographic_filters(self, _db, qu, work_model, featured=False):
        """Apply filters to a base query against a materialized view,
        yielding a query that only finds books in this Lane.

        :param work_model: Either MaterializedWork or MaterializedWorkWithGenre
        """
        qu, superclass_distinct = super(Lane, self).apply_bibliographic_filters(
            _db, qu, work_model, featured
        )
        if self.parent and self.inherit_parent_restrictions:
            # In addition to the other restrictions imposed by this
            # Lane, books will show up here only if they would
            # also show up in the parent Lane.
            qu, parent_distinct = self.parent.apply_bibliographic_filters(
                _db, qu, work_model, featured
            )
        else:
            parent_distinct = False

        # If a license source is specified, only show books from that
        # source.
        if self.license_datasource:
            qu = qu.filter(LicensePool.data_source==self.license_datasource)

        if self.fiction is not None:
            qu = qu.filter(work_model.fiction==self.fiction)

        if self.media:
            qu = qu.filter(work_model.medium.in_(self.media))

        qu = self.apply_age_range_filter(_db, qu, work_model)
        qu, child_distinct = self.apply_customlist_filter(
            qu, work_model, featured
        )
        return qu, (superclass_distinct or parent_distinct or child_distinct)

    def apply_age_range_filter(self, _db, qu, work_model):
        """Filter out all books that are not classified as suitable for this
        Lane's age range.
        """
        if self.target_age == None:
            return qu
            
        if (Classifier.AUDIENCE_ADULT in self.audiences
            or Classifier.AUDIENCE_ADULTS_ONLY in self.audiences):
            # Books for adults don't have target ages. If we're including
            # books for adults, allow the target age to be empty.
            audience_has_no_target_age = work_model.target_age == None
        else:
            audience_has_no_target_age = False

        # The lane's target age is an inclusive NumericRange --
        # set_target_age makes sure of that. The work's target age
        # must overlap that of the lane.
        qu = qu.filter(
            or_(
                work_model.target_age.overlaps(self.target_age),
                audience_has_no_target_age
            )
        )
        return qu

    def apply_customlist_filter(
            self, qu, work_model, must_be_featured=False
    ):
        """Change the given query so that it finds only books that are
        on one of the CustomLists allowed by Lane configuration.

        :param must_be_featured: It's not enough for the book to be on
        an appropriate list; it must be _featured_ on an appropriate list.
=======

    @classmethod
    def from_genre(cls, genre):
        """Used in the Lane.genres association proxy."""
        lg = LaneGenre()
        lg.genre = genre
        return lg

Genre.lane_genres = relationship(
    "LaneGenre", foreign_keys=LaneGenre.genre_id, backref="genre"
)


class Lane(Base, WorkList):
    """A WorkList that draws its search criteria from a row in a
    database table.

    A Lane corresponds roughly to a section in a branch library or
    bookstore. Lanes are the primary means by which patrons discover
    books.
    """

    # Unless a sitewide setting intervenes, the set of Works in a
    # Lane is cacheable for twenty minutes by default.
    MAX_CACHE_AGE = 20*60

    __tablename__ = 'lanes'
    id = Column(Integer, primary_key=True)
    library_id = Column(Integer, ForeignKey('libraries.id'), index=True,
                        nullable=False)
    parent_id = Column(Integer, ForeignKey('lanes.id'), index=True,
                       nullable=True)
    priority = Column(Integer, index=True, nullable=False, default=0)

    # How many titles are in this lane? This is periodically
    # calculated and cached.
    size = Column(Integer, nullable=False, default=0)

    # A lane may have one parent lane and many sublanes.
    sublanes = relationship(
        "Lane", 
        backref=backref("parent", remote_side = [id]),
    )

    # A lane may have multiple associated LaneGenres. For most lanes,
    # this is how the contents of the lanes are defined.
    genres = association_proxy('lane_genres', 'genre',
                               creator=LaneGenre.from_genre)
    lane_genres = relationship(
        "LaneGenre", foreign_keys="LaneGenre.lane_id", backref="lane",
        cascade='all, delete-orphan'
    )

    # display_name is the name of the lane as shown to patrons.  It's
    # okay for this to be duplicated within a library, but it's not
    # okay to have two lanes with the same parent and the same display
    # name -- that would be confusing.
    display_name = Column(Unicode)

    # True = Fiction only
    # False = Nonfiction only
    # null = Both fiction and nonfiction
    #
    # This may interact with lane_genres, for genres such as Humor
    # which can apply to either fiction or nonfiction.
    fiction = Column(Boolean, index=True, nullable=True)

    # A lane may be restricted to works classified for specific audiences
    # (e.g. only Young Adult works).
    _audiences = Column(ARRAY(Unicode), name='audiences')

    # A lane may further be restricted to works classified as suitable
    # for a specific age range.
    _target_age = Column(INT4RANGE, name="target_age", index=True)

    # A lane may be restricted to works available in certain languages.
    languages = Column(ARRAY(Unicode))

    # A lane may be restricted to works in certain media (e.g. only
    # audiobooks).
    media = Column(ARRAY(Unicode))

    # TODO: At some point it may be possible to restrict a lane to certain
    # formats (e.g. only electronic materials or only codices).

    # Only books licensed through this DataSource will be shown.
    license_datasource_id = Column(
        Integer, ForeignKey('datasources.id'), index=True,
        nullable=True
    )

    # Only books on one or more CustomLists obtained from this
    # DataSource will be shown.
    _list_datasource_id = Column(
        Integer, ForeignKey('datasources.id'), index=True,
        nullable=True
    )

    # Only the books on these specific CustomLists will be shown.
    customlists = relationship(
        "CustomList", secondary=lambda: lanes_customlists,
        backref="lane"
    )

    # This has no effect unless list_datasource_id or
    # list_identifier_id is also set. If this is set, then a book will
    # only be shown if it has a CustomListEntry on an appropriate list
    # where `most_recent_appearance` is within this number of days. If
    # the number is zero, then the lane contains _every_ book with a
    # CustomListEntry associated with an appropriate list.
    list_seen_in_previous_days = Column(Integer, nullable=True)

    # If this is set to True, then a book will show up in a lane only
    # if it would _also_ show up in its parent lane.
    inherit_parent_restrictions = Column(Boolean, default=False, nullable=False)

    # Patrons whose external type is in this list will be sent to this
    # lane when they ask for the root lane.
    #
    # This is almost never necessary.
    root_for_patron_type = Column(ARRAY(Unicode), nullable=True)

    # Only a visible lane will show up in the user interface.  The
    # admin interface can see all the lanes, visible or not.
    _visible = Column(Boolean, default=True, nullable=False, name="visible")

    # A Lane may have many CachedFeeds.
    cachedfeeds = relationship(
        "CachedFeed", backref="lane",
        cascade="all, delete-orphan",
    )


    __table_args__ = (
        UniqueConstraint('parent_id', 'display_name'),
    )

    def get_library(self, _db):
        """For compatibility with WorkList.get_library()."""
        return self.library

    @property
    def collection_ids(self):
        return [x.id for x in self.library.collections]

    @property
    def visible_children(self):
        children = [lane for lane in self.sublanes if lane.visible]
        return sorted(children, key=lambda x: (x.priority, x.display_name))

    @property
    def parentage(self):
        """Yield the parent, grandparent, etc. of this Lane.

        The Lane may be inside one or more non-Lane WorkLists, but those
        WorkLists are not counted in the parentage.
        """
        if not self.parent:
            return
        yield self.parent
        seen = set([self, self.parent])
        for parent in self.parent.parentage:
            if parent in seen:
                raise ValueError("Lane parentage loop detected")
            seen.add(parent)
            yield parent

    @property
    def depth(self):
        """How deep is this lane in this site's hierarchy?
        i.e. how many times do we have to follow .parent before we get None?
        """
        return len(list(self.parentage))

    @hybrid_property
    def visible(self):
        return self._visible and (not self.parent or self.parent.visible)

    @visible.setter
    def set_visible(self, value):
        self._visible = value

    @property
    def url_name(self):
        """Return the name of this lane to be used in URLs.

        Since most aspects of the lane can change through administrative
        action, we use the internal database ID of the lane in URLs.
        """
        return self.id

    @hybrid_property
    def audiences(self):
        return self._audiences or []

    @audiences.setter
    def set_audiences(self, value):
        """The `audiences` field cannot be set to a value that
        contradicts the current value to the `target_age` field.
        """
        if self._audiences and self._target_age and value != self._audiences:
            raise ValueError("Cannot modify Lane.audiences when Lane.target_age is set!")
        self._audiences = value

    @hybrid_property
    def target_age(self):
        return self._target_age

    @target_age.setter
    def set_target_age(self, value):
        """Setting .target_age will lock .audiences to appropriate values.

        If you set target_age to 16-18, you're saying that the audiences
        are [Young Adult, Adult].

        If you set target_age 12-15, you're saying that the audiences are
        [Young Adult, Children].

        If you set target age 0-2, you're saying that the audiences are
        [Children].

        In no case is the "Adults Only" audience allowed, since target
        age only makes sense in lanes intended for minors.
        """
        if value is None:
            self._target_age = None
            return
        audiences = []
        if isinstance(value, int):
            value = (value, value)
        if isinstance(value, tuple):
            value = tuple_to_numericrange(value)
        if value.lower >= Classifier.ADULT_AGE_CUTOFF:
            # Adults are adults and there's no point in tracking
            # precise age gradations for them.
            value = tuple_to_numericrange(
                (Classifier.ADULT_AGE_CUTOFF, value.upper)
            )
        if value.upper >= Classifier.ADULT_AGE_CUTOFF:
            value = tuple_to_numericrange(
                (value.lower, Classifier.ADULT_AGE_CUTOFF)
            )
        self._target_age = value

        if value.upper >= Classifier.ADULT_AGE_CUTOFF:
            audiences.append(Classifier.AUDIENCE_ADULT)
        if value.lower < Classifier.YOUNG_ADULT_AGE_CUTOFF:
            audiences.append(Classifier.AUDIENCE_CHILDREN)
        if value.upper >= Classifier.YOUNG_ADULT_AGE_CUTOFF:
            audiences.append(Classifier.AUDIENCE_YOUNG_ADULT)
        self._audiences = audiences

    @hybrid_property
    def list_datasource(self):
        return self._list_datasource

    @list_datasource.setter
    def set_list_datasource(self, value):
        """Setting .list_datasource to a non-null value wipes out any specific
        CustomLists previously associated with this Lane.
        """
        if value:
            self.customlists = []
            value = value.id
        self._list_datasource_id = value

    @property
    def uses_customlists(self):
        """Does the works() implementation for this Lane look for works on
        CustomLists?
        """
        if self.customlists or self.list_datasource:
            return True
        if (self.parent and self.inherit_parent_restrictions 
            and self.parent.uses_customlists):
            return True
        return False        

    def update_size(self, _db):
        """Update the stored estimate of the number of Works in this Lane."""
        self.size = fast_query_count(self.works(_db).limit(None))

    @property
    def genre_ids(self):
        """Find the database ID of every Genre such that a Work classified in
        that Genre should be in this Lane.

        :return: A list of genre IDs, or None if this Lane does not
        consider genres at all.
        """
        if not hasattr(self, '_genre_ids'):
            self._genre_ids = self._gather_genre_ids()
        return self._genre_ids

    def _gather_genre_ids(self):
        """Method that does the work of `genre_ids`."""
        if not self.lane_genres:
            return None

        included_ids = set()
        excluded_ids = set()
        for lanegenre in self.lane_genres:
            genre = lanegenre.genre
            if lanegenre.inclusive:
                bucket = included_ids
            else:
                bucket = excluded_ids
            if self.fiction != None and genre.default_fiction != None and self.fiction != genre.default_fiction:
                logging.error("Lane %s has a genre %s that does not match its fiction restriction.", (self.full_identifier, genre.name))
            bucket.add(genre.id)
            if lanegenre.recursive:
                for subgenre in genre.subgenres:
                    bucket.add(subgenre.id)
        if not included_ids:
            # No genres have been explicitly included, so this lane
            # includes all genres that aren't excluded.
            _db = Session.object_session(self)
            included_ids = set([genre.id for genre in _db.query(Genre)])
        genre_ids = included_ids - excluded_ids
        if not genre_ids:
            # This can happen if you create a lane where 'Epic
            # Fantasy' is included but 'Fantasy' and its subgenres are
            # excluded.
            logging.error(
                "Lane %s has a self-negating set of genre IDs.", 
                self.full_identifier
            )
        return genre_ids

    @classmethod
    def affected_by_customlist(self, customlist):
        """Find all Lanes whose membership is partially derived
        from the membership of the given CustomList.
        """
        _db = Session.object_session(customlist)

        # Either the data source must match, or there must be a specific link
        # between the Lane and the CustomList.
        data_source_matches = (
            Lane._list_datasource_id==customlist.data_source_id
        )
        specific_link = CustomList.id==customlist.id

        return _db.query(Lane).outerjoin(Lane.customlists).filter(
            or_(data_source_matches, specific_link)
        )            

    def add_genre(self, genre, inclusive=True, recursive=True):
        """Create a new LaneGenre for the given genre and
        associate it with this Lane.

        Mainly used in tests.
        """
        _db = Session.object_session(self)
        if isinstance(genre, basestring):
            genre, ignore = Genre.lookup(_db, genre)
        lanegenre, is_new = get_one_or_create(
            _db, LaneGenre, lane=self, genre=genre
        )
        lanegenre.inclusive=inclusive
        lanegenre.recursive=recursive
        self._genre_ids = self._gather_genre_ids()
        return lanegenre, is_new

    @property
    def search_target(self):
        """Obtain the WorkList that should be searched when someone
        initiates a search from this Lane."""

        # See if this Lane is the root lane for a patron type, or has an
        # ancestor that's the root lane for a patron type. If so, search
        # that Lane.
        if self.root_for_patron_type:
            return self

        for parent in self.parentage:
            if parent.root_for_patron_type:
                return parent

        # Otherwise, we want to use the lane's languages, media, and
        # juvenile audiences in search.
        languages = self.languages
        media = self.media
        audiences = None
        if Classifier.AUDIENCE_YOUNG_ADULT in self.audiences or Classifier.AUDIENCE_CHILDREN in self.audiences:
            audiences = self.audiences

        # If there are too many languages or audiences, the description
        # could get too long to be useful, so we'll leave them out.
        # Media isn't part of the description yet.

        display_name_parts = []
        if languages and len(languages) <= 2:
            display_name_parts.append(LanguageCodes.name_for_languageset(languages))

        if audiences:
            if len(audiences) <= 2:
                display_name_parts.append(" and ".join(audiences))

        display_name = " ".join(display_name_parts)

        wl = WorkList()
        wl.initialize(self.library, display_name=display_name,
                      languages=languages, media=media, audiences=audiences)
        return wl

    def groups(self, _db):
        """Extract a list of samples from each child of this Lane, as well as
        from the lane itself. This can be used to create a grouped
        acquisition feed for the Lane.

        :return: A list of (Work, Lane) 2-tuples, with each Lane
        representing the Lane in which the Work can be found.
        """
        # This takes care of all of the children.
        works_and_lanes = super(Lane, self).groups(_db)

        if not works_and_lanes:
            # The children of this Lane did not contribute any works
            # to the groups feed. This means there should not be
            # a groups feed in the first place -- we should send a list
            # feed instead.
            return works_and_lanes

        # The children of this Lane contributed works to the groups
        # feed, which means we need an additional group in the feed
        # representing everything in the Lane (since the child lanes
        # are almost never exhaustive).
        lane = _db.merge(self)
        works = lane.featured_works(_db)
        for work in works:
            works_and_lanes.append((work, lane))
        return works_and_lanes
           
    def search(self, _db, query, search_client, pagination=None):
        """Find works in this lane that also match a search query.
        """
        target = self.search_target

        if target == self:
            return super(Lane, self).search(_db, query, search_client, pagination)
        else:
            return target.search(_db, query, search_client, pagination)

    def bibliographic_filter_clause(self, _db, qu, work_model, featured):
        """Create an AND clause that restricts a query to find
        only works classified in this lane.

        :param qu: A Query object. The filter will not be applied to this
        Query, but the query may be extended with additional table joins.

        :return: A 3-tuple (query, statement, distinct).

        `query` is the same query as `qu`, possibly extended with
        additional table joins.

        `statement` is a SQLAlchemy statement suitable for passing
        into filter() or case().

        `distinct` is whether or not the query needs to be set as
        DISTINCT.
        """
        qu, superclass_clause, superclass_distinct = super(
            Lane, self
        ).bibliographic_filter_clause(
            _db, qu, work_model, featured
        )
        clauses = []
        if superclass_clause is not None:
            clauses.append(superclass_clause)
        if self.parent and self.inherit_parent_restrictions:
            # In addition to the other restrictions imposed by this
            # Lane, books will show up here only if they would
            # also show up in the parent Lane.
            qu, clause, parent_distinct = self.parent.bibliographic_filter_clause(
                _db, qu, work_model, featured
            )
            if clause is not None:
                clauses.append(clause)
        else:
            parent_distinct = False

        # If a license source is specified, only show books from that
        # source.
        if self.license_datasource:
            clauses.append(LicensePool.data_source==self.license_datasource)

        if self.fiction is not None:
            clauses.append(work_model.fiction==self.fiction)

        if self.media:
            clauses.append(work_model.medium.in_(self.media))

        clauses.extend(self.age_range_filter_clauses(work_model))
        qu, customlist_clauses, customlist_distinct = self.customlist_filter_clauses(
            qu, work_model, featured
        )
        clauses.extend(customlist_clauses)
        
        return qu, and_(*clauses), (
            superclass_distinct or parent_distinct or customlist_distinct
        )

    def age_range_filter_clauses(self, work_model):
        """Create a clause that filters out all books not classified as
        suitable for this Lane's age range.
        """

        if self.target_age == None:
            return []
            
        if (Classifier.AUDIENCE_ADULT in self.audiences
            or Classifier.AUDIENCE_ADULTS_ONLY in self.audiences):
            # Books for adults don't have target ages. If we're including
            # books for adults, allow the target age to be empty.
            audience_has_no_target_age = work_model.target_age == None
        else:
            audience_has_no_target_age = False

        # The lane's target age is an inclusive NumericRange --
        # set_target_age makes sure of that. The work's target age
        # must overlap that of the lane.
        return [
            or_(
                work_model.target_age.overlaps(self.target_age),
                audience_has_no_target_age
            )
        ]

    def customlist_filter_clauses(
            self, qu, work_model, must_be_featured=False
    ):
        """Create a filter clause that only books that are on one of the
        CustomLists allowed by Lane configuration.

        :param must_be_featured: It's not enough for the book to be on
        an appropriate list; it must be _featured_ on an appropriate list.

        :return: A 3-tuple (query, clauses, distinct).

        `query` is the same query as `qu`, possibly extended with
        additional table joins.

        `clauses` is a list of SQLAlchemy statements for use in a
        filter() or case() statement.

        `distinct` is whether or not the query needs to be set as
        DISTINCT.
>>>>>>> 87d77095
        """
        if not self.customlists and not self.list_datasource:
            # This lane does not require that books be on any particular
            # CustomList.
<<<<<<< HEAD
            return qu, False
=======
            return qu, [], False
>>>>>>> 87d77095

        # There may already be a join against CustomListEntry, in the case 
        # of a Lane that inherits its parent's restrictions. To avoid
        # confusion, create a different join every time.
        a_entry = aliased(CustomListEntry)
        if work_model == Work:
            clause = a_entry.work_id==work_model.id
        else:
            clause = a_entry.work_id==work_model.works_id
        qu = qu.join(a_entry, clause)
        a_list = aliased(CustomListEntry.customlist)
        qu = qu.join(a_list, a_entry.list_id==a_list.id)

<<<<<<< HEAD
        # Actually apply the restriction.
        if self.list_datasource:
            qu = qu.filter(a_list.data_source==self.list_datasource)
        else:
            customlist_ids = [x.id for x in self.customlists]
            if customlist_ids:
                qu = qu.filter(a_list.id.in_(customlist_ids))
        if must_be_featured:
            qu = qu.filter(a_entry.featured==True)
=======
        # Actually build the restriction clauses.
        clauses = []
        if self.list_datasource:
            clauses.append(a_list.data_source==self.list_datasource)
        customlist_ids = [x.id for x in self.customlists]
        if customlist_ids:
            clauses.append(a_list.id.in_(customlist_ids))
        if must_be_featured:
            clauses.append(a_entry.featured==True)
>>>>>>> 87d77095
        if self.list_seen_in_previous_days:
            cutoff = datetime.datetime.utcnow() - datetime.timedelta(
                self.list_seen_in_previous_days
            )
<<<<<<< HEAD
            qu = qu.filter(a_entry.most_recent_appearance >=cutoff)
            
        # Now that a custom list is involved, we must eventually set
        # DISTINCT to True on the query.
        return qu, True
=======
            clauses.append(a_entry.most_recent_appearance >=cutoff)
            
        # Now that a custom list is involved, we must eventually set
        # DISTINCT to True on the query.
        return qu, clauses, True
>>>>>>> 87d77095

Library.lanes = relationship("Lane", backref="library", foreign_keys=Lane.library_id, cascade='all, delete-orphan')
DataSource.list_lanes = relationship("Lane", backref="_list_datasource", foreign_keys=Lane._list_datasource_id)
DataSource.license_lanes = relationship("Lane", backref="license_datasource", foreign_keys=Lane.license_datasource_id)


lanes_customlists = Table(
    'lanes_customlists', Base.metadata,
    Column(
        'lane_id', Integer, ForeignKey('lanes.id'),
        index=True, nullable=False
    ),
    Column(
        'customlist_id', Integer, ForeignKey('customlists.id'),
        index=True, nullable=False
    ),
    UniqueConstraint('lane_id', 'customlist_id'),
)

@event.listens_for(Lane, 'after_insert')
@event.listens_for(Lane, 'after_delete')
@event.listens_for(Lane, 'after_update')
@event.listens_for(LaneGenre, 'after_insert')
@event.listens_for(LaneGenre, 'after_delete')
@event.listens_for(LaneGenre, 'after_update')
def configuration_relevant_lifecycle_event(mapper, connection, target):
    site_configuration_has_changed(target)<|MERGE_RESOLUTION|>--- conflicted
+++ resolved
@@ -288,21 +288,12 @@
         qu = qu.order_by(*order_by)
         if distinct:
             qu = qu.distinct(*order_distinct)
-<<<<<<< HEAD
 
         return qu
 
     def order_by(self, work_model):
         """Establish a complete ORDER BY clause for works.
 
-=======
-
-        return qu
-
-    def order_by(self, work_model):
-        """Establish a complete ORDER BY clause for works.
-
->>>>>>> 87d77095
         :param work_model: Either MaterializedWork or
         MaterializedWorkWithGenre.
         """
@@ -489,7 +480,6 @@
 
     # By default, a WorkList is always visible.
     visible = True
-<<<<<<< HEAD
 
     # By default, a WorkList does not draw from CustomLists
     uses_customlists = False
@@ -524,42 +514,6 @@
         :param children: This WorkList has children, which are also
         WorkLists.
 
-=======
-
-    # By default, a WorkList does not draw from CustomLists
-    uses_customlists = False
-
-    def initialize(self, library, display_name=None, genres=None, 
-                   audiences=None, languages=None, media=None,
-                   children=None, priority=None):
-        """Initialize with basic data.
-
-        This is not a constructor, to avoid conflicts with `Lane`, an
-        ORM object that subclasses this object but does not use this
-        initialization code.
-        
-        :param library: Only Works available in this Library will be
-        included in lists.
-
-        :param display_name: Name to display for this WorkList in the
-        user interface.
-
-        :param genres: Only Works classified under one of these Genres
-        will be included in lists.
-
-        :param audiences: Only Works classified under one of these audiences
-        will be included in lists.
-
-        :param languages: Only Works in one of these languages will be
-        included in lists.
-
-        :param media: Only Works in one of these media will be included
-        in lists.
-
-        :param children: This WorkList has children, which are also
-        WorkLists.
-
->>>>>>> 87d77095
         :param priority: A number indicating where this WorkList should
         show up in relation to its siblings when it is the child of
         some other WorkList.
@@ -623,13 +577,6 @@
 
     @property
     def full_identifier(self):
-<<<<<<< HEAD
-        """A human-readable identifier for this Lane that
-        captures its position within the heirarchy.
-        """
-        full_parentage = list(self.parentage) + [self]
-        return " / ".join([x.display_name for x in full_parentage])
-=======
         """A human-readable identifier for this WorkList that
         captures its position within the heirarchy.
         """
@@ -641,7 +588,6 @@
             # and other lanes in the same position in another library.
             full_parentage.insert(0, self.library.short_name)
         return " / ".join(full_parentage)
->>>>>>> 87d77095
 
     @property
     def language_key(self):
@@ -745,11 +691,7 @@
         )
         if self.genre_ids:
             mw = MaterializedWorkWithGenre
-<<<<<<< HEAD
-            # apply_bibliographic_filters() will apply the genre
-=======
             # apply_filters() will apply the genre
->>>>>>> 87d77095
             # restrictions.
         else:
             mw = MaterializedWork
@@ -772,99 +714,6 @@
             qu = qu.filter(
                 LicensePool.collection_id.in_(self.collection_ids)
             )
-<<<<<<< HEAD
-
-        return self.apply_filters(_db, qu, mw, facets, pagination)
-
-    def works_for_specific_ids(self, _db, work_ids):
-        """Create the appearance of having called works(),
-        but return the specific MaterializedWorks identified by `work_ids`.
-        """
-
-        # Get a list of MaterializedWorks as though we had called works().
-        from model import MaterializedWork as mw
-        qu = _db.query(mw).join(
-            LicensePool, mw.license_pool_id==LicensePool.id
-        ).filter(
-            mw.works_id.in_(work_ids)
-        )
-        qu = self._lazy_load(qu, mw)
-        qu = self._defer_unused_fields(qu, mw)
-        qu = self.only_show_ready_deliverable_works(_db, qu, mw)
-        work_by_id = dict()
-        a = time.time()
-        works = qu.all()
-
-        # Put the MaterializedWork objects in the same order as their
-        # work_ids were.
-        for mw in works:
-            work_by_id[mw.works_id] = mw
-        results = [work_by_id[x] for x in work_ids if x in work_by_id]
-
-        b = time.time()
-        logging.debug(
-            "Obtained %d MaterializedWork objects in %.2fsec",
-            len(results), b-a
-        )
-        return results
-
-    def apply_filters(self, _db, qu, work_model, facets, pagination,
-                      featured=False):
-        """Apply common WorkList filters to a query. Also apply
-        subclass-specific filters by calling
-        apply_bibliographic_filters(), which will call the
-        apply_custom_filters() hook method.
-        """
-        # In general, we only show books that are ready to be delivered
-        # to patrons.
-        qu = self.only_show_ready_deliverable_works(_db, qu, work_model)
-
-        # This method applies whatever filters are necessary to implement
-        # the rules of this particular WorkList.
-        qu, distinct = self.apply_bibliographic_filters(
-            _db, qu, work_model, featured
-        )
-        if not qu:
-            # apply_bibliographic_filters() may return a null query to
-            # indicate that the WorkList should not exist at all.
-            return None
-
-        if facets:
-            qu = facets.apply(_db, qu, work_model, distinct=distinct)
-        elif distinct:
-            # Something about the query makes it possible that the same
-            # book might show up twice. We set the query as DISTINCT
-            # to avoid this possibility.
-            qu = qu.distinct()
-
-        if pagination:
-            qu = pagination.apply(qu)
-        return qu
-
-    def apply_bibliographic_filters(self, _db, qu, work_model, featured=False):
-        """Filter out books whose bibliographic metadata doesn't match
-        what we're looking for.
-        """
-        # Audience and language restrictions are common to all
-        # WorkLists. (So are genre and collection restrictions, but those
-        # were applied back in works().)
-        qu = self.apply_audience_filter(_db, qu, work_model)
-        if self.languages:
-            qu = qu.filter(work_model.language.in_(self.languages))
-        if self.media:
-            qu = qu.filter(work_model.medium.in_(self.media))
-        if self.genre_ids:
-            qu = qu.filter(work_model.genre_id.in_(self.genre_ids))
-        return qu, False
-
-    def apply_audience_filter(self, _db, qu, work_model):
-        """Make sure that only Works classified under this lane's
-        allowed audiences are returned.
-        """
-        if not self.audiences:
-            return qu
-        qu = qu.filter(work_model.audience.in_(self.audiences))
-=======
 
         return self.apply_filters(_db, qu, mw, facets, pagination)
 
@@ -967,7 +816,6 @@
         if not self.audiences:
             return []
         clauses = [work_model.audience.in_(self.audiences)]
->>>>>>> 87d77095
         if (Classifier.AUDIENCE_CHILDREN in self.audiences
             or Classifier.AUDIENCE_YOUNG_ADULT in self.audiences):
             # TODO: A huge hack to exclude Project Gutenberg
@@ -979,13 +827,8 @@
             # whitelist system and some way of allowing adults
             # to see books aimed at pre-1923 children.
             gutenberg = DataSource.lookup(_db, DataSource.GUTENBERG)
-<<<<<<< HEAD
-            qu = qu.filter(LicensePool.data_source_id != gutenberg.id)
-        return qu
-=======
             clauses.append(LicensePool.data_source_id != gutenberg.id)
         return clauses
->>>>>>> 87d77095
 
     def only_show_ready_deliverable_works(
             self, _db, query, work_model, show_suppressed=False
@@ -1031,11 +874,7 @@
             quality_coefficient = 0.1
         if quality_coefficient > 1:
             quality_coefficient = 1
-<<<<<<< HEAD
-        max_offset = (total_size * quality_coefficient)-target_size
-=======
         max_offset = int((total_size * quality_coefficient)-target_size)
->>>>>>> 87d77095
 
         if max_offset > 0:
             # There are enough high-quality items that we can pick a
@@ -1148,7 +987,6 @@
     __table_args__ = (
         UniqueConstraint('lane_id', 'genre_id'),
     )
-<<<<<<< HEAD
 
     @classmethod
     def from_genre(cls, genre):
@@ -1182,6 +1020,10 @@
     parent_id = Column(Integer, ForeignKey('lanes.id'), index=True,
                        nullable=True)
     priority = Column(Integer, index=True, nullable=False, default=0)
+
+    # How many titles are in this lane? This is periodically
+    # calculated and cached.
+    size = Column(Integer, nullable=False, default=0)
 
     # A lane may have one parent lane and many sublanes.
     sublanes = relationship(
@@ -1422,6 +1264,10 @@
             and self.parent.uses_customlists):
             return True
         return False        
+
+    def update_size(self, _db):
+        """Update the stored estimate of the number of Works in this Lane."""
+        self.size = fast_query_count(self.works(_db).limit(None))
 
     @property
     def genre_ids(self):
@@ -1470,503 +1316,6 @@
             )
         return genre_ids
 
-    def add_genre(self, genre, inclusive=True, recursive=True):
-        """Create a new LaneGenre for the given genre and
-        associate it with this Lane.
-
-        Mainly used in tests.
-        """
-        _db = Session.object_session(self)
-        if isinstance(genre, basestring):
-            genre, ignore = Genre.lookup(_db, genre)
-        lanegenre, is_new = get_one_or_create(
-            _db, LaneGenre, lane=self, genre=genre
-        )
-        lanegenre.inclusive=inclusive
-        lanegenre.recursive=recursive
-        self._genre_ids = self._gather_genre_ids()
-        return lanegenre, is_new
-
-    @property
-    def search_target(self):
-        """Obtain the WorkList that should be searched when someone
-        initiates a search from this Lane."""
-
-        # See if this Lane is the root lane for a patron type, or has an
-        # ancestor that's the root lane for a patron type. If so, search
-        # that Lane.
-        if self.root_for_patron_type:
-            return self
-
-        for parent in self.parentage:
-            if parent.root_for_patron_type:
-                return parent
-
-        # Otherwise, we want to use the lane's languages, media, and
-        # juvenile audiences in search.
-        languages = self.languages
-        media = self.media
-        audiences = None
-        if Classifier.AUDIENCE_YOUNG_ADULT in self.audiences or Classifier.AUDIENCE_CHILDREN in self.audiences:
-            audiences = self.audiences
-
-        # If there are too many languages or audiences, the description
-        # could get too long to be useful, so we'll leave them out.
-        # Media isn't part of the description yet.
-
-        display_name_parts = []
-        if languages and len(languages) <= 2:
-            display_name_parts.append(LanguageCodes.name_for_languageset(languages))
-
-        if audiences:
-            if len(audiences) <= 2:
-                display_name_parts.append(" and ".join(audiences))
-
-        display_name = " ".join(display_name_parts)
-
-        wl = WorkList()
-        wl.initialize(self.library, display_name=display_name,
-                      languages=languages, media=media, audiences=audiences)
-        return wl
-
-    def groups(self, _db):
-        """Extract a list of samples from each child of this Lane, as well as
-        from the lane itself. This can be used to create a grouped
-        acquisition feed for the Lane.
-
-        :return: A list of (Work, Lane) 2-tuples, with each Lane
-        representing the Lane in which the Work can be found.
-        """
-        # This takes care of all of the children.
-        works_and_lanes = super(Lane, self).groups(_db)
-
-        if not works_and_lanes:
-            # The children of this Lane did not contribute any works
-            # to the groups feed. This means there should not be
-            # a groups feed in the first place -- we should send a list
-            # feed instead.
-            return works_and_lanes
-
-        # The children of this Lane contributed works to the groups
-        # feed, which means we need an additional group in the feed
-        # representing everything in the Lane (since the child lanes
-        # are almost never exhaustive).
-        lane = _db.merge(self)
-        works = lane.featured_works(_db)
-        for work in works:
-            works_and_lanes.append((work, lane))
-        return works_and_lanes
-           
-    def search(self, _db, query, search_client, pagination=None):
-        """Find works in this lane that also match a search query.
-        """
-        target = self.search_target
-
-        if target == self:
-            return super(Lane, self).search(_db, query, search_client, pagination)
-        else:
-            return target.search(_db, query, search_client, pagination)
-
-    def apply_bibliographic_filters(self, _db, qu, work_model, featured=False):
-        """Apply filters to a base query against a materialized view,
-        yielding a query that only finds books in this Lane.
-
-        :param work_model: Either MaterializedWork or MaterializedWorkWithGenre
-        """
-        qu, superclass_distinct = super(Lane, self).apply_bibliographic_filters(
-            _db, qu, work_model, featured
-        )
-        if self.parent and self.inherit_parent_restrictions:
-            # In addition to the other restrictions imposed by this
-            # Lane, books will show up here only if they would
-            # also show up in the parent Lane.
-            qu, parent_distinct = self.parent.apply_bibliographic_filters(
-                _db, qu, work_model, featured
-            )
-        else:
-            parent_distinct = False
-
-        # If a license source is specified, only show books from that
-        # source.
-        if self.license_datasource:
-            qu = qu.filter(LicensePool.data_source==self.license_datasource)
-
-        if self.fiction is not None:
-            qu = qu.filter(work_model.fiction==self.fiction)
-
-        if self.media:
-            qu = qu.filter(work_model.medium.in_(self.media))
-
-        qu = self.apply_age_range_filter(_db, qu, work_model)
-        qu, child_distinct = self.apply_customlist_filter(
-            qu, work_model, featured
-        )
-        return qu, (superclass_distinct or parent_distinct or child_distinct)
-
-    def apply_age_range_filter(self, _db, qu, work_model):
-        """Filter out all books that are not classified as suitable for this
-        Lane's age range.
-        """
-        if self.target_age == None:
-            return qu
-            
-        if (Classifier.AUDIENCE_ADULT in self.audiences
-            or Classifier.AUDIENCE_ADULTS_ONLY in self.audiences):
-            # Books for adults don't have target ages. If we're including
-            # books for adults, allow the target age to be empty.
-            audience_has_no_target_age = work_model.target_age == None
-        else:
-            audience_has_no_target_age = False
-
-        # The lane's target age is an inclusive NumericRange --
-        # set_target_age makes sure of that. The work's target age
-        # must overlap that of the lane.
-        qu = qu.filter(
-            or_(
-                work_model.target_age.overlaps(self.target_age),
-                audience_has_no_target_age
-            )
-        )
-        return qu
-
-    def apply_customlist_filter(
-            self, qu, work_model, must_be_featured=False
-    ):
-        """Change the given query so that it finds only books that are
-        on one of the CustomLists allowed by Lane configuration.
-
-        :param must_be_featured: It's not enough for the book to be on
-        an appropriate list; it must be _featured_ on an appropriate list.
-=======
-
-    @classmethod
-    def from_genre(cls, genre):
-        """Used in the Lane.genres association proxy."""
-        lg = LaneGenre()
-        lg.genre = genre
-        return lg
-
-Genre.lane_genres = relationship(
-    "LaneGenre", foreign_keys=LaneGenre.genre_id, backref="genre"
-)
-
-
-class Lane(Base, WorkList):
-    """A WorkList that draws its search criteria from a row in a
-    database table.
-
-    A Lane corresponds roughly to a section in a branch library or
-    bookstore. Lanes are the primary means by which patrons discover
-    books.
-    """
-
-    # Unless a sitewide setting intervenes, the set of Works in a
-    # Lane is cacheable for twenty minutes by default.
-    MAX_CACHE_AGE = 20*60
-
-    __tablename__ = 'lanes'
-    id = Column(Integer, primary_key=True)
-    library_id = Column(Integer, ForeignKey('libraries.id'), index=True,
-                        nullable=False)
-    parent_id = Column(Integer, ForeignKey('lanes.id'), index=True,
-                       nullable=True)
-    priority = Column(Integer, index=True, nullable=False, default=0)
-
-    # How many titles are in this lane? This is periodically
-    # calculated and cached.
-    size = Column(Integer, nullable=False, default=0)
-
-    # A lane may have one parent lane and many sublanes.
-    sublanes = relationship(
-        "Lane", 
-        backref=backref("parent", remote_side = [id]),
-    )
-
-    # A lane may have multiple associated LaneGenres. For most lanes,
-    # this is how the contents of the lanes are defined.
-    genres = association_proxy('lane_genres', 'genre',
-                               creator=LaneGenre.from_genre)
-    lane_genres = relationship(
-        "LaneGenre", foreign_keys="LaneGenre.lane_id", backref="lane",
-        cascade='all, delete-orphan'
-    )
-
-    # display_name is the name of the lane as shown to patrons.  It's
-    # okay for this to be duplicated within a library, but it's not
-    # okay to have two lanes with the same parent and the same display
-    # name -- that would be confusing.
-    display_name = Column(Unicode)
-
-    # True = Fiction only
-    # False = Nonfiction only
-    # null = Both fiction and nonfiction
-    #
-    # This may interact with lane_genres, for genres such as Humor
-    # which can apply to either fiction or nonfiction.
-    fiction = Column(Boolean, index=True, nullable=True)
-
-    # A lane may be restricted to works classified for specific audiences
-    # (e.g. only Young Adult works).
-    _audiences = Column(ARRAY(Unicode), name='audiences')
-
-    # A lane may further be restricted to works classified as suitable
-    # for a specific age range.
-    _target_age = Column(INT4RANGE, name="target_age", index=True)
-
-    # A lane may be restricted to works available in certain languages.
-    languages = Column(ARRAY(Unicode))
-
-    # A lane may be restricted to works in certain media (e.g. only
-    # audiobooks).
-    media = Column(ARRAY(Unicode))
-
-    # TODO: At some point it may be possible to restrict a lane to certain
-    # formats (e.g. only electronic materials or only codices).
-
-    # Only books licensed through this DataSource will be shown.
-    license_datasource_id = Column(
-        Integer, ForeignKey('datasources.id'), index=True,
-        nullable=True
-    )
-
-    # Only books on one or more CustomLists obtained from this
-    # DataSource will be shown.
-    _list_datasource_id = Column(
-        Integer, ForeignKey('datasources.id'), index=True,
-        nullable=True
-    )
-
-    # Only the books on these specific CustomLists will be shown.
-    customlists = relationship(
-        "CustomList", secondary=lambda: lanes_customlists,
-        backref="lane"
-    )
-
-    # This has no effect unless list_datasource_id or
-    # list_identifier_id is also set. If this is set, then a book will
-    # only be shown if it has a CustomListEntry on an appropriate list
-    # where `most_recent_appearance` is within this number of days. If
-    # the number is zero, then the lane contains _every_ book with a
-    # CustomListEntry associated with an appropriate list.
-    list_seen_in_previous_days = Column(Integer, nullable=True)
-
-    # If this is set to True, then a book will show up in a lane only
-    # if it would _also_ show up in its parent lane.
-    inherit_parent_restrictions = Column(Boolean, default=False, nullable=False)
-
-    # Patrons whose external type is in this list will be sent to this
-    # lane when they ask for the root lane.
-    #
-    # This is almost never necessary.
-    root_for_patron_type = Column(ARRAY(Unicode), nullable=True)
-
-    # Only a visible lane will show up in the user interface.  The
-    # admin interface can see all the lanes, visible or not.
-    _visible = Column(Boolean, default=True, nullable=False, name="visible")
-
-    # A Lane may have many CachedFeeds.
-    cachedfeeds = relationship(
-        "CachedFeed", backref="lane",
-        cascade="all, delete-orphan",
-    )
-
-
-    __table_args__ = (
-        UniqueConstraint('parent_id', 'display_name'),
-    )
-
-    def get_library(self, _db):
-        """For compatibility with WorkList.get_library()."""
-        return self.library
-
-    @property
-    def collection_ids(self):
-        return [x.id for x in self.library.collections]
-
-    @property
-    def visible_children(self):
-        children = [lane for lane in self.sublanes if lane.visible]
-        return sorted(children, key=lambda x: (x.priority, x.display_name))
-
-    @property
-    def parentage(self):
-        """Yield the parent, grandparent, etc. of this Lane.
-
-        The Lane may be inside one or more non-Lane WorkLists, but those
-        WorkLists are not counted in the parentage.
-        """
-        if not self.parent:
-            return
-        yield self.parent
-        seen = set([self, self.parent])
-        for parent in self.parent.parentage:
-            if parent in seen:
-                raise ValueError("Lane parentage loop detected")
-            seen.add(parent)
-            yield parent
-
-    @property
-    def depth(self):
-        """How deep is this lane in this site's hierarchy?
-        i.e. how many times do we have to follow .parent before we get None?
-        """
-        return len(list(self.parentage))
-
-    @hybrid_property
-    def visible(self):
-        return self._visible and (not self.parent or self.parent.visible)
-
-    @visible.setter
-    def set_visible(self, value):
-        self._visible = value
-
-    @property
-    def url_name(self):
-        """Return the name of this lane to be used in URLs.
-
-        Since most aspects of the lane can change through administrative
-        action, we use the internal database ID of the lane in URLs.
-        """
-        return self.id
-
-    @hybrid_property
-    def audiences(self):
-        return self._audiences or []
-
-    @audiences.setter
-    def set_audiences(self, value):
-        """The `audiences` field cannot be set to a value that
-        contradicts the current value to the `target_age` field.
-        """
-        if self._audiences and self._target_age and value != self._audiences:
-            raise ValueError("Cannot modify Lane.audiences when Lane.target_age is set!")
-        self._audiences = value
-
-    @hybrid_property
-    def target_age(self):
-        return self._target_age
-
-    @target_age.setter
-    def set_target_age(self, value):
-        """Setting .target_age will lock .audiences to appropriate values.
-
-        If you set target_age to 16-18, you're saying that the audiences
-        are [Young Adult, Adult].
-
-        If you set target_age 12-15, you're saying that the audiences are
-        [Young Adult, Children].
-
-        If you set target age 0-2, you're saying that the audiences are
-        [Children].
-
-        In no case is the "Adults Only" audience allowed, since target
-        age only makes sense in lanes intended for minors.
-        """
-        if value is None:
-            self._target_age = None
-            return
-        audiences = []
-        if isinstance(value, int):
-            value = (value, value)
-        if isinstance(value, tuple):
-            value = tuple_to_numericrange(value)
-        if value.lower >= Classifier.ADULT_AGE_CUTOFF:
-            # Adults are adults and there's no point in tracking
-            # precise age gradations for them.
-            value = tuple_to_numericrange(
-                (Classifier.ADULT_AGE_CUTOFF, value.upper)
-            )
-        if value.upper >= Classifier.ADULT_AGE_CUTOFF:
-            value = tuple_to_numericrange(
-                (value.lower, Classifier.ADULT_AGE_CUTOFF)
-            )
-        self._target_age = value
-
-        if value.upper >= Classifier.ADULT_AGE_CUTOFF:
-            audiences.append(Classifier.AUDIENCE_ADULT)
-        if value.lower < Classifier.YOUNG_ADULT_AGE_CUTOFF:
-            audiences.append(Classifier.AUDIENCE_CHILDREN)
-        if value.upper >= Classifier.YOUNG_ADULT_AGE_CUTOFF:
-            audiences.append(Classifier.AUDIENCE_YOUNG_ADULT)
-        self._audiences = audiences
-
-    @hybrid_property
-    def list_datasource(self):
-        return self._list_datasource
-
-    @list_datasource.setter
-    def set_list_datasource(self, value):
-        """Setting .list_datasource to a non-null value wipes out any specific
-        CustomLists previously associated with this Lane.
-        """
-        if value:
-            self.customlists = []
-            value = value.id
-        self._list_datasource_id = value
-
-    @property
-    def uses_customlists(self):
-        """Does the works() implementation for this Lane look for works on
-        CustomLists?
-        """
-        if self.customlists or self.list_datasource:
-            return True
-        if (self.parent and self.inherit_parent_restrictions 
-            and self.parent.uses_customlists):
-            return True
-        return False        
-
-    def update_size(self, _db):
-        """Update the stored estimate of the number of Works in this Lane."""
-        self.size = fast_query_count(self.works(_db).limit(None))
-
-    @property
-    def genre_ids(self):
-        """Find the database ID of every Genre such that a Work classified in
-        that Genre should be in this Lane.
-
-        :return: A list of genre IDs, or None if this Lane does not
-        consider genres at all.
-        """
-        if not hasattr(self, '_genre_ids'):
-            self._genre_ids = self._gather_genre_ids()
-        return self._genre_ids
-
-    def _gather_genre_ids(self):
-        """Method that does the work of `genre_ids`."""
-        if not self.lane_genres:
-            return None
-
-        included_ids = set()
-        excluded_ids = set()
-        for lanegenre in self.lane_genres:
-            genre = lanegenre.genre
-            if lanegenre.inclusive:
-                bucket = included_ids
-            else:
-                bucket = excluded_ids
-            if self.fiction != None and genre.default_fiction != None and self.fiction != genre.default_fiction:
-                logging.error("Lane %s has a genre %s that does not match its fiction restriction.", (self.full_identifier, genre.name))
-            bucket.add(genre.id)
-            if lanegenre.recursive:
-                for subgenre in genre.subgenres:
-                    bucket.add(subgenre.id)
-        if not included_ids:
-            # No genres have been explicitly included, so this lane
-            # includes all genres that aren't excluded.
-            _db = Session.object_session(self)
-            included_ids = set([genre.id for genre in _db.query(Genre)])
-        genre_ids = included_ids - excluded_ids
-        if not genre_ids:
-            # This can happen if you create a lane where 'Epic
-            # Fantasy' is included but 'Fantasy' and its subgenres are
-            # excluded.
-            logging.error(
-                "Lane %s has a self-negating set of genre IDs.", 
-                self.full_identifier
-            )
-        return genre_ids
-
     @classmethod
     def affected_by_customlist(self, customlist):
         """Find all Lanes whose membership is partially derived
@@ -2186,16 +1535,11 @@
 
         `distinct` is whether or not the query needs to be set as
         DISTINCT.
->>>>>>> 87d77095
         """
         if not self.customlists and not self.list_datasource:
             # This lane does not require that books be on any particular
             # CustomList.
-<<<<<<< HEAD
-            return qu, False
-=======
             return qu, [], False
->>>>>>> 87d77095
 
         # There may already be a join against CustomListEntry, in the case 
         # of a Lane that inherits its parent's restrictions. To avoid
@@ -2209,17 +1553,6 @@
         a_list = aliased(CustomListEntry.customlist)
         qu = qu.join(a_list, a_entry.list_id==a_list.id)
 
-<<<<<<< HEAD
-        # Actually apply the restriction.
-        if self.list_datasource:
-            qu = qu.filter(a_list.data_source==self.list_datasource)
-        else:
-            customlist_ids = [x.id for x in self.customlists]
-            if customlist_ids:
-                qu = qu.filter(a_list.id.in_(customlist_ids))
-        if must_be_featured:
-            qu = qu.filter(a_entry.featured==True)
-=======
         # Actually build the restriction clauses.
         clauses = []
         if self.list_datasource:
@@ -2229,24 +1562,15 @@
             clauses.append(a_list.id.in_(customlist_ids))
         if must_be_featured:
             clauses.append(a_entry.featured==True)
->>>>>>> 87d77095
         if self.list_seen_in_previous_days:
             cutoff = datetime.datetime.utcnow() - datetime.timedelta(
                 self.list_seen_in_previous_days
             )
-<<<<<<< HEAD
-            qu = qu.filter(a_entry.most_recent_appearance >=cutoff)
-            
-        # Now that a custom list is involved, we must eventually set
-        # DISTINCT to True on the query.
-        return qu, True
-=======
             clauses.append(a_entry.most_recent_appearance >=cutoff)
             
         # Now that a custom list is involved, we must eventually set
         # DISTINCT to True on the query.
         return qu, clauses, True
->>>>>>> 87d77095
 
 Library.lanes = relationship("Lane", backref="library", foreign_keys=Lane.library_id, cascade='all, delete-orphan')
 DataSource.list_lanes = relationship("Lane", backref="_list_datasource", foreign_keys=Lane._list_datasource_id)
