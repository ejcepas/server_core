# encoding: utf-8
from cStringIO import StringIO
from collections import (
    Counter,
    defaultdict,
)
from lxml import etree
from nose.tools import set_trace
import cairosvg
import bisect
import datetime
import isbnlib
import json
import logging
import md5
import operator
import os
import random
import re
import requests
import time
import traceback
import urllib
import urlparse
import uuid
import warnings
import bcrypt

from PIL import (
    Image,
)

from psycopg2.extras import NumericRange
from sqlalchemy.engine.url import URL
from sqlalchemy import exc as sa_exc
from sqlalchemy.ext.declarative import declarative_base
from sqlalchemy.orm import (
    backref,
    defer,
    relationship,
    sessionmaker,
)
from sqlalchemy import (
    or_,
    MetaData,
    Table,
)
from sqlalchemy.orm import (
    aliased,
    backref,
    defer,
    contains_eager,
    joinedload,
    lazyload,
)
from sqlalchemy.orm.exc import (
    NoResultFound,
    MultipleResultsFound,
)
from sqlalchemy.ext.mutable import (
    MutableDict,
)
from sqlalchemy.ext.associationproxy import (
    association_proxy,
)
from sqlalchemy.ext.hybrid import hybrid_property
from sqlalchemy.sql.functions import func
from sqlalchemy.sql.expression import (
    cast,
    and_,
    or_,
)
from sqlalchemy.exc import (
    IntegrityError
)
from sqlalchemy import (
    create_engine, 
    Binary,
    Boolean,
    Column,
    Date,
    DateTime,
    Enum,
    Float,
    ForeignKey,
    Integer,
    Index,
    Numeric,
    String,
    Table,
    Unicode,
    UniqueConstraint,
)

import log # Make sure logging is set up properly.
from config import Configuration
from external_search import ExternalSearchIndex
import classifier
from classifier import (
    Classifier,
    Erotica,
    COMICS_AND_GRAPHIC_NOVELS,
    GenreData,
    WorkClassifier,
)
from util import (
    LanguageCodes,
    MetadataSimilarity,
    TitleProcessor,
)
from util.permanent_work_id import WorkIDCalculator
from util.summary import SummaryEvaluator

from sqlalchemy.orm.session import Session

from sqlalchemy.dialects.postgresql import (
    ARRAY,
    HSTORE,
    JSON,
    INT4RANGE,
)
from sqlalchemy.orm import sessionmaker
from s3 import S3Uploader



DEBUG = False

def production_session():
    url = Configuration.database_url()
    if url.startswith('"'):
        url = url[1:]
    logging.debug("Database url: %s", url)
    return SessionManager.session(url)

class PolicyException(Exception):
    pass

class BaseMaterializedWork(object):
    """A mixin class for materialized views that incorporate Work and Edition."""
    pass


class SessionManager(object):

    # Materialized views need to be created and indexed from SQL
    # commands kept in files. This dictionary maps the views to the
    # SQL files.

    MATERIALIZED_VIEW_WORKS = 'mv_works_editions_datasources_identifiers'
    MATERIALIZED_VIEW_WORKS_WORKGENRES = 'mv_works_editions_workgenres_datasources_identifiers'
    MATERIALIZED_VIEWS = {
        MATERIALIZED_VIEW_WORKS : 'materialized_view_works.sql',
        MATERIALIZED_VIEW_WORKS_WORKGENRES : 'materialized_view_works_workgenres.sql',
    }


    engine_for_url = {}

    @classmethod
    def engine(cls, url=None):
        url = url or Configuration.database_url()
        return create_engine(url, echo=DEBUG)

    @classmethod
    def sessionmaker(cls, url=None):
        engine = cls.engine(url)
        return sessionmaker(bind=engine)

    @classmethod
    def initialize(cls, url):
        if url in cls.engine_for_url:
            engine = cls.engine_for_url[url]
            return engine, engine.connect()

        engine = cls.engine(url)
        Base.metadata.create_all(engine)

        base_path = os.path.split(__file__)[0]
        resource_path = os.path.join(base_path, "files")

        connection = None
        for view_name, filename in cls.MATERIALIZED_VIEWS.items():
            if engine.has_table(view_name):
                continue
            if not connection:
                connection = engine.connect()
            resource_file = os.path.join(resource_path, filename)
            if not os.path.exists(resource_file):
                raise IOError("Could not load materialized view from %s: file does not exist." % resource_file)
            logging.info(
                "Loading materialized view %s from %s.",
                view_name, resource_file)
            sql = open(resource_file).read()
            connection.execute(sql)                
        if connection:
            connection.close()

        class MaterializedWorkWithGenre(Base, BaseMaterializedWork):
            __table__ = Table(
                cls.MATERIALIZED_VIEW_WORKS_WORKGENRES, 
                Base.metadata, 
                Column('works_id', Integer, primary_key=True),
                Column('workgenres_id', Integer, primary_key=True),
                Column('license_pool_id', Integer, ForeignKey('licensepools.id')),
                autoload=True,
                autoload_with=engine
            )
            license_pool = relationship(
                LicensePool, 
                primaryjoin="LicensePool.id==MaterializedWorkWithGenre.license_pool_id",
                foreign_keys=LicensePool.id, lazy='joined', uselist=False)

        class MaterializedWork(Base, BaseMaterializedWork):
            __table__ = Table(
                cls.MATERIALIZED_VIEW_WORKS, 
                Base.metadata, 
                Column('works_id', Integer, primary_key=True),
                Column('license_pool_id', Integer, ForeignKey('licensepools.id')),
              autoload=True,
                autoload_with=engine
            )
            license_pool = relationship(
                LicensePool, 
                primaryjoin="LicensePool.id==MaterializedWork.license_pool_id",
                foreign_keys=LicensePool.id, lazy='joined', uselist=False)

            def __repr__(self):
                return (u'%s "%s" (%s) %s' % (
                    self.works_id, self.sort_title, self.sort_author, self.language,
                    )).encode("utf8")


        globals()['MaterializedWork'] = MaterializedWork
        globals()['MaterializedWorkWithGenre'] = MaterializedWorkWithGenre
        cls.engine_for_url[url] = engine
        return engine, engine.connect()

    @classmethod
    def refresh_materialized_views(self, _db):
        for view_name in self.MATERIALIZED_VIEWS.keys():
            _db.execute("refresh materialized view %s;" % view_name)
            _db.commit()

    @classmethod
    def session(cls, url):
        engine = connection = 0
        with warnings.catch_warnings():
            warnings.simplefilter("ignore", category=sa_exc.SAWarning)
            engine, connection = cls.initialize(url)
        session = Session(connection)
        cls.initialize_data(session)
        session.commit()
        return session

    @classmethod
    def initialize_data(cls, session):
        # Create initial data sources.
        list(DataSource.well_known_sources(session))

        # Create all genres.
        for g in classifier.genres.values():
            Genre.lookup(session, g, autocreate=True)

        # Make sure that the mechanisms fulfillable by the default
        # client are marked as such.
        for content_type, drm_scheme in DeliveryMechanism.default_client_can_fulfill_lookup:
            mechanism, is_new = DeliveryMechanism.lookup(
                session, content_type, drm_scheme
            )
            mechanism.default_client_can_fulfill = True

        session.commit()

def get_one(db, model, on_multiple='error', **kwargs):
    q = db.query(model).filter_by(**kwargs)
    try:
        return q.one()
    except MultipleResultsFound, e:
        if on_multiple == 'error':
            raise e
        elif on_multiple == 'interchangeable':
            # These records are interchangeable so we can use
            # whichever one we want.
            #
            # This may be a sign of a problem somewhere else. A
            # database-level constraint might be useful.
            q = q.limit(1)
            return q.one()
    except NoResultFound:
        return None

def get_one_or_create(db, model, create_method='',
                      create_method_kwargs=None,
                      **kwargs):
    one = get_one(db, model, **kwargs)
    if one:
        return one, False
    else:
        __transaction = db.begin_nested()
        try:
            if 'on_multiple' in kwargs:
                # This kwarg is supported by get_one() but not by create().
                del kwargs['on_multiple']
            obj = create(db, model, create_method, create_method_kwargs, **kwargs)
            __transaction.commit()
            return obj
        except IntegrityError, e:
            logging.error(
                "INTEGRITY ERROR on %r %r, %r: %r", model, create_method_kwargs, 
                kwargs, e)
            __transaction.rollback()
            return db.query(model).filter_by(**kwargs).one(), False

def create(db, model, create_method='',
           create_method_kwargs=None,
           **kwargs):
    kwargs.update(create_method_kwargs or {})
    created = getattr(model, create_method, model)(**kwargs)
    db.add(created)
    db.flush()
    return created, True

Base = declarative_base()

class Patron(Base):

    __tablename__ = 'patrons'
    id = Column(Integer, primary_key=True)

    # The patron's permanent unique identifier in an external library
    # system, probably never seen by the patron.
    #
    # This is not stored as a ForeignIdentifier because it corresponds
    # to the patron's identifier in the library responsible for the
    # Simplified instance, not a third party.
    external_identifier = Column(Unicode, unique=True, index=True)

    # The patron's account type, as reckoned by an external library
    # system. Different account types may be subject to different
    # library policies.
    #
    # Depending on library policy it may be possible to automatically
    # derive the patron's account type from their authorization
    # identifier.
    _external_type = Column(Unicode, index=True, name="external_type")

    # An identifier used by the patron that gives them the authority
    # to borrow books. This identifier may change over time.
    authorization_identifier = Column(Unicode, unique=True, index=True)

    # An identifier used by the patron that authenticates them,
    # but does not give them the authority to borrow books. i.e. their
    # website username.
    username = Column(Unicode, unique=True, index=True)

    # The last time this record was synced up with an external library
    # system.
    last_external_sync = Column(DateTime)

    # The time, if any, at which the user's authorization to borrow
    # books expires.
    authorization_expires = Column(Date, index=True)

    # Outstanding fines the user has, if any.
    fines = Column(Unicode)

    loans = relationship('Loan', backref='patron')
    holds = relationship('Hold', backref='patron')

    # One Patron can have many associated Credentials.
    credentials = relationship("Credential", backref="patron")

    AUDIENCE_RESTRICTION_POLICY = 'audiences'
    EXTERNAL_TYPE_REGULAR_EXPRESSION = 'external_type_regular_expression'

    def works_on_loan(self):
        db = Session.object_session(self)
        loans = db.query(Loan).filter(Loan.patron==self)
        return [loan.work for loan in self.loans if loan.work]

    def works_on_loan_or_on_hold(self):
        db = Session.object_session(self)
        results = set()
        holds = [hold.work for hold in self.holds if hold.work]
        loans = self.works_on_loan()
        return set(holds + loans)

    @property
    def external_type(self):
        if self.authorization_identifier and not self._external_type:
            policy = Configuration.policy(
                self.EXTERNAL_TYPE_REGULAR_EXPRESSION)
            if policy:
                match = re.compile(policy).search(
                    self.authorization_identifier)
                if match:
                    groups = match.groups()
                    if groups:
                        self._external_type = groups[0]
        return self._external_type

    def can_borrow(self, work, policy):
        """Return true if the given policy allows this patron to borrow the
        given work.
        
        This will return False when the policy for this patron's
        .external_type prevents access to this book's audience.
        """
        if not self.external_type in policy:
            return True
        if not work:
            # Shouldn't happen, but not this method's problem.
            return True
        p = policy[self.external_type]
        if not self.AUDIENCE_RESTRICTION_POLICY in p:
            return True
        allowed = p[self.AUDIENCE_RESTRICTION_POLICY]
        if work.audience in allowed:
            return True
        return False


    @property
    def authorization_is_active(self):
        # Unlike pretty much every other place in this app, I use
        # (server) local time here instead of UTC. This is to make it
        # less likely that a patron's authorization will expire before
        # they think it should.
        if (self.authorization_expires
            and self.authorization_expires 
            < datetime.datetime.now().date()):
            return False
        return True


class LoanAndHoldMixin(object):

    @property
    def work(self):
        """Try to find the corresponding work for this Loan/Hold."""
        license_pool = self.license_pool
        if not license_pool:
            return None
        if license_pool.work:
            return license_pool.work
        if license_pool.presentation_edition and license_pool.presentation_edition.work:
            return license_pool.presentation_edition.work
        return None        


class Loan(Base, LoanAndHoldMixin):
    __tablename__ = 'loans'
    id = Column(Integer, primary_key=True)
    patron_id = Column(Integer, ForeignKey('patrons.id'), index=True)
    license_pool_id = Column(Integer, ForeignKey('licensepools.id'), index=True)
    fulfillment_id = Column(Integer, ForeignKey('licensepooldeliveries.id'))
    start = Column(DateTime)
    end = Column(DateTime)

    __table_args__ = (
        UniqueConstraint('patron_id', 'license_pool_id'),
    )

    def until(self, default_loan_period):
        """Give or estimate the time at which the loan will end."""
        if self.end:
            return self.end
        if default_loan_period is None:
            # This loan will last forever.
            return None
        start = self.start or datetime.datetime.utcnow()
        return start + default_loan_period

class Hold(Base, LoanAndHoldMixin):
    """A patron is in line to check out a book.
    """
    __tablename__ = 'holds'
    id = Column(Integer, primary_key=True)
    patron_id = Column(Integer, ForeignKey('patrons.id'), index=True)
    license_pool_id = Column(Integer, ForeignKey('licensepools.id'), index=True)
    start = Column(DateTime, index=True)
    end = Column(DateTime, index=True)
    position = Column(Integer, index=True)

    @classmethod
    def _calculate_until(
            self, start, queue_position, total_licenses, default_loan_period,
            default_reservation_period):
        """Helper method for `Hold.until` that can be tested independently.

        We have to wait for the available licenses to cycle a
        certain number of times before we get a turn.
        
        Example: 4 licenses, queue position 21
        After 1 cycle: queue position 17
              2      : queue position 13
              3      : queue position 9
              4      : queue position 5
              5      : queue position 1
              6      : available

        The worst-case cycle time is the loan period plus the reservation
        period.
        """
        if queue_position == 0:
            # The book is currently reserved to this patron--they need
            # to hurry up and check it out.
            return start + default_reservation_period

        if total_licenses == 0:
            # The book will never be available
            return None

        # Start with the default loan period to clear out everyone who
        # currently has the book checked out.
        duration = default_loan_period

        if queue_position < total_licenses:
            # After that period, the book will be available to this patron.
            # Do nothing.
            pass
        else:
            # Otherwise, add a number of cycles in which other people are
            # notified that it's their turn.
            cycle_period = (default_loan_period + default_reservation_period)
            cycles = queue_position / total_licenses
            if (total_licenses > 1 and queue_position % total_licenses == 0):
                cycles -= 1
            duration += (cycle_period * cycles)
        return start + duration


    def until(self, default_loan_period, default_reservation_period):
        """Give or estimate the time at which the book will be available
        to this patron.

        This is a *very* rough estimate that should be treated more or
        less as a worst case. (Though it could be even worse than
        this--the library's license might expire and then you'll
        _never_ get the book.)
        """
        if self.end:
            # Whew, the server provided its own estimate.
            return self.end

        if default_reservation_period is None:
            # This hold has no definite end date.
            return None

        start = datetime.datetime.utcnow()
        licenses_available = self.license_pool.licenses_owned
        position = self.position
        if not position:
            # We don't know where in line we are. Assume we're at the
            # end.
            position = self.license_pool.patrons_in_hold_queue
        return self._calculate_until(
            start, position, licenses_available,
            default_loan_period, default_reservation_period)

    def update(self, start, end, position):
        """When the book becomes available, position will be 0 and end will be
        set to the time at which point the patron will lose their place in
        line.
        
        Otherwise, end is irrelevant and is set to None.
        """
        if start is not None:
            self.start = start
        if position == 0 and end is not None:
            self.end = end
        else:
            self.end = None
        if position is not None:
            self.position = position

    __table_args__ = (
        UniqueConstraint('patron_id', 'license_pool_id'),
    )


class DataSource(Base):

    """A source for information about books, and possibly the books themselves."""

    GUTENBERG = "Gutenberg"
    OVERDRIVE = "Overdrive"
    PROJECT_GITENBERG = "Project GITenberg"
    STANDARD_EBOOKS = "Standard Ebooks"
    UNGLUE_IT = "unglue.it"
    THREEM = "3M"
    OCLC = "OCLC Classify"
    OCLC_LINKED_DATA = "OCLC Linked Data"
    AMAZON = "Amazon"
    XID = "WorldCat xID"
    AXIS_360 = "Axis 360"
    WEB = "Web"
    OPEN_LIBRARY = "Open Library"
    CONTENT_CAFE = "Content Cafe"
    VIAF = "VIAF"
    GUTENBERG_COVER_GENERATOR = "Gutenberg Illustrated"
    GUTENBERG_EPUB_GENERATOR = "Project Gutenberg EPUB Generator"
    METADATA_WRANGLER = "Library Simplified metadata wrangler"
    MANUAL = "Manual intervention"
    NOVELIST = "NoveList Select"
    NYT = "New York Times"
    NYPL_SHADOWCAT = "NYPL Shadowcat"
    LIBRARY_STAFF = "Library staff"
    ADOBE = "Adobe DRM"
    PLYMPTON = "Plympton"
    OA_CONTENT_SERVER = "Library Simplified Open Access Content Server"
    PRESENTATION_EDITION = "Presentation edition generator"

    # Some sources of open-access ebooks are better than others. This
    # list shows which sources we prefer, in ascending order of
    # priority. unglue.it is lowest priority because it tends to
    # aggregate books from other sources. We prefer books from their
    # original sources.
    OPEN_ACCESS_SOURCE_PRIORITY = [
        UNGLUE_IT,
        GUTENBERG,
        GUTENBERG_EPUB_GENERATOR,
        PROJECT_GITENBERG,
        PLYMPTON,
        STANDARD_EBOOKS,
    ]

    # When we're generating the presentation edition for a
    # LicensePool, editions are processed based on their data source,
    # in the following order:
    #
    # [all other sources] < [source of the license pool] < [metadata
    # wrangler] < [library staff] < [manual intervention]
    #
    # This list keeps track of the high-priority portion of that
    # ordering.
    # 
    # "LIBRARY_STAFF" comes from the Admin Interface.
    # "MANUAL" is not currently used, but will give the option of putting in 
    # software engineer-created system overrides.
    PRESENTATION_EDITION_PRIORITY = [
        METADATA_WRANGLER, LIBRARY_STAFF, MANUAL
    ]

    __tablename__ = 'datasources'
    id = Column(Integer, primary_key=True)
    name = Column(String, unique=True, index=True)
    offers_licenses = Column(Boolean, default=False)
    primary_identifier_type = Column(String, index=True)
    extra = Column(MutableDict.as_mutable(JSON), default={})

    # One DataSource can generate many Editions.
    editions = relationship("Edition", backref="data_source")

    # One DataSource can generate many CoverageRecords.
    coverage_records = relationship("CoverageRecord", backref="data_source")

    # One DataSource can generate many IDEquivalencies.
    id_equivalencies = relationship("Equivalency", backref="data_source")

    # One DataSource can grant access to many LicensePools.
    license_pools = relationship(
        "LicensePool", backref=backref("data_source", lazy='joined'))

    # One DataSource can provide many Hyperlinks.
    links = relationship("Hyperlink", backref="data_source")

    # One DataSource can provide many Resources.
    resources = relationship("Resource", backref="data_source")

    # One DataSource can generate many Measurements.
    measurements = relationship("Measurement", backref="data_source")

    # One DataSource can provide many Classifications.
    classifications = relationship("Classification", backref="data_source")

    # One DataSource can have many associated Credentials.
    credentials = relationship("Credential", backref="data_source")

    # One DataSource can generate many CustomLists.
    custom_lists = relationship("CustomList", backref="data_source")

    # One DataSource can have one Collection.
    collection = relationship(
        "Collection", backref="data_source", uselist=False
    )

    @classmethod
    def lookup(cls, _db, name):
        return get_one(_db, DataSource, name=name)

    URI_PREFIX = "http://librarysimplified.org/terms/sources/"

    @classmethod
    def name_from_uri(cls, uri):
        """Turn a data source URI into a name suitable for passing
        into lookup().
        """
        if not uri.startswith(cls.URI_PREFIX):
            return None
        name = uri[len(cls.URI_PREFIX):]
        return urllib.unquote(name)

    @classmethod
    def from_uri(cls, _db, uri):
        return cls.lookup(_db, cls.name_from_uri(uri))

    @property
    def uri(self):
        return self.URI_PREFIX + urllib.quote(self.name)

    # These are pretty standard values but each library needs to
    # define the policy they've negotiated in their configuration.
    default_default_loan_period = datetime.timedelta(days=21)
    default_default_reservation_period = datetime.timedelta(days=3)

    def _datetime_config_value(self, key, default):
        integration = Configuration.integration(self.name)
        if not integration:
            return default
        value = integration.get(key)
        if not value:
            return default
        value = int(value)
        return datetime.timedelta(days=value)

    @property
    def default_loan_period(self):
        return self._datetime_config_value(
            Configuration.DEFAULT_LOAN_PERIOD,
            self.default_default_loan_period
        )

    @property
    def default_reservation_period(self):
        return self._datetime_config_value(
            Configuration.DEFAULT_RESERVATION_PERIOD,
            self.default_default_reservation_period
        )

    @classmethod
    def license_source_for(cls, _db, identifier):
        """Find the one DataSource that provides licenses for books identified
        by the given identifier.

        If there is no such DataSource, or there is more than one,
        raises an exception.
        """
        sources = cls.license_sources_for(_db, identifier)
        return sources.one()

    @classmethod
    def license_sources_for(cls, _db, identifier):
        """A query that locates all DataSources that provide licenses for
        books identified by the given identifier.
        """
        if isinstance(identifier, basestring):
            type = identifier
        else:
            type = identifier.type
        q =_db.query(DataSource).filter(DataSource.offers_licenses==True).filter(
            DataSource.primary_identifier_type==type)
        return q

    @classmethod
    def metadata_sources_for(cls, _db, identifier):
        """Finds the DataSources that provide metadata for books
        identified by the given identifier.
        """       
        if isinstance(identifier, basestring):
            type = identifier
        else:
            type = identifier.type

        if not hasattr(cls, 'metadata_lookups_by_identifier_type'):
            # This should only happen during testing.
            list(DataSource.well_known_sources(_db))

        names = cls.metadata_lookups_by_identifier_type[type] 
        return _db.query(DataSource).filter(DataSource.name.in_(names)).all()

    @classmethod
    def well_known_sources(cls, _db):
        """Make sure all the well-known sources exist in the database.
        """

        cls.metadata_lookups_by_identifier_type = defaultdict(list)

        for (name, offers_licenses, offers_metadata_lookup, primary_identifier_type, refresh_rate) in (
                (cls.GUTENBERG, True, False, Identifier.GUTENBERG_ID, None),
                (cls.OVERDRIVE, True, False, Identifier.OVERDRIVE_ID, 0),
                (cls.THREEM, True, False, Identifier.THREEM_ID, 60*60*6),
                (cls.AXIS_360, True, False, Identifier.AXIS_360_ID, 0),
                (cls.OCLC, False, False, Identifier.OCLC_NUMBER, None),
                (cls.OCLC_LINKED_DATA, False, False, Identifier.OCLC_NUMBER, None),
                (cls.AMAZON, False, False, Identifier.ASIN, None),
                (cls.OPEN_LIBRARY, False, False, Identifier.OPEN_LIBRARY_ID, None),
                (cls.GUTENBERG_COVER_GENERATOR, False, False, Identifier.GUTENBERG_ID, None),
                (cls.GUTENBERG_EPUB_GENERATOR, False, False, Identifier.GUTENBERG_ID, None),
                (cls.WEB, True, False, Identifier.URI, None),
                (cls.VIAF, False, False, None, None),
                (cls.CONTENT_CAFE, True, True, Identifier.ISBN, None),
                (cls.MANUAL, False, False, None, None),
                (cls.NYT, False, False, Identifier.ISBN, None),
                (cls.LIBRARY_STAFF, False, False, Identifier.ISBN, None),
                (cls.METADATA_WRANGLER, False, False, Identifier.URI, None),
                (cls.PROJECT_GITENBERG, True, False, Identifier.GUTENBERG_ID, None),
                (cls.STANDARD_EBOOKS, True, False, Identifier.URI, None),
                (cls.UNGLUE_IT, True, False, Identifier.URI, None),
                (cls.ADOBE, False, False, None, None),
                (cls.PLYMPTON, True, False, Identifier.ISBN, None),
                (cls.OA_CONTENT_SERVER, True, False, Identifier.URI, None),
                (cls.PRESENTATION_EDITION, False, False, None, None),
                (cls.NOVELIST, False, True, Identifier.ISBN, None),
        ):

            extra = dict()
            if refresh_rate:
                extra['circulation_refresh_rate_seconds'] = refresh_rate

            obj, new = get_one_or_create(
                _db, DataSource,
                name=name,
                create_method_kwargs=dict(
                    offers_licenses=offers_licenses,
                    primary_identifier_type=primary_identifier_type,
                    extra=extra,
                )
            )

            if offers_metadata_lookup:
                l = cls.metadata_lookups_by_identifier_type[primary_identifier_type]
                l.append(obj.name)

            yield obj


class CoverageRecord(Base):
    """A record of a Identifier being used as input into some process."""
    __tablename__ = 'coveragerecords'

    SET_EDITION_METADATA_OPERATION = 'set-edition-metadata'
    CHOOSE_COVER_OPERATION = 'choose-cover'
    SYNC_OPERATION = 'sync'
    REAP_OPERATION = 'reap'

    id = Column(Integer, primary_key=True)
    identifier_id = Column(
        Integer, ForeignKey('identifiers.id'), index=True)
    # If applicable, this is the ID of the data source that took the
    # Identifier as input.
    data_source_id = Column(
        Integer, ForeignKey('datasources.id')
    )
    operation = Column(String(255), default=None)
        
    timestamp = Column(DateTime, index=True)
    exception = Column(Unicode, index=True)

    __table_args__ = (
        UniqueConstraint('identifier_id', 'data_source_id', 'operation'),
    )

    def __repr__(self):
        if self.operation:
            operation = ' operation="%s"' % self.operation
        else:
            operation = ''
        if self.exception:
            exception = ' exception="%s"' % self.exception
        else:
            exception = ''
        template = '<CoverageRecord: identifier=%s/%s data_source="%s"%s timestamp="%s"%s>'
        return template % (
            self.identifier.type, 
            self.identifier.identifier,
            self.data_source.name,
            operation, 
            self.timestamp.strftime("%Y-%m-%d %H:%M:%S"),
            exception
        )

    @classmethod
    def lookup(self, edition_or_identifier, data_source, operation=None):
        _db = Session.object_session(edition_or_identifier)
        if isinstance(edition_or_identifier, Identifier):
            identifier = edition_or_identifier
        elif isinstance(edition_or_identifier, Edition):
            identifier = edition_or_identifier.primary_identifier
        else:
            raise ValueError(
                "Cannot look up a coverage record for %r." % edition) 
        return get_one(
            _db, CoverageRecord,
            identifier=identifier,
            data_source=data_source,
            operation=operation,
            on_multiple='interchangeable',
        )

    @classmethod
    def add_for(self, edition, data_source, operation=None, timestamp=None):
        _db = Session.object_session(edition)
        if isinstance(edition, Identifier):
            identifier = edition
        elif isinstance(edition, Edition):
            identifier = edition.primary_identifier
        else:
            raise ValueError(
                "Cannot create a coverage record for %r." % edition) 
        timestamp = timestamp or datetime.datetime.utcnow()
        coverage_record, is_new = get_one_or_create(
            _db, CoverageRecord,
            identifier=identifier,
            data_source=data_source,
            operation=operation,
            on_multiple='interchangeable'
        )
        coverage_record.timestamp = timestamp
        return coverage_record, is_new

Index("ix_coveragerecords_data_source_id_operation_identifier_id", CoverageRecord.data_source_id, CoverageRecord.operation, CoverageRecord.identifier_id)

class WorkCoverageRecord(Base):
    """A record of some operation that was performed on a Work.

    This is similar to CoverageRecord, which operates on Identifiers,
    but since Work identifiers have no meaning outside of the database,
    we presume that all the operations involve internal work only,
    and as such there is no data_source_id.
    """
    __tablename__ = 'workcoveragerecords'

    CHOOSE_EDITION_OPERATION = 'choose-edition'
    CLASSIFY_OPERATION = 'classify'
    SUMMARY_OPERATION = 'summary'
    QUALITY_OPERATION = 'quality'
    GENERATE_OPDS_OPERATION = 'generate-opds'
    UPDATE_SEARCH_INDEX_OPERATION = 'update-search-index'

    id = Column(Integer, primary_key=True)
    work_id = Column(
        Integer, ForeignKey('works.id'), index=True)
    operation = Column(String(255), index=True, default=None)
        
    timestamp = Column(DateTime, index=True)
    exception = Column(Unicode, index=True)

    __table_args__ = (
        UniqueConstraint('work_id', 'operation'),
    )

    def __repr__(self):
        if self.exception:
            exception = ' exception="%s"' % self.exception
        else:
            exception = ''
        template = '<WorkCoverageRecord: work_id=%s operation="%s" timestamp="%s"%s>'
        return template % (
            self.work_id, self.operation, 
            self.timestamp.strftime("%Y-%m-%d %H:%M:%S"),
            exception
        )

    @classmethod
    def lookup(self, work, operation):
        _db = Session.object_session(work)
        return get_one(
            _db, WorkCoverageRecord,
            work=work,
            operation=operation,
            on_multiple='interchangeable',
        )

    @classmethod
    def add_for(self, work, operation, timestamp=None):
        _db = Session.object_session(work)
        timestamp = timestamp or datetime.datetime.utcnow()
        coverage_record, is_new = get_one_or_create(
            _db, WorkCoverageRecord,
            work=work,
            operation=operation,
            on_multiple='interchangeable'
        )
        coverage_record.timestamp = timestamp
        return coverage_record, is_new
Index("ix_workcoveragerecords_operation_work_id", WorkCoverageRecord.operation, WorkCoverageRecord.work_id)

class Equivalency(Base):
    """An assertion that two Identifiers identify the same work.

    This assertion comes with a 'strength' which represents how confident
    the data source is in the assertion.
    """
    __tablename__ = 'equivalents'

    # 'input' is the ID that was used as input to the datasource.
    # 'output' is the output
    id = Column(Integer, primary_key=True)
    input_id = Column(Integer, ForeignKey('identifiers.id'), index=True)
    input = relationship("Identifier", foreign_keys=input_id)
    output_id = Column(Integer, ForeignKey('identifiers.id'), index=True)
    output = relationship("Identifier", foreign_keys=output_id)

    # Who says?
    data_source_id = Column(Integer, ForeignKey('datasources.id'), index=True)

    # How many distinct votes went into this assertion? This will let
    # us scale the change to the strength when additional votes come
    # in.
    votes = Column(Integer, default=1)

    # How strong is this assertion (-1..1)? A negative number is an
    # assertion that the two Identifiers do *not* identify the
    # same work.
    strength = Column(Float, index=True)

    def __repr__(self):
        r = u"[%s ->\n %s\n source=%s strength=%.2f votes=%d)]" % (
            repr(self.input).decode("utf8"),
            repr(self.output).decode("utf8"),
            self.data_source.name, self.strength, self.votes
        )
        return r.encode("utf8")

    @classmethod
    def for_identifiers(self, _db, identifiers, exclude_ids=None):
        """Find all Equivalencies for the given Identifiers."""
        if not identifiers:
            return []
        if isinstance(identifiers, list) and isinstance(identifiers[0], Identifier):
            identifiers = [x.id for x in identifiers]
        q = _db.query(Equivalency).distinct().filter(
            or_(Equivalency.input_id.in_(identifiers),
                Equivalency.output_id.in_(identifiers))
        )
        if exclude_ids:
            q = q.filter(~Equivalency.id.in_(exclude_ids))
        return q

class Identifier(Base):
    """A way of uniquely referring to a particular edition.
    """
    
    # Common types of identifiers.
    OVERDRIVE_ID = "Overdrive ID"
    THREEM_ID = "3M ID"
    GUTENBERG_ID = "Gutenberg ID"
    AXIS_360_ID = "Axis 360 ID"
    ASIN = "ASIN"
    ISBN = "ISBN"
    OCLC_WORK = "OCLC Work ID"
    OCLC_NUMBER = "OCLC Number"
    OPEN_LIBRARY_ID = "OLID"
    BIBLIOCOMMONS_ID = "Bibliocommons ID"
    URI = "URI"
    DOI = "DOI"
    UPC = "UPC"

    LICENSE_PROVIDING_IDENTIFIER_TYPES = [
        THREEM_ID, OVERDRIVE_ID, AXIS_360_ID,
        GUTENBERG_ID
    ]

    URN_SCHEME_PREFIX = "urn:librarysimplified.org/terms/id/"
    ISBN_URN_SCHEME_PREFIX = "urn:isbn:"
    GUTENBERG_URN_SCHEME_PREFIX = "http://www.gutenberg.org/ebooks/"
    GUTENBERG_URN_SCHEME_RE = re.compile(
        GUTENBERG_URN_SCHEME_PREFIX + "([0-9]+)")

    __tablename__ = 'identifiers'
    id = Column(Integer, primary_key=True)
    type = Column(String(64), index=True)
    identifier = Column(String, index=True)

    equivalencies = relationship(
        "Equivalency",
        primaryjoin=("Identifier.id==Equivalency.input_id"),
        backref="input_identifiers",
    )

    inbound_equivalencies = relationship(
        "Equivalency",
        primaryjoin=("Identifier.id==Equivalency.output_id"),
        backref="output_identifiers",
    )

    unresolved_identifier = relationship(
        "UnresolvedIdentifier", backref="identifier", uselist=False
    )

    # One Identifier may have many associated CoverageRecords.
    coverage_records = relationship("CoverageRecord", backref="identifier")

    def __repr__(self):
        records = self.primarily_identifies
        if records and records[0].title:
            title = u' wr=%d ("%s")' % (records[0].id, records[0].title)
        else:
            title = ""
        return (u"%s/%s ID=%s%s" % (self.type, self.identifier, self.id,
                                    title)).encode("utf8")

    # One Identifier may serve as the primary identifier for
    # several Editions.
    primarily_identifies = relationship(
        "Edition", backref="primary_identifier"
    )

    # One Identifier may serve as the identifier for
    # a single LicensePool.
    licensed_through = relationship(
        "LicensePool", backref="identifier", uselist=False, lazy='joined',
    )

    # One Identifier may have many Links.
    links = relationship(
        "Hyperlink", backref="identifier"
    )

    # One Identifier may be the subject of many Measurements.
    measurements = relationship(
        "Measurement", backref="identifier"
    )

    # One Identifier may participate in many Classifications.
    classifications = relationship(
        "Classification", backref="identifier"
    )

    # Type + identifier is unique.
    __table_args__ = (
        UniqueConstraint('type', 'identifier'),
    )

    @classmethod
    def from_asin(cls, _db, asin, autocreate=True):
        """Turn an ASIN-like string into an Identifier.

        If the string is an ISBN10 or ISBN13, the Identifier will be
        of type ISBN and the value will be the equivalent ISBN13.

        Otherwise the Identifier will be of type ASIN and the value will
        be the value of `asin`.
        """
        asin = asin.strip().replace("-", "")
        if isbnlib.is_isbn10(asin):
            asin = isbnlib.to_isbn13(asin)
        if isbnlib.is_isbn13(asin):
            type = cls.ISBN
        else:
            type = cls.ASIN
        return cls.for_foreign_id(_db, type, asin, autocreate)

    @classmethod
    def for_foreign_id(cls, _db, foreign_identifier_type, foreign_id,
                       autocreate=True):
        """Turn a foreign ID into an Identifier."""
        was_new = None
        if foreign_identifier_type in (
                Identifier.OVERDRIVE_ID, Identifier.THREEM_ID):
            foreign_id = foreign_id.lower()
        if autocreate:
            m = get_one_or_create
        else:
            m = get_one
            was_new = False

        result = m(_db, cls, type=foreign_identifier_type,
                   identifier=foreign_id)
        if isinstance(result, tuple):
            return result
        else:
            return result, False

    @property
    def urn(self):
        identifier_text = urllib.quote(self.identifier)
        if self.type == Identifier.ISBN:
            return self.ISBN_URN_SCHEME_PREFIX + identifier_text
        elif self.type == Identifier.URI:
            return self.identifier
        elif self.type == Identifier.GUTENBERG_ID:
            return self.GUTENBERG_URN_SCHEME_PREFIX + identifier_text
        else:
            identifier_type = urllib.quote(self.type)
            return self.URN_SCHEME_PREFIX + "%s/%s" % (
                identifier_type, identifier_text)

    class UnresolvableIdentifierException(Exception):
        # Raised when an identifier that can't be resolved into a LicensePool
        # is provided in a context that requires a resolvable identifier
        pass

    @classmethod
    def type_and_identifier_for_urn(cls, identifier_string):
        if not identifier_string:
            return None
        m = cls.GUTENBERG_URN_SCHEME_RE.match(identifier_string)
        if m:
            type = Identifier.GUTENBERG_ID
            identifier_string = m.groups()[0]            
        elif identifier_string.startswith("http:") or identifier_string.startswith("https:"):
            type = Identifier.URI
        elif identifier_string.startswith(Identifier.URN_SCHEME_PREFIX):
            identifier_string = identifier_string[len(Identifier.URN_SCHEME_PREFIX):]
            type, identifier_string = map(
                urllib.unquote, identifier_string.split("/", 1))
        elif identifier_string.startswith(Identifier.ISBN_URN_SCHEME_PREFIX):
            type = Identifier.ISBN
            identifier_string = identifier_string[len(Identifier.ISBN_URN_SCHEME_PREFIX):]
            identifier_string = urllib.unquote(identifier_string)
            # Make sure this is a valid ISBN, and convert it to an ISBN-13.
            if not (isbnlib.is_isbn10(identifier_string) or
                    isbnlib.is_isbn13(identifier_string)):
                raise ValueError("%s is not a valid ISBN." % identifier_string)
            if isbnlib.is_isbn10(identifier_string):
                identifier_string = isbnlib.to_isbn13(identifier_string)
        else:
            raise ValueError(
                "Could not turn %s into a recognized identifier." %
                identifier_string)
        return (type, identifier_string)

    @classmethod
    def parse_urn(cls, _db, identifier_string, must_support_license_pools=False):
        type, identifier_string = cls.type_and_identifier_for_urn(identifier_string)
        if must_support_license_pools:
            try:
                ls = DataSource.license_source_for(_db, type)
            except NoResultFound:
                raise Identifier.UnresolvableIdentifierException()
            except MultipleResultsFound:
                 # This is fine.
                pass

        return cls.for_foreign_id(_db, type, identifier_string)

    def equivalent_to(self, data_source, identifier, strength):
        """Make one Identifier equivalent to another.

        `data_source` is the DataSource that believes the two 
        identifiers are equivalent.
        """
        _db = Session.object_session(self)
        if self == identifier:
            # That an identifier is equivalent to itself is tautological.
            # Do nothing.
            return None
        eq, new = get_one_or_create(
            _db, Equivalency,
            data_source=data_source,
            input=self,
            output=identifier,
            on_multiple='interchangeable'
        )
        eq.strength=strength
        if new:
            logging.info(
                "Identifier equivalency: %r==%r p=%.2f", self, identifier, 
                strength
            )
        return eq

    @classmethod
    def recursively_equivalent_identifier_ids(
            cls, _db, identifier_ids, levels=5, threshold=0.50, debug=False):
        """All Identifier IDs equivalent to the given set of Identifier
        IDs at the given confidence threshold.

        This is an inefficient but simple implementation, performing
        one SQL query for each level of recursion.

        Four levels is enough to go from a Gutenberg text to an ISBN.
        Gutenberg ID -> OCLC Work IS -> OCLC Number -> ISBN

        Returns a dictionary mapping each ID in the original to a
        dictionary mapping the equivalent IDs to (confidence, strength
        of confidence) 2-tuples.
        """

        if not identifier_ids:
            return {}

        if isinstance(identifier_ids[0], Identifier):
            identifier_ids = [x.id for x in identifier_ids]

        (working_set, seen_equivalency_ids, seen_identifier_ids,
         equivalents) = cls._recursively_equivalent_identifier_ids(
             _db, identifier_ids, identifier_ids, levels, threshold)

        if working_set:
            # This is not a big deal, but it means we could be getting
            # more IDs by increasing the level.
            logging.warn(
                "Leftover working set at level %d: %r", levels, working_set)

        return equivalents

    @classmethod
    def _recursively_equivalent_identifier_ids(
            cls, _db, original_working_set, working_set, levels, threshold):

        if levels == 0:
            equivalents = defaultdict(lambda : defaultdict(list))
            for id in original_working_set:
                # Every identifier is unshakeably equivalent to itself.
                equivalents[id][id] = (1, 1000000)
            return (working_set, set(), set(), equivalents)

        if not working_set:
            return working_set, seen_equivalency_ids, seen_identifier_ids

        # First make the recursive call.        
        (working_set, seen_equivalency_ids, seen_identifier_ids,
         equivalents) = cls._recursively_equivalent_identifier_ids(
             _db, original_working_set, working_set, levels-1, threshold)

        if not working_set:
            # We're done.
            return (working_set, seen_equivalency_ids, seen_identifier_ids,
                    equivalents)

        new_working_set = set()
        seen_identifier_ids = seen_identifier_ids.union(working_set)

        equivalencies = Equivalency.for_identifiers(
            _db, working_set, seen_equivalency_ids)
        for e in equivalencies:
            #logging.debug("%r => %r", e.input, e.output)
            seen_equivalency_ids.add(e.id)

            # Signal strength decreases monotonically, so
            # if it dips below the threshold, we can
            # ignore it from this point on.

            # I -> O becomes "I is a precursor of O with distance
            # equal to the I->O strength."
            if e.strength > threshold:
                #logging.debug("Strong signal: %r", e)
                
                cls._update_equivalents(
                    equivalents, e.output_id, e.input_id, e.strength, e.votes)
                cls._update_equivalents(
                    equivalents, e.input_id, e.output_id, e.strength, e.votes)
            else:
                # logging.debug("Ignoring signal below threshold: %r", e)
                pass

            if e.output_id not in seen_identifier_ids:
                # This is our first time encountering the
                # Identifier that is the output of this
                # Equivalency. We will look at its equivalencies
                # in the next round.
                new_working_set.add(e.output_id)
            if e.input_id not in seen_identifier_ids:
                # This is our first time encountering the
                # Identifier that is the input to this
                # Equivalency. We will look at its equivalencies
                # in the next round.
                new_working_set.add(e.input_id)

        if new_working_set:

            q = _db.query(Identifier).filter(Identifier.id.in_(new_working_set))
            new_identifiers = [repr(i) for i in q]
            new_working_set_repr = ", ".join(new_identifiers)

        surviving_working_set = set()
        for id in original_working_set:
            for new_id in new_working_set:
                for neighbor in list(equivalents[id]):
                    if neighbor == id:
                        continue
                    if neighbor == new_id:
                        # The new ID is directly adjacent to one of
                        # the original working set.
                        surviving_working_set.add(new_id)
                        continue
                    if new_id in equivalents[neighbor]:
                        # The new ID is adjacent to an ID adjacent to
                        # one of the original working set. But how
                        # strong is the signal?
                        o2n_weight, o2n_votes = equivalents[id][neighbor]
                        n2new_weight, n2new_votes = equivalents[neighbor][new_id]
                        new_weight = (o2n_weight * n2new_weight)
                        if new_weight > threshold:
                            equivalents[id][new_id] = (new_weight, o2n_votes + n2new_votes)
                            surviving_working_set.add(new_id)

        return (surviving_working_set, seen_equivalency_ids, seen_identifier_ids,
                equivalents)

    @classmethod
    def _update_equivalents(original_working_set, equivalents, input_id,
                            output_id, strength, votes):
        if not equivalents[input_id][output_id]:
            equivalents[input_id][output_id] = (strength, votes)
        else:
            old_strength, old_votes = equivalents[input_id][output_id]
            total_strength = (old_strength * old_votes) + (strength * votes)
            total_votes = (old_votes + votes)
            new_strength = total_strength / total_votes
            equivalents[input_id][output_id] = (new_strength, total_votes)

    @classmethod
    def recursively_equivalent_identifier_ids_flat(
            cls, _db, identifier_ids, levels=5, threshold=0.5):
        data = cls.recursively_equivalent_identifier_ids(
            _db, identifier_ids, levels, threshold)
        return cls.flatten_identifier_ids(data)

    @classmethod
    def flatten_identifier_ids(cls, data):
        ids = set()
        for equivalents in data.values():
            ids = ids.union(set(equivalents.keys()))
        return ids

    def equivalent_identifier_ids(self, levels=5, threshold=0.5):
        _db = Session.object_session(self)
        return Identifier.recursively_equivalent_identifier_ids_flat(
            _db, [self.id], levels, threshold)

    def add_link(self, rel, href, data_source, license_pool=None,
                 media_type=None, content=None, content_path=None):
        """Create a link between this Identifier and a (potentially new)
        Resource.

        TODO: There's some code in metadata_layer for automatically
        fetching, mirroring and scaling Representations as links are
        created. It might be good to move that code into here.
        """
        _db = Session.object_session(self)

        if license_pool and license_pool.identifier != self:
            raise ValueError(
                "License pool is associated with %r, not %r!" % (
                    license_pool.identifier, self))
        
        # Find or create the Resource.
        if not href:
            href = Hyperlink.generic_uri(data_source, self, rel, content)
        resource, new_resource = get_one_or_create(
            _db, Resource, url=href,
            create_method_kwargs=dict(data_source=data_source)
        )

        # Find or create the Hyperlink.
        link, new_link = get_one_or_create(
            _db, Hyperlink, rel=rel, data_source=data_source,
            identifier=self, resource=resource,
            create_method_kwargs=dict(license_pool=license_pool)
        )

        if content or content_path:
            # We have content for this resource.
            resource.set_fetched_content(media_type, content, content_path)
        elif (media_type and (
                not resource.representation 
                or not resource.representation.mirrored_at)
        ):
            # There's a version of this resource stored elsewhere that we
            # can use.
            #
            # TODO: just because we know the type and URL of the
            # resource doesn't mean we can actually serve that URL
            # to patrons. This needs some work.
            resource.set_mirrored_elsewhere(media_type)

        return link, new_link

    def add_measurement(self, data_source, quantity_measured, value,
                        weight=1, taken_at=None):
        """Associate a new Measurement with this Identifier."""
        _db = Session.object_session(self)

        logging.debug(
            "MEASUREMENT: %s on %s/%s: %s == %s (wt=%d)",
            data_source.name, self.type, self.identifier,
            quantity_measured, value, weight)

        now = datetime.datetime.utcnow()
        taken_at = taken_at or now
        # Is there an existing most recent measurement?
        most_recent = get_one(
            _db, Measurement, identifier=self,
            data_source=data_source,
            quantity_measured=quantity_measured,
            is_most_recent=True, on_multiple='interchangeable'
        )
        if most_recent and most_recent.value == value and taken_at == now:
            # The value hasn't changed since last time. Just update
            # the timestamp of the existing measurement.
            self.taken_at = taken_at

        if most_recent and most_recent.taken_at < taken_at:
            most_recent.is_most_recent = False

        return create(
            _db, Measurement,
            identifier=self, data_source=data_source,
            quantity_measured=quantity_measured, taken_at=taken_at,
            value=value, weight=weight, is_most_recent=True)[0]

    def classify(self, data_source, subject_type, subject_identifier,
                 subject_name=None, weight=1):
        """Classify this Identifier under a Subject.

        :param type: Classification scheme; one of the constants from Subject.
        :param subject_identifier: Internal ID of the subject according to that classification scheme.

        ``value``: Human-readable description of the subject, if different
                   from the ID.

        ``weight``: How confident the data source is in classifying a
                    book under this subject. The meaning of this
                    number depends entirely on the source of the
                    information.
        """
        _db = Session.object_session(self)
        # Turn the subject type and identifier into a Subject.
        classifications = []
        subject, is_new = Subject.lookup(
            _db, subject_type, subject_identifier, subject_name)
        #if is_new:
        #    print repr(subject)

        logging.debug(
            "CLASSIFICATION: %s on %s/%s: %s %s/%s (wt=%d)",
            data_source.name, self.type, self.identifier,
            subject.type, subject.identifier, subject.name, 
            weight
        )

        # Use a Classification to connect the Identifier to the
        # Subject.
        try:
            classification, is_new = get_one_or_create(
                _db, Classification,
                identifier=self,
                subject=subject,
                data_source=data_source)
        except MultipleResultsFound, e:
            # TODO: This is a hack.
            all_classifications = _db.query(Classification).filter(
                Classification.identifier==self,
                Classification.subject==subject,
                Classification.data_source==data_source)
            all_classifications = all_classifications.all()
            classification = all_classifications[0]
            for i in all_classifications[1:]:
                _db.delete(i)

        classification.weight = weight
        return classification

    @classmethod
    def resources_for_identifier_ids(self, _db, identifier_ids, rel=None,
                                     data_source=None):
        resources = _db.query(Resource).join(Resource.links).filter(
                Hyperlink.identifier_id.in_(identifier_ids))
        if data_source:
            if isinstance(data_source, DataSource):
                data_source = [data_source]
            resources = resources.filter(Hyperlink.data_source_id.in_([d.id for d in data_source]))
        if rel:
            if isinstance(rel, list):
                resources = resources.filter(Hyperlink.rel.in_(rel))
            else:
                resources = resources.filter(Hyperlink.rel==rel)
        resources = resources.options(joinedload('representation'))
        return resources

    @classmethod
    def classifications_for_identifier_ids(self, _db, identifier_ids):
        classifications = _db.query(Classification).filter(
                Classification.identifier_id.in_(identifier_ids))
        return classifications.options(joinedload('subject'))

    IDEAL_COVER_ASPECT_RATIO = 2.0/3
    IDEAL_IMAGE_HEIGHT = 240
    IDEAL_IMAGE_WIDTH = 160

    # The point at which a generic geometric image is better
    # than some other image.
    MINIMUM_IMAGE_QUALITY = 0.25

    @classmethod
    def best_cover_for(cls, _db, identifier_ids):
        # Find all image resources associated with any of
        # these identifiers.
        images = cls.resources_for_identifier_ids(
            _db, identifier_ids, Hyperlink.IMAGE)
        images = images.join(Resource.representation)
        images = images.filter(Representation.mirrored_at != None).filter(
            Representation.mirror_url != None)
        images = images.all()

        champion = None
        champions = []
        champion_score = None
        # Judge the image resource by its deviation from the ideal
        # aspect ratio, and by its deviation (in the "too small"
        # direction only) from the ideal resolution.
        for r in images:
            for link in r.links:
                if link.license_pool and not link.license_pool.open_access:
                    # For licensed works, always present the cover
                    # provided by the licensing authority.
                    r.quality = 1
                    champion = r
                    break

            if champion and champion.quality == 1:
                # No need to look further
                break

            rep = r.representation
            if not rep:
                continue

            if not champion:
                champion = r
                continue

            if not rep.image_width or not rep.image_height:
                continue
            aspect_ratio = rep.image_width / float(rep.image_height)
            aspect_difference = abs(aspect_ratio-cls.IDEAL_COVER_ASPECT_RATIO)
            quality = 1 - aspect_difference
            width_difference = (
                float(rep.image_width - cls.IDEAL_IMAGE_WIDTH) / cls.IDEAL_IMAGE_WIDTH)
            if width_difference < 0:
                # Image is not wide enough.
                quality = quality * (1+width_difference)
            height_difference = (
                float(rep.image_height - cls.IDEAL_IMAGE_HEIGHT) / cls.IDEAL_IMAGE_HEIGHT)
            if height_difference < 0:
                # Image is not tall enough.
                quality = quality * (1+height_difference)

            # Scale the estimated quality by the source of the image.
            source_name = r.data_source.name
            if source_name==DataSource.GUTENBERG_COVER_GENERATOR:
                quality = quality * 0.60
            elif source_name==DataSource.GUTENBERG:
                quality = quality * 0.50
            elif source_name==DataSource.OPEN_LIBRARY:
                quality = quality * 0.25

            r.set_estimated_quality(quality)

            # TODO: that says how good the image is as an image. But
            # how good is it as an image for this particular book?
            # Determining this requires measuring the conceptual
            # distance from the image to a Edition, and then from
            # the Edition to the Work in question. This is much
            # too big a project to work on right now.

            if not r.quality >= cls.MINIMUM_IMAGE_QUALITY:
                continue
            if r.quality > champion_score:
                champions = [r]
                champion_score = r.quality
            elif r.quality == champion_score:
                champions.append(r)
        if champions and not champion:
            champion = random.choice(champions)
            
        return champion, images

    @classmethod
    def evaluate_summary_quality(cls, _db, identifier_ids, 
                                 privileged_data_sources=None):
        """Evaluate the summaries for the given group of Identifier IDs.

        This is an automatic evaluation based solely on the content of
        the summaries. It will be combined with human-entered ratings
        to form an overall quality score.

        We need to evaluate summaries from a set of Identifiers
        (typically those associated with a single work) because we
        need to see which noun phrases are most frequently used to
        describe the underlying work.

        :param privileged_data_sources: If present, a summary from one
        of these data source will be instantly chosen, short-circuiting the
        decision process. Data sources are in order of priority.

        :return: The single highest-rated summary Resource.

        """
        evaluator = SummaryEvaluator()

        if privileged_data_sources and len(privileged_data_sources) > 0:
            privileged_data_source = privileged_data_sources[0]
        else:
            privileged_data_source = None

        # Find all rel="description" resources associated with any of
        # these records.
        rels = [Hyperlink.DESCRIPTION, Hyperlink.SHORT_DESCRIPTION]
        descriptions = cls.resources_for_identifier_ids(
            _db, identifier_ids, rels, privileged_data_source).all()

        champion = None
        # Add each resource's content to the evaluator's corpus.
        for r in descriptions:
            if r.representation and r.representation.content:
                evaluator.add(r.representation.content)
        evaluator.ready()

        # Then have the evaluator rank each resource.
        for r in descriptions:
            if r.representation and r.representation.content:
                content = r.representation.content
                quality = evaluator.score(content)
                r.set_estimated_quality(quality)
            if not champion or r.quality > champion.quality:
                champion = r

        if privileged_data_source and not champion:
            # We could not find any descriptions from the privileged
            # data source. Try relaxing that restriction.
            return cls.evaluate_summary_quality(_db, identifier_ids, privileged_data_sources[1:])
        return champion, descriptions

    @classmethod
    def missing_coverage_from(
            cls, _db, identifier_types, coverage_data_source, operation=None,
            count_as_missing_before=None
    ):
        """Find identifiers of the given types which have no CoverageRecord
        from `coverage_data_source`.
        """
        clause = and_(Identifier.id==CoverageRecord.identifier_id,
                      CoverageRecord.data_source==coverage_data_source,
                      CoverageRecord.operation==operation)
        q = _db.query(Identifier).outerjoin(CoverageRecord, clause)
        if identifier_types:
            q = q.filter(Identifier.type.in_(identifier_types))

        missing = CoverageRecord.id==None
        if count_as_missing_before:
            missing = or_(
                missing, CoverageRecord.timestamp < count_as_missing_before
            )

        q2 = q.filter(missing)
        return q2

    def opds_entry(self):
        """Create an OPDS entry using only resources directly
        associated with this Identifier.

        This makes it possible to create an OPDS entry even when there
        is no Edition.

        Currently the only things in this OPDS entry will be description,
        cover image, and popularity.
        """
        id = self.urn
        cover_image = None
        description = None
        for link in self.links:
            resource = link.resource
            if link.rel == Hyperlink.IMAGE:
                if not cover_image or (
                        not cover_image.representation.thumbnails and
                        resource.representation.thumbnails):
                    cover_image = resource
            elif link.rel == Hyperlink.DESCRIPTION:
                if not description or resource.quality > description.quality:
                    description = resource

        quality = Measurement.overall_quality(self.measurements)
        from opds import AcquisitionFeed
        return AcquisitionFeed.minimal_opds_entry(
            identifier=self, cover=cover_image, 
            description=description, quality=quality)


class UnresolvedIdentifier(Base):
    """An identifier that the metadata wrangler has heard of but hasn't
    yet been able to connect with a book being offered by someone.
    """

    __tablename__ = 'unresolvedidentifiers'
    id = Column(Integer, primary_key=True)

    identifier_id = Column(
        Integer, ForeignKey('identifiers.id'), index=True)

    # A numeric status code, analogous to an HTTP status code,
    # describing the status of the process of resolving this
    # identifier.
    status = Column(Integer, index=True)

    # Timestamp of the first time we tried to resolve this identifier.
    first_attempt = Column(DateTime, index=True)

    # Timestamp of the most recent time we tried to resolve this identifier.
    most_recent_attempt = Column(DateTime, index=True)

    # The problem that's stopping this identifier from being resolved.
    exception = Column(Unicode, index=True)

    @classmethod
    def register(cls, _db, identifier, force=False):
        if identifier.licensed_through and not force:
            # There's already a license pool for this identifier, and
            # thus no need to do anything.
            raise ValueError(
                "%r has already been resolved. Not creating an UnresolvedIdentifier record for it." % identifier)

        # There must be some way of 'resolving' the work to be done
        # here: either a license source or a metadata lookup.
        has_metadata_lookup = DataSource.metadata_sources_for(_db, identifier)

        if not has_metadata_lookup:
            datasources = DataSource.license_sources_for(_db, identifier)
            if datasources.count() == 0:
                # This is not okay--we have no way of resolving this identifier.
                raise Identifier.UnresolvableIdentifierException()

        return get_one_or_create(
            _db, UnresolvedIdentifier, identifier=identifier,
            create_method_kwargs=dict(status=202), on_multiple='interchangeable'
        )

    DEFAULT_RETRY_TIME = datetime.timedelta(days=1)

    @classmethod
    def ready_to_process(cls, _db, retry_after=None, randomize=True):
        """Find all UnresolvedIdentifiers that are ready for processing.

        This is all UnresolvedIdentifiers that have never raised an
        exception, plus all UnresolvedIdentifiers that were attempted
        more than `retry_after` ago.

        :param retry_after: a `datetime.timedelta`.
        """
        now = datetime.datetime.utcnow()
        retry_after = retry_after or cls.DEFAULT_RETRY_TIME
        cutoff = now - retry_after
        needs_processing = or_(
            UnresolvedIdentifier.exception==None,
            UnresolvedIdentifier.most_recent_attempt < cutoff
        )
        q = _db.query(UnresolvedIdentifier).join(
            UnresolvedIdentifier.identifier).filter(needs_processing)
        if randomize:
            q = q.order_by(func.random())
        return q

    def set_attempt(self, time=None):
        """Set most_recent_attempt (and possibly first_attempt) to the given
        time.
        """
        time = time or datetime.datetime.utcnow()
        self.most_recent_attempt = time
        if not self.first_attempt:
            self.first_attempt = time


class Contributor(Base):

    """Someone (usually human) who contributes to books."""
    __tablename__ = 'contributors'
    id = Column(Integer, primary_key=True)

    # Standard identifiers for this contributor.
    lc = Column(Unicode, index=True)
    viaf = Column(Unicode, index=True)

    # This is the name by which this person is known in the original
    # catalog. It is sortable, e.g. "Twain, Mark".
    name = Column(Unicode, index=True)
    aliases = Column(ARRAY(Unicode), default=[])

    # This is the name we will display publicly. Ideally it will be
    # the name most familiar to readers.
    display_name = Column(Unicode, index=True)

    # This is a short version of the contributor's name, displayed in
    # situations where the full name is too long. For corporate contributors
    # this value will be None.
    family_name = Column(Unicode, index=True)
    
    # This is the name used for this contributor on Wikipedia. This
    # gives us an entry point to Wikipedia, Wikidata, etc.
    wikipedia_name = Column(Unicode, index=True)

    # This is a short biography for this contributor, probably
    # provided by a publisher.
    biography = Column(Unicode)

    extra = Column(MutableDict.as_mutable(JSON), default={})

    contributions = relationship("Contribution", backref="contributor")
    work_contributions = relationship("WorkContribution", backref="contributor",
                                      )
    # Types of roles
    AUTHOR_ROLE = "Author"
    PRIMARY_AUTHOR_ROLE = "Primary Author"
    PERFORMER_ROLE = "Performer"
    EDITOR_ROLE = "Editor"
    ARTIST_ROLE = "Artist"
    PHOTOGRAPHER_ROLE = "Photographer"
    TRANSLATOR_ROLE = "Translator"
    ILLUSTRATOR_ROLE = "Illustrator"
    INTRODUCTION_ROLE = "Introduction Author"
    FOREWORD_ROLE = "Foreword Author" 
    AFTERWORD_ROLE = "Afterword Author" 
    COLOPHON_ROLE = "Colophon Author"
    UNKNOWN_ROLE = 'Unknown'
    DIRECTOR_ROLE = 'Director'
    PRODUCER_ROLE = 'Producer'
    EXECUTIVE_PRODUCER_ROLE = 'Executive Producer'
    ACTOR_ROLE = 'Actor'
    LYRICIST_ROLE = 'Lyricist'
    CONTRIBUTOR_ROLE = 'Contributor'
    COMPOSER_ROLE = 'Composer'
    NARRATOR_ROLE = 'Narrator'
    COMPILER_ROLE = 'Compiler'
    ADAPTER_ROLE = 'Adapter'
    PERFORMER_ROLE = 'Performer'
    MUSICIAN_ROLE = 'Musician'
    ASSOCIATED_ROLE = 'Associated name'
    COLLABORATOR_ROLE = 'Collaborator'
    ENGINEER_ROLE = 'Engineer'
    COPYRIGHT_HOLDER_ROLE = 'Copyright holder'
    TRANSCRIBER_ROLE = 'Transcriber'
    DESIGNER_ROLE = 'Designer'
    AUTHOR_ROLES = set([PRIMARY_AUTHOR_ROLE, AUTHOR_ROLE])

    # People from these roles can be put into the 'author' slot if no
    # author proper is given.
    AUTHOR_SUBSTITUTE_ROLES = [
        EDITOR_ROLE, COMPILER_ROLE, COMPOSER_ROLE, DIRECTOR_ROLE, 
         CONTRIBUTOR_ROLE, TRANSLATOR_ROLE, ADAPTER_ROLE, PHOTOGRAPHER_ROLE, 
         ARTIST_ROLE, LYRICIST_ROLE, COPYRIGHT_HOLDER_ROLE
    ]
    
    PERFORMER_ROLES = [ACTOR_ROLE, PERFORMER_ROLE, NARRATOR_ROLE, MUSICIAN_ROLE]

    # Extra fields
    BIRTH_DATE = 'birthDate'
    DEATH_DATE = 'deathDate'

    def __repr__(self):
        extra = ""
        if self.lc:
            extra += " lc=%s" % self.lc
        if self.viaf:
            extra += " viaf=%s" % self.viaf
        return (u"Contributor %d (%s)" % (self.id, self.name)).encode("utf8")

    @classmethod
    def author_contributor_tiers(cls):
        yield [cls.PRIMARY_AUTHOR_ROLE]
        yield cls.AUTHOR_ROLES
        yield cls.AUTHOR_SUBSTITUTE_ROLES
        yield cls.PERFORMER_ROLES

    @classmethod
    def lookup(cls, _db, name=None, viaf=None, lc=None, aliases=None,
               extra=None):
        """Find or create a record for the given Contributor."""
        extra = extra or dict()

        create_method_kwargs = {
            Contributor.name.name : name,
            Contributor.aliases.name : aliases,
            Contributor.extra.name : extra
        }

        if not name and not lc and not viaf:
            raise ValueError(
                "Cannot look up a Contributor without any identifying "
                "information whatsoever!")

        if name and not lc and not viaf:
            # We will not create a Contributor based solely on a name
            # unless there is no existing Contributor with that name.
            #
            # If there *are* contributors with that name, we will
            # return all of them.
            #
            # We currently do not check aliases when doing name lookups.
            q = _db.query(Contributor).filter(Contributor.name==name)
            contributors = q.all()
            if contributors:
                return contributors, False
            else:
                try:
                    contributor = Contributor(**create_method_kwargs)
                    _db.add(contributor)
                    _db.flush()
                    contributors = [contributor]
                    new = True
                except IntegrityError:
                    _db.rollback()
                    contributors = q.all()
                    new = False
        else:
            # We are perfecly happy to create a Contributor based solely
            # on lc or viaf.
            query = dict()
            if lc:
                query[Contributor.lc.name] = lc
            if viaf:
                query[Contributor.viaf.name] = viaf

            contributors, new = get_one_or_create(
                _db, Contributor, create_method_kwargs=create_method_kwargs,
                **query)

        return contributors, new

    def merge_into(self, destination):
        """Two Contributor records should be the same.

        Merge this one into the other one.

        For now, this should only be used when the exact same record
        comes in through two sources. It should not be used when two
        Contributors turn out to represent different names for the
        same human being, e.g. married names or (especially) pen
        names. Just because we haven't thought that situation through
        well enough.
        """
        if self == destination:
            # They're already the same.
            return
        logging.info(
            u"MERGING %r (%s) into %r (%s)",
            self,
            self.viaf,
            destination,
            destination.viaf
        )
        existing_aliases = set(destination.aliases)
        new_aliases = list(destination.aliases)
        for name in [self.name] + self.aliases:
            if name != destination.name and name not in existing_aliases:
                new_aliases.append(name)
        if new_aliases != destination.aliases:
            destination.aliases = new_aliases
        for k, v in self.extra.items():
            if not k in destination.extra:
                destination.extra[k] = v
        if not destination.lc:
            destination.lc = self.lc
        if not destination.viaf:
            destination.viaf = self.viaf
        if not destination.family_name:
            destination.family_name = self.family_name
        if not destination.display_name:
            destination.display_name = self.display_name
        if not destination.wikipedia_name:
            destination.wikipedia_name = self.wikipedia_name

        _db = Session.object_session(self)
        for contribution in self.contributions:
            # Is the new contributor already associated with this
            # Edition in the given role (in which case we delete
            # the old contribution) or not (in which case we switch the
            # contributor ID)?
            existing_record = _db.query(Contribution).filter(
                Contribution.contributor_id==destination.id,
                Contribution.edition_id==contribution.edition.id,
                Contribution.role==contribution.role)
            if existing_record.count():
                _db.delete(contribution)
            else:
                contribution.contributor_id = destination.id
        for contribution in self.work_contributions:
            existing_record = _db.query(WorkContribution).filter(
                WorkContribution.contributor_id==destination.id,
                WorkContribution.edition_id==contribution.edition.id,
                WorkContribution.role==contribution.role)
            if existing_record.count():
                _db.delete(contribution)
            else:
                contribution.contributor_id = destination.id
            contribution.contributor_id = destination.id
        # print "Commit before deletion."
        _db.commit()
        # print "Final deletion."
        _db.delete(self)
        # print "Committing after deletion."
        _db.commit()
        # _db.query(Contributor).filter(Contributor.id==self.id).delete()
        #_db.commit()
        #print "All done."

    # Regular expressions used by default_names().
    PARENTHETICAL = re.compile("\([^)]*\)")
    ALPHABETIC = re.compile("[a-zA-z]")
    NUMBERS = re.compile("[0-9]")

    DATE_RES = [re.compile("\(?" + x + "\)?") for x in 
                "[0-9?]+-",
                "[0-9]+st cent",
                "[0-9]+nd cent",
                "[0-9]+th cent",
                "\bcirca",
                ]


    def default_names(self, default_display_name=None):
        """Attempt to derive a family name ("Twain") and a display name ("Mark
        Twain") from a catalog name ("Twain, Mark").

        This is full of pitfalls, which is why we prefer to use data
        from VIAF. But when there is no data from VIAF, the output of
        this algorithm is better than the input in pretty much every
        case.
        """
        return self._default_names(self.name, default_display_name)

    @classmethod
    def _default_names(cls, name, default_display_name=None):
        original_name = name
        """Split out from default_names to make it easy to test."""
        display_name = default_display_name
        # "Little, Brown &amp; Co." => "Little, Brown & Co."
        name = name.replace("&amp;", "&")

        # "Philadelphia Broad Street Church (Philadelphia, Pa.)"
        #  => "Philadelphia Broad Street Church"
        name = cls.PARENTHETICAL.sub("", name)
        name = name.strip()

        if ', ' in name:
            # This is probably a personal name.
            parts = name.split(", ")
            if len(parts) > 2:
                # The most likely scenario is that the final part
                # of the name is a date or a set of dates. If this
                # seems true, just delete that part.
                if (cls.NUMBERS.search(parts[-1])
                    or not cls.ALPHABETIC.search(parts[-1])):
                    parts = parts[:-1]
            # The final part of the name may have a date or a set
            # of dates at the end. If so, remove it from that string.
            final = parts[-1]
            for date_re in cls.DATE_RES:
                m = date_re.search(final)
                if m:
                    new_part = final[:m.start()].strip() 
                    if new_part:
                        parts[-1] = new_part
                    else:
                        del parts[-1]
                    break
               
            family_name = parts[0]
            p = parts[-1].lower()
            if (p in ('llc', 'inc', 'inc.')
                or p.endswith("company") or p.endswith(" co.")
                or p.endswith(" co")):
                # No, this is a corporate name that contains a comma.
                # It can't be split on the comma, so don't bother.
                family_name = None
                display_name = display_name or name
            if not display_name:
                # The fateful moment. Swap the second string and the
                # first string.
                if len(parts) == 1:
                    display_name = parts[0]
                    family_name = display_name
                else:
                    display_name = parts[1] + " " + parts[0]
                if len(parts) > 2:
                    # There's a leftover bit.
                    if parts[2] in ('Mrs.', 'Mrs', 'Sir'):
                        # "Jones, Bob, Mrs."
                        #  => "Mrs. Bob Jones"
                        display_name = parts[2] + " " + display_name
                    else:
                        # "Jones, Bob, Jr."
                        #  => "Bob Jones, Jr."
                        display_name += ", " + " ".join(parts[2:])
        else:
            # Since there's no comma, this is probably a corporate name.
            family_name = None
            display_name = name
        #print " Default names for %s" % original_name
        #print "  Family name: %s" % family_name
        #print "  Display name: %s" % display_name
        #print
        return family_name, display_name


class Contribution(Base):
    """A contribution made by a Contributor to a Edition."""
    __tablename__ = 'contributions'
    id = Column(Integer, primary_key=True)
    edition_id = Column(Integer, ForeignKey('editions.id'), index=True,
                           nullable=False)
    contributor_id = Column(Integer, ForeignKey('contributors.id'), index=True,
                            nullable=False)
    role = Column(Unicode, index=True, nullable=False)
    __table_args__ = (
        UniqueConstraint('edition_id', 'contributor_id', 'role'),
    )


class WorkContribution(Base):
    """A contribution made by a Contributor to a Work."""
    __tablename__ = 'workcontributions'
    id = Column(Integer, primary_key=True)
    work_id = Column(Integer, ForeignKey('works.id'), index=True,
                     nullable=False)
    contributor_id = Column(Integer, ForeignKey('contributors.id'), index=True,
                            nullable=False)
    role = Column(Unicode, index=True, nullable=False)
    __table_args__ = (
        UniqueConstraint('work_id', 'contributor_id', 'role'),
    )


class Edition(Base):

    """A lightly schematized collection of metadata for a work, or an
    edition of a work, or a book, or whatever. If someone thinks of it
    as a "book" with a "title" it can go in here.
    """

    __tablename__ = 'editions'
    id = Column(Integer, primary_key=True)

    data_source_id = Column(Integer, ForeignKey('datasources.id'), index=True)

    MAX_THUMBNAIL_HEIGHT = 300
    MAX_THUMBNAIL_WIDTH = 200

    # This Edition is associated with one particular
    # identifier--the one used by its data source to identify
    # it. Through the Equivalency class, it is associated with a
    # (probably huge) number of other identifiers.
    primary_identifier_id = Column(
        Integer, ForeignKey('identifiers.id'), index=True)

    # A Edition may be associated with a single Work.
    work_id = Column(Integer, ForeignKey('works.id'), index=True)
 
    # An Edition may be the primary edition associated with its
    # Work, or it may not be.
    is_primary_for_work = Column(Boolean, index=True, default=False)

    # An Edition may show up in many CustomListEntries.
    custom_list_entries = relationship("CustomListEntry", backref="edition")

    # An Edition may be the presentation edition for many LicensePools.
    is_presentation_for = relationship(
        "LicensePool", uselist=False, backref="presentation_edition"
    )

    title = Column(Unicode, index=True)
    sort_title = Column(Unicode, index=True)
    subtitle = Column(Unicode, index=True)
    series = Column(Unicode, index=True)

    # This is not a foreign key per se; it's a calculated UUID-like
    # identifier for this work based on its title and author, used to
    # group together different editions of the same work.
    permanent_work_id = Column(String(36), index=True)

    # A string depiction of the authors' names.
    author = Column(Unicode, index=True)
    sort_author = Column(Unicode, index=True)

    contributions = relationship("Contribution", backref="edition")

    language = Column(Unicode, index=True)
    publisher = Column(Unicode, index=True)
    imprint = Column(Unicode, index=True)

    # `published is the original publication date of the
    # text. `issued` is when made available in this ebook edition. A
    # Project Gutenberg text was likely `published` long before being
    # `issued`.
    issued = Column(Date)
    published = Column(Date)

    BOOK_MEDIUM = u"Book"
    PERIODICAL_MEDIUM = u"Periodical"
    AUDIO_MEDIUM = u"Audio"
    MUSIC_MEDIUM = u"Music"
    VIDEO_MEDIUM = u"Video"

    ELECTRONIC_FORMAT = u"Electronic"
    CODEX_FORMAT = u"Codex"

    medium_to_additional_type = {
        BOOK_MEDIUM : u"http://schema.org/Book",
        AUDIO_MEDIUM : u"http://schema.org/AudioObject",
        PERIODICAL_MEDIUM : u"http://schema.org/PublicationIssue",
        MUSIC_MEDIUM :  u"http://schema.org/MusicRecording",
        VIDEO_MEDIUM :  u"http://schema.org/VideoObject",
    }

    additional_type_to_medium = {}
    for k, v in medium_to_additional_type.items():
        additional_type_to_medium[v] = k

    medium = Column(
        Enum(BOOK_MEDIUM, PERIODICAL_MEDIUM, AUDIO_MEDIUM,
             MUSIC_MEDIUM, VIDEO_MEDIUM, name="medium"),
        default=BOOK_MEDIUM, index=True
    )

    cover_id = Column(
        Integer, ForeignKey(
            'resources.id', use_alter=True, name='fk_editions_summary_id'), 
        index=True)
    # These two let us avoid actually loading up the cover Resource
    # every time.
    cover_full_url = Column(Unicode)
    cover_thumbnail_url = Column(Unicode)
    
    # This lets us avoid a lot of work figuring out the best open
    # access link for this Edition.
    open_access_download_url = Column(Unicode)

    # An OPDS entry containing all metadata about this entry that
    # would be relevant to display to a library patron.
    simple_opds_entry = Column(Unicode, default=None)

    # Information kept in here probably won't be used.
    extra = Column(MutableDict.as_mutable(JSON), default={})

    def __repr__(self):
        id_repr = repr(self.primary_identifier).decode("utf8")
        a = (u"Edition %s [%r] (%s/%s/%s)" % (
            self.id, id_repr, self.title,
            ", ".join([x.name for x in self.contributors]),
            self.language))
        return a.encode("utf8")

    @property
    def language_code(self):
        return LanguageCodes.three_to_two.get(self.language, self.language)

    @property
    def contributors(self):
        return [x.contributor for x in self.contributions]

    @property
    def author_contributors(self):
        """All 'author'-type contributors, with the primary author first,
        other authors sorted by sort name.
        """
        primary_author = None
        other_authors = []
        acceptable_substitutes = defaultdict(list)
        if not self.contributions:
            return []

        # If there is one and only one contributor, return them, no
        # matter what their role is.
        if len(self.contributions) == 1:
            return [self.contributions[0].contributor]

        # There is more than one contributor. Try to pick out the ones
        # that rise to the level of being 'authors'.
        for x in self.contributions:
            if not primary_author and x.role == Contributor.PRIMARY_AUTHOR_ROLE:
                primary_author = x.contributor
            elif x.role in Contributor.AUTHOR_ROLES:
                other_authors.append(x.contributor)
            elif x.role.lower().startswith('author and'):
                other_authors.append(x.contributor)
            elif (x.role in Contributor.AUTHOR_SUBSTITUTE_ROLES
                  or x.role in Contributor.PERFORMER_ROLES):
                l = acceptable_substitutes[x.role]
                if x.contributor not in l:
                    l.append(x.contributor)
        if primary_author:
            return [primary_author] + sorted(other_authors, key=lambda x: x.name)

        if other_authors:
            return other_authors

        for role in (
                Contributor.AUTHOR_SUBSTITUTE_ROLES 
                + Contributor.PERFORMER_ROLES):
            if role in acceptable_substitutes:
                contributors = acceptable_substitutes[role]
                return sorted(contributors, key=lambda x: x.name)
        else:
            # There are roles, but they're so random that we can't be
            # sure who's the 'author' or so low on the creativity
            # scale (like 'Executive producer') that we just don't
            # want to put them down as 'author'.
            return []


    @classmethod
    def for_foreign_id(cls, _db, data_source,
                       foreign_id_type, foreign_id,
                       create_if_not_exists=True):
        """Find the Edition representing the given data source's view of
        the work that it primarily identifies by foreign ID.

        e.g. for_foreign_id(_db, DataSource.OVERDRIVE,
                            Identifier.OVERDRIVE_ID, uuid)

        finds the Edition for Overdrive's view of a book identified
        by Overdrive UUID.

        This:

        for_foreign_id(_db, DataSource.OVERDRIVE, Identifier.ISBN, isbn)

        will probably return nothing, because although Overdrive knows
        that books have ISBNs, it doesn't use ISBN as a primary
        identifier.
        """
        # Look up the data source if necessary.
        if isinstance(data_source, basestring):
            data_source = DataSource.lookup(_db, data_source)

        identifier, ignore = Identifier.for_foreign_id(
            _db, foreign_id_type, foreign_id)

        # Combine the two to get/create a Edition.
        if create_if_not_exists:
            f = get_one_or_create
            kwargs = dict()
        else:
            f = get_one
            kwargs = dict()
        r = f(_db, Edition, data_source=data_source,
                 primary_identifier=identifier,
                 **kwargs)
        return r

    @property
    def license_pool(self):
        """The Edition's corresponding LicensePool, if any.
        """
        _db = Session.object_session(self)
        return get_one(_db, LicensePool,
                       data_source=self.data_source,
                       identifier=self.primary_identifier)

    def equivalencies(self, _db):
        """All the direct equivalencies between this record's primary
        identifier and other Identifiers.
        """
        return self.primary_identifier.equivalencies
        
    def equivalent_identifier_ids(self, levels=3, threshold=0.5):
        """All Identifiers equivalent to this record's primary identifier,
        at the given level of recursion."""
        return self.primary_identifier.equivalent_identifier_ids(
            levels, threshold)

    def equivalent_identifiers(self, levels=3, threshold=0.5, type=None):
        """All Identifiers equivalent to this
        Edition's primary identifier, at the given level of recursion.
        """
        _db = Session.object_session(self)
        identifier_ids = self.equivalent_identifier_ids(levels, threshold)
        q = _db.query(Identifier).filter(
            Identifier.id.in_(identifier_ids))
        if type:
            if isinstance(type, list):
                q = q.filter(Identifier.type.in_(type))
            else:
                q = q.filter(Identifier.type==type)
        return q

    def equivalent_editions(self, levels=5, threshold=0.5):
        """All Editions whose primary ID is equivalent to this Edition's
        primary ID, at the given level of recursion.

        Five levels is enough to go from a Gutenberg ID to an Overdrive ID
        (Gutenberg ID -> OCLC Work ID -> OCLC Number -> ISBN -> Overdrive ID)
        """
        _db = Session.object_session(self)
        identifier_ids = self.equivalent_identifier_ids(levels, threshold)
        return _db.query(Edition).filter(
            Edition.primary_identifier_id.in_(identifier_ids))

    @classmethod
    def missing_coverage_from(
            cls, _db, edition_data_sources, coverage_data_source, 
            operation=None
    ):
        """Find Editions from `edition_data_source` whose primary
        identifiers have no CoverageRecord from
        `coverage_data_source`.

        e.g.

         gutenberg = DataSource.lookup(_db, DataSource.GUTENBERG)
         oclc_classify = DataSource.lookup(_db, DataSource.OCLC)
         missing_coverage_from(_db, gutenberg, oclc_classify)

        will find Editions that came from Project Gutenberg and
        have never been used as input to the OCLC Classify web
        service.

        """
        if isinstance(edition_data_sources, DataSource):
            edition_data_sources = [edition_data_sources]
        edition_data_source_ids = [x.id for x in edition_data_sources]
        join_clause = (
            (Edition.primary_identifier_id==CoverageRecord.identifier_id) &
            (CoverageRecord.data_source_id==coverage_data_source.id) &
            (CoverageRecord.operation==operation)
        )
        
        q = _db.query(Edition).outerjoin(
            CoverageRecord, join_clause)
        if edition_data_source_ids:
            q = q.filter(Edition.data_source_id.in_(edition_data_source_ids))
        q2 = q.filter(CoverageRecord.id==None)
        return q2


    @classmethod
    def _content(cls, content, is_html=False):
        """Represent content that might be plain-text or HTML.

        e.g. a book's summary.
        """
        if not content:
            return None
        if is_html:
            type = "html"
        else:
            type = "text"
        return dict(type=type, value=content)

    def set_open_access_link(self):
        url = None
        pool = self.license_pool
        if pool:
            resource = pool.best_open_access_link
            if resource and resource.representation:
                url = resource.representation.mirror_url
        self.open_access_download_url = url

    def set_cover(self, resource):
        old_cover = self.cover
        old_cover_full_url = self.cover_full_url
        self.cover = resource
        self.cover_full_url = resource.representation.mirror_url

        # TODO: In theory there could be multiple scaled-down
        # versions of this representation and we need some way of
        # choosing between them. Right now we just pick the first one
        # that works.
        if (resource.representation.image_height
            and resource.representation.image_height <= self.MAX_THUMBNAIL_HEIGHT):
            # This image doesn't need a thumbnail.
            self.cover_thumbnail_url = resource.representation.mirror_url
        else:
            for scaled_down in resource.representation.thumbnails:
                if scaled_down.mirror_url and scaled_down.mirrored_at:
                    self.cover_thumbnail_url = scaled_down.mirror_url
                    break
        if old_cover != self.cover or old_cover_full_url != self.cover_full_url:
            logging.debug(
                "Setting cover for %s/%s: full=%s thumb=%s", 
                self.primary_identifier.type, self.primary_identifier.identifier,
                self.cover_full_url, self.cover_thumbnail_url
            )

    def add_contributor(self, name, roles, aliases=None, lc=None, viaf=None,
                        **kwargs):
        """Assign a contributor to this Edition."""
        _db = Session.object_session(self)
        if isinstance(roles, basestring):
            roles = [roles]            

        # First find or create the Contributor.
        if isinstance(name, Contributor):
            contributor = name
        else:
            contributor, was_new = Contributor.lookup(
                _db, name, lc, viaf, aliases)
            if isinstance(contributor, list):
                # Contributor was looked up/created by name,
                # which returns a list.
                contributor = contributor[0]

        # Then add their Contributions.
        for role in roles:
            contribution, was_new = get_one_or_create(
                _db, Contribution, edition=self, contributor=contributor,
                role=role)
        return contributor

    def similarity_to(self, other_record):
        """How likely is it that this record describes the same book as the
        given record?

        1 indicates very strong similarity, 0 indicates no similarity
        at all.

        For now we just compare the sets of words used in the titles
        and the authors' names. This should be good enough for most
        cases given that there is usually some preexisting reason to
        suppose that the two records are related (e.g. OCLC said
        they were).

        Most of the Editions are from OCLC Classify, and we expect
        to get some of them wrong (e.g. when a single OCLC work is a
        compilation of several novels by the same author). That's okay
        because those Editions aren't backed by
        LicensePools. They're purely informative. We will have some
        bad information in our database, but the clear-cut cases
        should outnumber the fuzzy cases, so we we should still group
        the Editions that really matter--the ones backed by
        LicensePools--together correctly.
        
        TODO: apply much more lenient terms if the two Editions are
        identified by the same ISBN or other unique identifier.
        """
        if other_record == self:
            # A record is always identical to itself.
            return 1

        if other_record.language == self.language:
            # The books are in the same language. Hooray!
            language_factor = 1
        else:
            if other_record.language and self.language:
                # Each record specifies a different set of languages. This
                # is an immediate disqualification.
                return 0
            else:
                # One record specifies a language and one does not. This
                # is a little tricky. We're going to apply a penalty, but
                # since the majority of records we're getting from OCLC are in
                # English, the penalty will be less if one of the
                # languages is English. It's more likely that an unlabeled
                # record is in English than that it's in some other language.
                if self.language == 'eng' or other_record.language == 'eng':
                    language_factor = 0.80
                else:
                    language_factor = 0.50
       
        title_quotient = MetadataSimilarity.title_similarity(
            self.title, other_record.title)

        author_quotient = MetadataSimilarity.author_similarity(
            self.author_contributors, other_record.author_contributors)
        if author_quotient == 0:
            # The two works have no authors in common. Immediate
            # disqualification.
            return 0

        # We weight title more heavily because it's much more likely
        # that one author wrote two different books than that two
        # books with the same title have different authors.
        return language_factor * (
            (title_quotient * 0.80) + (author_quotient * 0.20))

    def apply_similarity_threshold(self, candidates, threshold=0.5):
        """Yield the Editions from the given list that are similar 
        enough to this one.
        """
        for candidate in candidates:
            if self == candidate:
                yield candidate
            else:
                similarity = self.similarity_to(candidate)
                if similarity >= threshold:
                    yield candidate

    def best_cover_within_distance(self, distance, threshold=0.5):
        _db = Session.object_session(self)
        flattened_data = [self.primary_identifier.id]
        if distance > 0:
            data = Identifier.recursively_equivalent_identifier_ids(
                _db, flattened_data, distance, threshold=threshold)
            flattened_data = Identifier.flatten_identifier_ids(data)

        return Identifier.best_cover_for(_db, flattened_data)

    @property
    def title_for_permanent_work_id(self):
        title = self.title
        if self.subtitle:
            title += (": " + self.subtitle)
        return title

    @property
    def author_for_permanent_work_id(self):
        authors = self.author_contributors
        if authors:
            # Use the sort name of the primary author.
            author = authors[0].name
        else:
            # This may be an Edition that represents an item on a best-seller list
            # or something like that. In this case it wouldn't have any Contributor
            # objects, just an author string. Use that.
            author = self.sort_author or self.author
        return author

    def calculate_permanent_work_id(self, debug=False):
        title = self.title_for_permanent_work_id
        author = self.author_for_permanent_work_id

        if self.medium == Edition.BOOK_MEDIUM:
            medium = "book"
        elif self.medium == Edition.AUDIO_MEDIUM:
            medium = "book"
        elif self.medium == Edition.MUSIC_MEDIUM:
            medium = "music"
        elif self.medium == Edition.PERIODICAL_MEDIUM:
            medium = "book"
        elif self.medium == Edition.VIDEO_MEDIUM:
            medium = "movie"

        w = WorkIDCalculator
        norm_title = w.normalize_title(title)
        norm_author = w.normalize_author(author)

        old_id = self.permanent_work_id
        self.permanent_work_id = self.calculate_permanent_work_id_for_title_and_author(
            title, author, medium)
        args = (
            "Permanent work ID for %d: %s/%s -> %s/%s/%s -> %s (was %s)",
            self.id, title, author, norm_title, norm_author, medium,
                self.permanent_work_id, old_id
        )
        if debug:
            logging.debug(*args)
        elif old_id != self.permanent_work_id:
            logging.info(*args)

    @classmethod
    def calculate_permanent_work_id_for_title_and_author(
            cls, title, author, medium):
        w = WorkIDCalculator
        norm_title = w.normalize_title(title)
        norm_author = w.normalize_author(author)

        return WorkIDCalculator.permanent_id(
            norm_title, norm_author, medium)

    UNKNOWN_AUTHOR = u"[Unknown]"



    def calculate_presentation(self, policy=None):
        """Make sure the presentation of this Edition is up-to-date."""
        _db = Session.object_session(self)
        changed = False
        if policy is None:
            policy = PresentationCalculationPolicy()

        """
        TODO: 
        # first presentation edition of a non-suppressed, non-superceded licensepool
        # but edition already has a work_id?
        parent_work_license_pools = self.license_pool.work.license_pools

        for (work in parent_works)
        see if license pool is active,
        if yes, set its work to mine and continue
        """

        # Gather information up front that will be used to determine
        # whether this method actually did anything.
        old_author = self.author
        old_sort_author = self.sort_author
        old_sort_title = self.sort_title
        old_work_id = self.permanent_work_id
        old_open_access_download_url = self.open_access_download_url
        old_cover = self.cover
        old_cover_full_url = self.cover_full_url

        if policy.set_edition_metadata:
            self.author, self.sort_author = self.calculate_author()
            self.sort_title = TitleProcessor.sort_title_for(self.title)
            self.calculate_permanent_work_id()
            self.set_open_access_link()
            CoverageRecord.add_for(
                self, data_source=self.data_source,
                operation=CoverageRecord.SET_EDITION_METADATA_OPERATION
            )

        if policy.choose_cover:
            self.choose_cover()

        if (self.author != old_author 
            or self.sort_author != old_sort_author
            or self.sort_title != old_sort_title
            or self.permanent_work_id != old_work_id
            or self.open_access_download_url != old_open_access_download_url
            or self.cover != old_cover
            or self.cover_full_url != old_cover_full_url
        ):
            changed = True

        # Now that everything's calculated, log it.
        if policy.verbose:
            if changed:
                changed_status = "changed"
                level = logging.info
            else:
                changed_status = "unchanged"
                level = logging.debug

            msg = u"Presentation %s for Edition %s (by %s, pub=%s, ident=%s/%s, pwid=%s, language=%s, cover=%r)"
            args = [changed_status, self.title, self.author, self.publisher, 
                    self.primary_identifier.type, self.primary_identifier.identifier,
                    self.permanent_work_id, self.language
            ]
            if self.cover and self.cover.representation:
                args.append(self.cover.representation.mirror_url)
            else:
                args.append(None)
            level(msg, *args)
        return changed

    def calculate_author(self):
        """Turn the list of Contributors into string values for .author
        and .sort_author.
        """

        sort_names = []
        display_names = []
        for author in self.author_contributors:
            if author.name and not author.display_name or not author.family_name:
                default_family, default_display = author.default_names()
            display_name = author.display_name or default_display or author.name
            family_name = author.family_name or default_family or author.name
            display_names.append([family_name, display_name])
            sort_names.append(author.name)
        if display_names:
            author = ", ".join([x[1] for x in sorted(display_names)])
        else:
            author = self.UNKNOWN_AUTHOR
        if sort_names:
            sort_author = " ; ".join(sorted(sort_names))
        else:
            sort_author = self.UNKNOWN_AUTHOR
        return author, sort_author

    def choose_cover(self):
        """Try to find a cover that can be used for this Edition."""
        for distance in (0, 5):
            # If there's a cover directly associated with the
            # Edition's primary ID, use it. Otherwise, find the
            # best cover associated with any related identifier.
            best_cover, covers = self.best_cover_within_distance(distance)
            if best_cover:
                if not best_cover.representation:
                    logging.warn(
                        "Best cover for %r has no representation!",
                        self.primary_identifier,
                    )
                else:
                    rep = best_cover.representation
                    if not rep.mirrored_at and not rep.thumbnails:
                        logging.warn(
                            "Best cover for %r (%s) was never mirrored or thumbnailed!",
                            self.primary_identiifer, 
                            rep.url
                        )
                self.set_cover(best_cover)
                break

        # Whether or not we succeeded in setting the cover,
        # record the fact that we tried.
        CoverageRecord.add_for(
            self, data_source=self.data_source,
            operation=CoverageRecord.CHOOSE_COVER_OPERATION
        )


Index("ix_editions_data_source_id_identifier_id", Edition.data_source_id, Edition.primary_identifier_id, unique=True)
Index("ix_editions_work_id_is_primary_for_work_id", Edition.work_id, Edition.is_primary_for_work)

class WorkGenre(Base):
    """An assignment of a genre to a work."""

    __tablename__ = 'workgenres'
    id = Column(Integer, primary_key=True)
    genre_id = Column(Integer, ForeignKey('genres.id'), index=True)
    work_id = Column(Integer, ForeignKey('works.id'), index=True)
    affinity = Column(Float, index=True, default=0)

    @classmethod
    def from_genre(cls, genre):
        wg = WorkGenre()
        wg.genre = genre
        return wg

    def __repr__(self):
        return "%s (%d%%)" % (self.genre.name, self.affinity*100)


class PresentationCalculationPolicy(object):
    """Which parts of the Work or Edition's presentation
    are we actually looking to update?
    """
    def __init__(self, 
                 choose_edition=True, 
                 set_edition_metadata=True,
                 classify=True,
                 choose_summary=True, 
                 calculate_quality=True,
                 choose_cover=True,
                 regenerate_opds_entries=False, 
                 update_search_index=False,
                 verbose=True,
    ):
        self.choose_edition = choose_edition
        self.set_edition_metadata = set_edition_metadata
        self.classify = classify
        self.choose_summary=choose_summary
        self.calculate_quality=calculate_quality
        self.choose_cover = choose_cover

        # We will regenerate OPDS entries if any of the metadata
        # changes, but if regenerate_opds_entries is True we will
        # _always_ do so. This is so we can regenerate _all_ the OPDS
        # entries if the OPDS presentation algorithm changes.
        self.regenerate_opds_entries = regenerate_opds_entries

        # Similarly for update_search_index.
        self.update_search_index = update_search_index

        self.verbose = verbose

    @classmethod
    def recalculate_everything(cls):
        """A PresentationCalculationPolicy that always recalculates
        everything, even when it doesn't seem necessary.
        """
        return PresentationCalculationPolicy(
            regenerate_opds_entries=True,
            update_search_index=True,
        )


class Work(Base):

    APPEALS_URI = "http://librarysimplified.org/terms/appeals/"

    CHARACTER_APPEAL = "Character"
    LANGUAGE_APPEAL = "Language"
    SETTING_APPEAL = "Setting"
    STORY_APPEAL = "Story"
    UNKNOWN_APPEAL = "Unknown"
    NOT_APPLICABLE_APPEAL = "Not Applicable"
    NO_APPEAL = "None"

    CURRENTLY_AVAILABLE = "currently_available"
    ALL = "all"

    # If no quality data is available for a work, it will be assigned
    # a default quality based on where we got it.
    #
    # The assumption is that a librarian would not have ordered a book
    # if it didn't meet a minimum level of quality.
    #
    # For data sources where librarians tend to order big packages of
    # books instead of selecting individual titles, the default
    # quality is lower. For data sources where there is no curation at
    # all, the default quality is zero.
    #
    # If there is absolutely no way to get quality data for a curated
    # data source, each work is assigned the minimum level of quality
    # necessary to show up in featured feeds.
    default_quality_by_data_source = {
        DataSource.GUTENBERG: 0,
        DataSource.OVERDRIVE: 0.4,
        DataSource.THREEM : 0.65,
        DataSource.AXIS_360: 0.65,
        DataSource.STANDARD_EBOOKS: 0.8,
        DataSource.UNGLUE_IT: 0.4,
        DataSource.PLYMPTON: 0.5,
    }

    __tablename__ = 'works'
    id = Column(Integer, primary_key=True)

    # One Work may have copies scattered across many LicensePools.
    license_pools = relationship("LicensePool", backref="work", lazy='joined')

    # A single Work may claim many Editions.
    editions = relationship("Edition", backref="work")

    # A Work takes its presentation metadata from a single Edition.  
    # But this Edition is a composite of provider, metadata wrangler, admin interface, etc.-derived Editions.
    clause = "and_(Edition.work_id==Work.id, Edition.is_primary_for_work==True)"
    primary_edition = relationship(
        "Edition", primaryjoin=clause, uselist=False, lazy='joined'
    )

    # One Work may have many asosciated WorkCoverageRecords.
    coverage_records = relationship("WorkCoverageRecord", backref="work")

    # One Work may participate in many WorkGenre assignments.
    genres = association_proxy('work_genres', 'genre',
                               creator=WorkGenre.from_genre)
    work_genres = relationship("WorkGenre", backref="work",
                               cascade="all, delete-orphan")
    audience = Column(Unicode, index=True)
    target_age = Column(INT4RANGE, index=True)
    fiction = Column(Boolean, index=True)

    summary_id = Column(
        Integer, ForeignKey(
            'resources.id', use_alter=True, name='fk_works_summary_id'), 
        index=True)
    # This gives us a convenient place to store a cleaned-up version of
    # the content of the summary Resource.
    summary_text = Column(Unicode)

    # The overall suitability of this work for unsolicited
    # presentation to a patron. This is a calculated value taking both
    # rating and popularity into account.
    quality = Column(Numeric(4,3), index=True)

    # The overall rating given to this work.
    rating = Column(Float, index=True)

    # The overall current popularity of this work.
    popularity = Column(Float, index=True)

    # A random number associated with this work, used for sampling/
    random = Column(Numeric(4,3), index=True)

    appeal_type = Enum(CHARACTER_APPEAL, LANGUAGE_APPEAL, SETTING_APPEAL,
                       STORY_APPEAL, NOT_APPLICABLE_APPEAL, NO_APPEAL,
                       UNKNOWN_APPEAL, name="appeal")

    primary_appeal = Column(appeal_type, default=None, index=True)
    secondary_appeal = Column(appeal_type, default=None, index=True)

    appeal_character = Column(Float, default=None, index=True)
    appeal_language = Column(Float, default=None, index=True)
    appeal_setting = Column(Float, default=None, index=True)
    appeal_story = Column(Float, default=None, index=True)

    # The last time the availability or metadata changed for this Work.
    last_update_time = Column(DateTime, index=True)

    # This is set to True once all metadata and availability
    # information has been obtained for this Work. Until this is True,
    # the work will not show up in feeds.
    presentation_ready = Column(Boolean, default=False, index=True)

    # This is the last time we tried to make this work presentation ready.
    presentation_ready_attempt = Column(DateTime, default=None, index=True)

    # This is the error that occured while trying to make this Work
    # presentation ready. Until this is cleared, no further attempt
    # will be made to make the Work presentation ready.
    presentation_ready_exception = Column(Unicode, default=None, index=True)

    # A Work may be merged into one other Work.
    was_merged_into_id = Column(Integer, ForeignKey('works.id'), index=True)
    was_merged_into = relationship("Work", remote_side = [id])

    # A precalculated OPDS entry containing all metadata about this
    # work that would be relevant to display to a library patron.
    simple_opds_entry = Column(Unicode, default=None)

    # A precalculated OPDS entry containing all metadata about this
    # work that would be relevant to display in a machine-to-machine
    # integration context.
    verbose_opds_entry = Column(Unicode, default=None)

    @property
    def title(self):
        if self.primary_edition:
            return self.primary_edition.title
        return None

    @property
    def sort_title(self):
        if not self.primary_edition:
            return None
        return self.primary_edition.sort_title or self.primary_edition.title

    @property
    def subtitle(self):
        if not self.primary_edition:
            return None
        return self.primary_edition.subtitle

    @property
    def series(self):
        if not self.primary_edition:
            return None
        return self.primary_edition.series

    @property
    def author(self):
        if self.primary_edition:
            return self.primary_edition.author
        return None

    @property
    def sort_author(self):
        if not self.primary_edition:
            return None
        return self.primary_edition.sort_author or self.primary_edition.author

    @property
    def language(self):
        if self.primary_edition:
            return self.primary_edition.language
        return None

    @property
    def language_code(self):
        if not self.primary_edition:
            return None
        return self.primary_edition.language_code

    @property
    def publisher(self):
        if not self.primary_edition:
            return None
        return self.primary_edition.publisher

    @property
    def imprint(self):
        if not self.primary_edition:
            return None
        return self.primary_edition.imprint

    @property
    def cover_full_url(self):
        if not self.primary_edition:
            return None
        return self.primary_edition.cover_full_url

    @property
    def cover_thumbnail_url(self):
        if not self.primary_edition:
            return None
        return self.primary_edition.cover_thumbnail_url

    @property
    def target_age_string(self):
        lower = self.target_age.lower
        upper = self.target_age.upper
        if not upper and not lower:
            return None
        if lower and not upper:
            return str(lower)
        if upper and not lower:
            return str(upper)
        return "%s-%s" % (lower,upper)

    @property
    def has_open_access_license(self):
        return any(x.open_access for x in self.license_pools)

    def __repr__(self):
        return (u'%s "%s" (%s) %s %s (%s wr, %s lp)' % (
                self.id, self.title, self.author, ", ".join([g.name for g in self.genres]), self.language,
                len(self.editions), len(self.license_pools))).encode("utf8")

    def set_summary(self, resource):
        self.summary = resource
        # TODO: clean up the content
        if resource and resource.representation:
            self.summary_text = resource.representation.unicode_content
        else:
            self.summary_text = ""
        WorkCoverageRecord.add_for(
            self, operation=WorkCoverageRecord.SUMMARY_OPERATION
        )

    @classmethod
    def feed_query(cls, _db, languages, availability=CURRENTLY_AVAILABLE):
        """Return a query against Work suitable for using in OPDS feeds."""
        q = _db.query(Work).join(Work.primary_edition)
        q = q.join(Work.license_pools).join(LicensePool.data_source).join(LicensePool.identifier)
        q = q.options(
            contains_eager(Work.license_pools),
            contains_eager(Work.primary_edition),
            contains_eager(Work.license_pools, LicensePool.data_source),
            contains_eager(Work.license_pools, LicensePool.edition),
            contains_eager(Work.license_pools, LicensePool.identifier),
            defer(Work.verbose_opds_entry),
            defer(Work.primary_edition, Edition.extra),
            defer(Work.license_pools, LicensePool.edition, Edition.extra),
        )
        if availability == cls.CURRENTLY_AVAILABLE:
            or_clause = or_(
                LicensePool.open_access==True,
                LicensePool.licenses_available > 0)
        else:
            or_clause = or_(
                LicensePool.open_access==True,
                LicensePool.licenses_owned > 0)
        q = q.filter(or_clause)
        q = q.filter(
            Edition.language.in_(languages),
            Work.was_merged_into == None,
            Work.presentation_ready == True,
            Edition.medium == Edition.BOOK_MEDIUM,
        )

        q = q.filter(LicensePool.delivery_mechanisms.any(
            DeliveryMechanism.default_client_can_fulfill==True)
        )
        return q

    @classmethod
    def with_genre(cls, _db, genre):
        """Find all Works classified under the given genre."""
        if isinstance(genre, basestring):
            genre, ignore = Genre.lookup(_db, genre)
        return _db.query(Work).join(WorkGenre).filter(WorkGenre.genre==genre)

    @classmethod
    def with_no_genres(self, q):
        """Modify a query so it finds only Works that are not classified under
        any genre."""
        q = q.outerjoin(Work.work_genres)
        q = q.options(contains_eager(Work.work_genres))
        q = q.filter(WorkGenre.genre==None)
        return q

    def all_editions(self, recursion_level=5):
        """All Editions identified by a Identifier equivalent to 
        any of the primary identifiers of this Work's Editions.

        `recursion_level` controls how far to go when looking for equivalent
        Identifiers.
        """
        _db = Session.object_session(self)
        identifier_ids = self.all_identifier_ids(recursion_level)
        q = _db.query(Edition).filter(
            Edition.primary_identifier_id.in_(identifier_ids))
        return q

    def all_identifier_ids(self, recursion_level=5):
        _db = Session.object_session(self)
        primary_identifier_ids = [
            x.primary_identifier.id for x in self.editions]
        identifier_ids = Identifier.recursively_equivalent_identifier_ids_flat(
            _db, primary_identifier_ids, recursion_level)
        return identifier_ids

    @property
    def language_code(self):
        """A single 2-letter language code for display purposes."""
        if not self.language:
            return None
        language = self.language
        if language in LanguageCodes.three_to_two:
            language = LanguageCodes.three_to_two[language]
        return language

    def similarity_to(self, other_work):
        """How likely is it that this Work describes the same book as the
        given Work (or Edition)?

        This is more accurate than Edition.similarity_to because we
        (hopefully) have a lot of Editions associated with each
        Work. If their metadata has a lot of overlap, the two Works
        are probably the same.
        """
        my_languages = Counter()
        my_authors = Counter()
        total_my_languages = 0
        total_my_authors = 0
        my_titles = []
        other_languages = Counter()
        total_other_languages = 0
        other_titles = []
        other_authors = Counter()
        total_other_authors = 0
        for record in self.editions:
            if record.language:
                my_languages[record.language] += 1
                total_my_languages += 1
            my_titles.append(record.title)
            for author in record.author_contributors:
                my_authors[author] += 1
                total_my_authors += 1

        if isinstance(other_work, Work):
            other_editions = other_work.editions
        else:
            other_editions = [other_work]

        for record in other_editions:
            if record.language:
                other_languages[record.language] += 1
                total_other_languages += 1
            other_titles.append(record.title)
            for author in record.author_contributors:
                other_authors[author] += 1
                total_other_authors += 1

        title_distance = MetadataSimilarity.histogram_distance(
            my_titles, other_titles)

        my_authors = MetadataSimilarity.normalize_histogram(
            my_authors, total_my_authors)
        other_authors = MetadataSimilarity.normalize_histogram(
            other_authors, total_other_authors)

        author_distance = MetadataSimilarity.counter_distance(
            my_authors, other_authors)

        my_languages = MetadataSimilarity.normalize_histogram(
            my_languages, total_my_languages)
        other_languages = MetadataSimilarity.normalize_histogram(
            other_languages, total_other_languages)

        if not other_languages or not my_languages:
            language_factor = 1
        else:
            language_distance = MetadataSimilarity.counter_distance(
                my_languages, other_languages)
            language_factor = 1-language_distance
        title_quotient = 1-title_distance
        author_quotient = 1-author_distance

        return language_factor * (
            (title_quotient * 0.80) + (author_quotient * 0.20))

    def merge_into(self, target_work, similarity_threshold=0.5):
        """This Work is replaced by target_work.

        The two works must be similar to within similarity_threshold,
        or nothing will happen.

        All of this work's Editions will be assigned to target_work,
        and it will be marked as merged into target_work.
        """
        # TODO: clean off
        # for pool in self.pools


        _db = Session.object_session(self)
        similarity = self.similarity_to(target_work)
        if similarity < similarity_threshold:
            logging.info(
                "NOT MERGING %r into %r, similarity is only %.3f.",
                self, target_work, similarity
            )
        else:
            logging.info(
                "MERGING %r into %r, similarity is %.3f.",
                self, target_work, similarity
            )
            target_work.license_pools.extend(list(self.license_pools))
            target_work.editions.extend(list(self.editions))
            target_work.calculate_presentation()
            logging.info(
                "The resulting work from merge: %r", target_work)
            self.was_merged_into = target_work
            self.license_pools = []
            self.editions = []

    def all_cover_images(self):
        _db = Session.object_session(self)
        primary_identifier_ids = [
            x.primary_identifier.id for x in self.editions]
        data = Identifier.recursively_equivalent_identifier_ids(
            _db, primary_identifier_ids, 5, threshold=0.5)
        flattened_data = Identifier.flatten_identifier_ids(data)
        return Identifier.resources_for_identifier_ids(
            _db, flattened_data, Hyperlink.IMAGE).join(
            Resource.representation).filter(
                Representation.mirrored_at!=None).filter(
                Representation.scaled_at!=None).order_by(
                Resource.quality.desc())

    def all_descriptions(self):
        _db = Session.object_session(self)
        primary_identifier_ids = [
            x.primary_identifier.id for x in self.editions]
        data = Identifier.recursively_equivalent_identifier_ids(
            _db, primary_identifier_ids, 5, threshold=0.5)
        flattened_data = Identifier.flatten_identifier_ids(data)
        return Identifier.resources_for_identifier_ids(
            _db, flattened_data, Hyperlink.DESCRIPTION).filter(
                Resource.content != None).order_by(
                Resource.quality.desc())


    def set_primary_edition(self, new_primary_edition):
        """ Sets primary edition and lets owned pools and editions know.
            Raises exception if edition to set to is None.
        """
        # only bother if something changed, or if were explicitly told to 
        # set (useful for setting to None)
        if not new_primary_edition:
            error_message = "Trying to set primary_edition to None on Work [%s]" % self.id
            raise ValueError(error_message)

        self.primary_edition = new_primary_edition

        # go through the loser pools, and tell them they lost
        for pool in self.license_pools:
            if pool.presentation_edition is self.primary_edition:
                # make sure edition knows it's primary
                pool.presentation_edition.is_primary_for_work = True
            else:
                pool.mark_edition_primarity(primary_for_work_edition=None)


        # Tell child editions if they match work's primary edition.
        for edition in self.editions:
            if edition != self.primary_edition:
                edition.is_primary_for_work = False
            else:
                edition.is_primary_for_work = True
                # let the edition know it's attached to this work now
                edition.work = self
                # let the edition's pool know they have a work
                if edition.is_presentation_for:
                    edition.is_presentation_for.work = self


    def calculate_primary_edition(self, policy=None):
        """ Which of this Work's Editions should be used as the default?

        First, every LicensePool associated with this work must have
        its presentation edition set.

        Then, we go through the pools, see which has the best presentation edition, 
        and make it our primary.
        """
        changed = False
        policy = policy or PresentationCalculationPolicy()
        if not policy.choose_edition:
            return changed

        # For each owned edition, see if its LicensePool was superceded or suppressed
        # if yes, the edition is unlikely to be primary.  
        # An open access pool may be "superceded", if there's a better-quality 
        # open-access pool available.
        self.mark_licensepools_as_superceded()

        edition_metadata_changed = False
        old_primary_edition = self.primary_edition
        new_primary_edition = None

        for pool in self.license_pools:
            # a superceded pool's composite edition is not good enough
            # Note:  making the assumption here that we won't have a situation 
            # where we marked all of the work's pools as superceded or suppressed. 
            if pool.superceded or pool.suppressed:
                continue

            # make sure the pool has most up-to-date idea of its presentation edition, 
            # and then ask what it is.
            pool_edition_changed = pool.set_presentation_edition(policy)
            edition_metadata_changed = (
                edition_metadata_changed or
                pool_edition_changed   
            )
            potential_primary_edition = pool.presentation_edition

            # We currently have no real way to choose between
            # competing primary editions. But it doesn't matter much
            # because in the current system there should never be more
            # than one non-superceded license pool per Work.
            #
            # So basically we pick the first available edition and
            # make it the primary.
            if (not new_primary_edition
                or (potential_primary_edition is old_primary_edition and old_primary_edition)):
                # We would prefer not to change the Work's primary
                # edition unnecessarily, so if the current primary
                # edition is still an option, choose it.
                new_primary_edition = potential_primary_edition

        # Note: policy.choose_edition is true in default PresentationCalculationPolicy.
        # If we don't have a self.primary_edition by now, this will just set all the editions' 
        # is_primary_for_work attributes to False.
        if ((self.primary_edition != new_primary_edition) and new_primary_edition != None):
            # did we find a pool whose presentation edition was better than the work's?
            self.set_primary_edition(new_primary_edition)

        # tell everyone else we tried to set work's primary edition
        WorkCoverageRecord.add_for(
            self, operation=WorkCoverageRecord.CHOOSE_EDITION_OPERATION
        )

        changed = (
            edition_metadata_changed or
            old_primary_edition != self.primary_edition 
        )
        return changed



    def calculate_presentation(self, policy=None, search_index_client=None):
        """Make a Work ready to show to patrons.

        Call set_primary_edition() to find the best-quality presentation edition 
        that could represent this work.

        Then determine the following information, global to the work:

        * Subject-matter classifications for the work.
        * Whether or not the work is fiction.
        * The intended audience for the work.
        * The best available summary for the work.
        * The overall popularity of the work.
        """

        # Gather information up front so we can see if anything
        # actually changed.
        changed = False
        edition_changed = False
        classification_changed = False

        policy = policy or PresentationCalculationPolicy()

        edition_changed = self.calculate_primary_edition(policy)

        summary = self.summary
        summary_text = self.summary_text
        quality = self.quality

        # If we find a cover or description that comes direct from a
        # license source, it may short-circuit the process of finding
        # a good cover or description.
        licensed_data_sources = set()
        for pool in self.license_pools:
            # Descriptions from Gutenberg are useless, so we
            # specifically exclude it from being a privileged data
            # source.
            print "calculate_presentation: pool.data_source.name=%s" % pool.data_source.name
            if pool.data_source.name != DataSource.GUTENBERG:
                licensed_data_sources.add(pool.data_source)

        if policy.classify or policy.choose_summary or policy.calculate_quality:
            # Find all related IDs that might have associated descriptions,
            # classifications, or measurements.
            _db = Session.object_session(self)

            primary_identifier_ids = [
                x.primary_identifier.id for x in self.editions
            ]
            data = Identifier.recursively_equivalent_identifier_ids(
                _db, primary_identifier_ids, 5, threshold=0.5
            )
            flattened_data = Identifier.flatten_identifier_ids(data)
        else:
            flattened_data = []

        if policy.classify:
            classification_changed = self.assign_genres(flattened_data)
            WorkCoverageRecord.add_for(
                self, operation=WorkCoverageRecord.CLASSIFY_OPERATION
            )

        if policy.choose_summary:
            staff_data_source = DataSource.lookup(_db, DataSource.LIBRARY_STAFF)
            summary, summaries = Identifier.evaluate_summary_quality(
                _db, flattened_data, [staff_data_source, licensed_data_sources]
            )
            # TODO: clean up the content
            self.set_summary(summary)      

        if policy.calculate_quality:
            # In the absense of other data, we will make a rough
            # judgement as to the quality of a book based on the
            # license source. Commercial data sources have higher
            # default quality, because it's presumed that a librarian
            # put some work into deciding which books to buy.
            default_quality = None
            for source in licensed_data_sources:
                q = self.default_quality_by_data_source.get(
                    source.name, None
                )
                if q is None:
                    continue
                if default_quality is None or q > default_quality:
                    default_quality = q
            else:
                default_quality = 0
            self.calculate_quality(flattened_data, default_quality)

        if self.summary_text:
            if isinstance(self.summary_text, unicode):
                new_summary_text = self.summary_text
            else:
                new_summary_text = self.summary_text.decode("utf8")
        else:
            new_summary_text = self.summary_text

        changed = (
            edition_changed or
            classification_changed or
            summary != self.summary or
            summary_text != new_summary_text or
            float(quality) != float(self.quality)
        )

        if changed:
            # last_update_time tracks the last time the data actually
            # changed, not the last time we checked whether or not to
            # change it.
            self.last_update_time = datetime.datetime.utcnow()

        if changed or policy.regenerate_opds_entries:
            self.calculate_opds_entries()

        if changed or policy.update_search_index:
            if not search_index_client:
                search_index_client = ExternalSearchIndex()
            self.update_external_index(search_index_client)

        # Now that everything's calculated, print it out.
        if policy.verbose:            
            if changed:
                changed = "changed"
                representation = self.detailed_representation
            else:
                # TODO: maybe change changed to a boolean, and return it as method result
                changed = "unchanged"
                representation = repr(self)                
            logging.info("Presentation %s for work: %s", changed, representation)



    @property
    def detailed_representation(self):
        """A description of this work more detailed than repr()"""
        l = ["%s (by %s)" % (self.title, self.author)]
        l.append(" language=%s" % self.language)
        l.append(" quality=%s" % self.quality)

        if self.primary_edition and self.primary_edition.primary_identifier:
            primary_identifier = self.primary_edition.primary_identifier
        else:
            primary_identifier=None
        l.append(" primary id=%s" % primary_identifier)
        if self.fiction:
            fiction = "Fiction"
        elif self.fiction == False:
            fiction = "Nonfiction"
        else:
            fiction = "???"
        if self.target_age and (self.target_age.upper or self.target_age.lower):
            target_age = " age=" + self.target_age_string
        else:
            target_age = ""
        l.append(" %(fiction)s a=%(audience)s%(target_age)r" % (
                dict(fiction=fiction,
                     audience=self.audience, target_age=target_age)))
        l.append(" " + ", ".join(repr(wg) for wg in self.work_genres))

        def _ensure(s):
            if not s:
                return ""
            elif isinstance(s, unicode):
                return s
            else:
                return s.decode("utf8", "replace")

        if self.summary and self.summary.representation:
            snippet = _ensure(self.summary.representation.content)[:100]
            d = " Description (%.2f) %s" % (self.summary.quality, snippet)
            l.append(d)

        l = [_ensure(s) for s in l]
        return u"\n".join(l)

    def calculate_opds_entries(self, verbose=True):
        from opds import (
            AcquisitionFeed,
            Annotator,
            VerboseAnnotator,
        )
        _db = Session.object_session(self)
        simple = AcquisitionFeed.single_entry(_db, self, Annotator,
                                              force_create=True)
        if simple is not None:
            self.simple_opds_entry = etree.tostring(simple)
        verbose = AcquisitionFeed.single_entry(_db, self, VerboseAnnotator, 
                                               force_create=True)
        if verbose is not None:
            self.verbose_opds_entry = etree.tostring(verbose)
        WorkCoverageRecord.add_for(
            self, operation=WorkCoverageRecord.GENERATE_OPDS_OPERATION
        )
        # print self.id, self.simple_opds_entry, self.verbose_opds_entry

    def update_external_index(self, client):
        args = dict(index=client.works_index,
                    doc_type=client.work_document_type,
                    id=self.id)
        if not client.works_index:
            # There is no index set up on this instance.
            return
        if self.presentation_ready:
            doc = self.to_search_document()
            if doc:
                args['body'] = doc
                if logging.getLogger().level == logging.DEBUG:
                    logging.debug(
                        "Indexed work %d (%s): %r", self.id, self.title, doc
                    )
                else:
                    logging.info("Indexed work %d (%s)", self.id, self.title)
                client.index(**args)
            else:
                logging.warn(
                    "Could not generate a search document for allegedly presentation-ready work %d (%s).",
                    self.id, self.title
                )
        else:
            if client.exists(**args):
                client.delete(**args)
        WorkCoverageRecord.add_for(
            self, operation=(WorkCoverageRecord.UPDATE_SEARCH_INDEX_OPERATION + "-" + client.works_index)
        )

    def set_presentation_ready(self, as_of=None):
        as_of = as_of or datetime.datetime.utcnow()
        self.presentation_ready = True
        self.presentation_ready_exception = None
        self.presentation_ready_attempt = as_of
        self.random = random.random()

    def set_presentation_ready_based_on_content(self):
        """Set this work as presentation ready, if it appears to
        be ready based on its data.

        Presentation ready means the book is ready to be shown to
        patrons and (pending availability) checked out. It doesn't
        necessarily mean the presentation is complete.

        The absolute minimum data necessary is a title, a language,
        and a fiction/nonfiction status. We don't need a cover or an
        author -- we can fill in that info later if it exists.
        """
        if (not self.primary_edition
            or not self.license_pools
            or not self.title
            or not self.language
            or self.fiction is None
        ):
            self.presentation_ready = False
        else:
            self.set_presentation_ready()

    def calculate_quality(self, flattened_data, default_quality=0):
        _db = Session.object_session(self)
        quantities = [Measurement.POPULARITY, Measurement.RATING,
                      Measurement.DOWNLOADS, Measurement.QUALITY]
        measurements = _db.query(Measurement).filter(
            Measurement.identifier_id.in_(flattened_data)).filter(
                Measurement.is_most_recent==True).filter(
                    Measurement.quantity_measured.in_(quantities)).all()

        self.quality = Measurement.overall_quality(
            measurements, default_value=default_quality)
        WorkCoverageRecord.add_for(
            self, operation=WorkCoverageRecord.QUALITY_OPERATION
        )

    def assign_genres(self, identifier_ids, cutoff=0.15):
        """Set classification information for this work based on the
        given flattened set of equivalent identifiers (`identifier_ids`).

        :return: A boolean explaining whether or not any data actually
        changed.
        """
        classifier = WorkClassifier(self)

        old_fiction = self.fiction
        old_audience = self.audience
        old_target_age = self.target_age

        _db = Session.object_session(self)
        classifications = Identifier.classifications_for_identifier_ids(
            _db, identifier_ids
        )
        for classification in classifications:
            classifier.add(classification)

        (genre_weights, self.fiction, self.audience, 
         self.target_age) = classifier.classify

        workgenres, workgenres_changed = self.assign_genres_from_weights(
            genre_weights
        )

        classification_changed = (
            workgenres_changed or 
            old_fiction != self.fiction or
            old_audience != self.audience or
            numericrange_to_tuple(old_target_age) != numericrange_to_tuple(self.target_age)
        )

        return classification_changed

    def assign_genres_from_weights(self, genre_weights):
        # Assign WorkGenre objects to the remainder.
        changed = False
        _db = Session.object_session(self)
        total_genre_weight = float(sum(genre_weights.values()))
        workgenres = []
        current_workgenres = _db.query(WorkGenre).filter(WorkGenre.work==self)
        by_genre = dict()
        for wg in current_workgenres:
            by_genre[wg.genre] = wg
        for g, score in genre_weights.items():
            affinity = score / total_genre_weight
            if not isinstance(g, Genre):
                g, ignore = Genre.lookup(_db, g.name)
            if g in by_genre:
                wg = by_genre[g]
                is_new = False
                del by_genre[g]
            else:
                wg, is_new = get_one_or_create(
                    _db, WorkGenre, work=self, genre=g)
            if is_new or round(wg.affinity,2) != round(affinity, 2):
                changed = True
            wg.affinity = affinity
            workgenres.append(wg)

        # Any WorkGenre objects left over represent genres the Work
        # was once classified under, but is no longer. Delete them.
        for wg in by_genre.values():
            _db.delete(wg)
            changed = True
        return workgenres, changed


    def assign_appeals(self, character, language, setting, story,
                       cutoff=0.20):
        """Assign the given appeals to the corresponding database fields,
        as well as calculating the primary and secondary appeal.
        """
        self.appeal_character = character
        self.appeal_language = language
        self.appeal_setting = setting
        self.appeal_story = story

        c = Counter()
        c[self.CHARACTER_APPEAL] = character
        c[self.LANGUAGE_APPEAL] = language
        c[self.SETTING_APPEAL] = setting
        c[self.STORY_APPEAL] = story
        primary, secondary = c.most_common(2)
        if primary[1] > cutoff:
            self.primary_appeal = primary[0]
        else:
            self.primary_appeal = self.UNKNOWN_APPEAL

        if secondary[1] > cutoff:
            self.secondary_appeal = secondary[0]
        else:
            self.secondary_appeal = self.NO_APPEAL

    def to_search_document(self):
        """Generate a search document for this Work."""

        _db = Session.object_session(self)
        if not self.primary_edition:
            return None
        doc = dict(_id=self.id,
                   title=self.title,
                   subtitle=self.subtitle,
                   series=self.series,
                   language=self.language,
                   sort_title=self.sort_title, 
                   author=self.author,
                   sort_author=self.sort_author,
                   medium=self.primary_edition.medium,
                   publisher=self.publisher,
                   imprint=self.imprint,
                   permanent_work_id=self.primary_edition.permanent_work_id,
                   fiction= "Fiction" if self.fiction else "Nonfiction",
                   audience=self.audience.replace(" ", ""),
                   summary = self.summary_text,
                   quality = self.quality,
                   rating = self.rating,
                   popularity = self.popularity,
                   was_merged_into_id = self.was_merged_into_id,
               )

        contribution_desc = []
        doc['contributors'] = contribution_desc
        for contribution in self.primary_edition.contributions:
            contributor = contribution.contributor
            contribution_desc.append(
                dict(name=contributor.name, family_name=contributor.family_name,
                     role=contribution.role))

        identifier_ids = self.all_identifier_ids()
        classifications = Identifier.classifications_for_identifier_ids(
            _db, identifier_ids)
        by_scheme_and_term = Counter()
        classification_total_weight = 0.0
        for c in classifications:
            subject = c.subject
            if not subject.type in Subject.TYPES_FOR_SEARCH:
                # This subject type doesn't have terms that are useful for search
                continue
            if subject.type in Subject.uri_lookup:
                scheme = Subject.uri_lookup[subject.type]
                term = subject.name or subject.identifier
                if not term:
                    # There's no text to search for.
                    continue
                term = term.replace("/", " ").replace("--", " ")
                key = (scheme, term)
                by_scheme_and_term[key] += c.weight
                classification_total_weight += c.weight

        classification_desc = []
        doc['classifications'] = classification_desc
        for (scheme, term), weight in by_scheme_and_term.items():
            classification_desc.append(
                dict(scheme=scheme, term=term,
                     weight=weight/classification_total_weight))


        genres = []
        doc['genres'] = genres
        for workgenre in self.work_genres:
            genres.append(
                dict(scheme=Subject.SIMPLIFIED_GENRE, name=workgenre.genre.name,
                     term=workgenre.genre.id, weight=workgenre.affinity))

        # for term, weight in (
        #         (Work.CHARACTER_APPEAL, self.appeal_character),
        #         (Work.LANGUAGE_APPEAL, self.appeal_language),
        #         (Work.SETTING_APPEAL, self.appeal_setting),
        #         (Work.STORY_APPEAL, self.appeal_story)):
        #     if weight:
        #         classification_desc.append(
        #             dict(scheme=Work.APPEALS_URI, term=term,
        #                  weight=weight))

        if self.target_age:
            doc['target_age'] = {}
            if self.target_age.lower:
                doc['target_age']['lower'] = self.target_age.lower
            if self.target_age.upper:
                doc['target_age']['upper'] = self.target_age.upper

        return doc

    def mark_licensepools_as_superceded(self):
        """Make sure that all but the single best open-access LicensePool for
        this Work are superceded. A non-open-access LicensePool should
        never be superceded, and this method will mark them as
        un-superceded.
        """
        champion_open_access_license_pool = None
        for pool in self.license_pools:
            if not pool.open_access:
                pool.superceded = False
                continue
            if pool.better_open_access_pool_than(champion_open_access_license_pool):
                if champion_open_access_license_pool:
                    champion_open_access_license_pool.superceded = True
                champion_open_access_license_pool = pool
                pool.superceded = False
            else:
                pool.superceded = True
    
    @classmethod
    def restrict_to_custom_lists_from_data_source(
            cls, _db, base_query, data_source, on_list_as_of=None):
        """Annotate a query that joins Work against Edition to match only
        Works that are on a custom list from the given data source."""

        condition = CustomList.data_source==data_source
        return cls._restrict_to_customlist_subquery_condition(
            _db, base_query, condition, on_list_as_of)

    @classmethod
    def restrict_to_custom_lists(
            cls, _db, base_query, custom_lists, on_list_as_of=None):
        """Annotate a query that joins Work against Edition to match only
        Works that are on one of the given custom lists."""
        condition = CustomList.id.in_([x.id for x in custom_lists])
        return cls._restrict_to_customlist_subquery_condition(
            _db, base_query, condition, on_list_as_of)

    @classmethod
    def _restrict_to_customlist_subquery_condition(
            cls, _db, base_query, condition, on_list_as_of=None):
        """Annotate a query that joins Work against Edition to match only
        Works that are on a custom list from the given data source."""
        # Find works that are on a list that meets the given condition.
        qu = base_query.join(LicensePool.custom_list_entries).join(
            CustomListEntry.customlist)
        if on_list_as_of:
            qu = qu.filter(
                CustomListEntry.most_recent_appearance >= on_list_as_of)
        qu = qu.filter(condition)
        return qu

    def classifications_with_genre(self):
        _db = Session.object_session(self)
        identifier = self.primary_edition.primary_identifier
        return _db.query(Classification) \
                    .join(Subject) \
                    .filter(Classification.identifier_id == identifier.id) \
                    .filter(Subject.genre_id != None) \
                    .order_by(Classification.weight.desc())


# Used for quality filter queries.
Index("ix_works_audience_target_age_quality_random", Work.audience, Work.target_age, Work.quality, Work.random)
Index("ix_works_audience_fiction_quality_random", Work.audience, Work.fiction, Work.quality, Work.random)

class Measurement(Base):
    """A  measurement of some numeric quantity associated with a
    Identifier.
    """
    __tablename__ = 'measurements'

    # Some common measurement types
    POPULARITY = u"http://librarysimplified.org/terms/rel/popularity"
    QUALITY = u"http://librarysimplified.org/terms/rel/quality"
    PUBLISHED_EDITIONS = u"http://librarysimplified.org/terms/rel/editions"
    HOLDINGS = u"http://librarysimplified.org/terms/rel/holdings"
    RATING = u"http://schema.org/ratingValue"
    DOWNLOADS = u"https://schema.org/UserDownloads"
    PAGE_COUNT = u"https://schema.org/numberOfPages"
    AWARDS = u"http://librarysimplified.org/terms/rel/awards"

    GUTENBERG_FAVORITE = u"http://librarysimplified.org/terms/rel/lists/gutenberg-favorite"

    # If a book's popularity measurement is found between index n and
    # index n+1 on this list, it is in the nth percentile for
    # popularity and its 'popularity' value should be n * 0.01.
    # 
    # These values are empirically determined and may change over
    # time.
    POPULARITY_PERCENTILES = {
        DataSource.OVERDRIVE : [1, 1, 1, 2, 2, 2, 3, 3, 4, 4, 5, 5, 6, 6, 7, 7, 8, 9, 9, 10, 10, 11, 12, 13, 14, 15, 15, 16, 18, 19, 20, 21, 22, 24, 25, 26, 28, 30, 31, 33, 35, 37, 39, 41, 43, 46, 48, 51, 53, 56, 59, 63, 66, 70, 74, 78, 82, 87, 92, 97, 102, 108, 115, 121, 128, 135, 142, 150, 159, 168, 179, 190, 202, 216, 230, 245, 260, 277, 297, 319, 346, 372, 402, 436, 478, 521, 575, 632, 702, 777, 861, 965, 1100, 1248, 1428, 1665, 2020, 2560, 3535, 5805],
        DataSource.AMAZON : [14937330, 1974074, 1702163, 1553600, 1432635, 1327323, 1251089, 1184878, 1131998, 1075720, 1024272, 978514, 937726, 898606, 868506, 837523, 799879, 770211, 743194, 718052, 693932, 668030, 647121, 627642, 609399, 591843, 575970, 559942, 540713, 524397, 511183, 497576, 483884, 470850, 458438, 444475, 432528, 420088, 408785, 398420, 387895, 377244, 366837, 355406, 344288, 333747, 324280, 315002, 305918, 296420, 288522, 279185, 270824, 262801, 253865, 246224, 238239, 230537, 222611, 215989, 208641, 202597, 195817, 188939, 181095, 173967, 166058, 160032, 153526, 146706, 139981, 133348, 126689, 119201, 112447, 106795, 101250, 96534, 91052, 85837, 80619, 75292, 69957, 65075, 59901, 55616, 51624, 47598, 43645, 39403, 35645, 31795, 27990, 24496, 20780, 17740, 14102, 10498, 7090, 3861],

        # This is as measured by the criteria defined in
        # ContentCafeSOAPClient.estimate_popularity(), in which
        # popularity is the maximum of a) the largest number of books
        # ordered in a single month within the last year, or b)
        # one-half the largest number of books ever ordered in a
        # single month.
        DataSource.CONTENT_CAFE : [0, 1, 1, 1, 1, 1, 1, 1, 1, 1, 1, 1, 1, 1, 1, 1, 1, 1, 1, 1, 1, 1, 1, 1, 1, 1, 1, 1, 1, 1, 1, 1, 1, 1, 1, 1, 1, 1, 1, 1, 1, 1, 1, 1, 1, 1, 1, 1, 2, 2, 2, 2, 2, 2, 2, 2, 2, 2, 2, 2, 2, 2, 2, 2, 2, 2, 2, 2, 3, 3, 3, 3, 3, 3, 3, 3, 3, 4, 4, 4, 4, 4, 4, 5, 5, 5, 5, 6, 6, 7, 8, 9, 10, 11, 14, 18, 25, 41, 125, 387]

        # This is a percentile list of OCLC Work IDs and OCLC Numbers
        # associated with Project Gutenberg texts via OCLC Linked
        # Data.
        #
        # TODO: Calculate a separate distribution for more modern works.
        # DataSource.OCLC_LINKED_DATA : [1, 1, 1, 1, 1, 1, 1, 1, 1, 1, 1, 1, 1, 1, 1, 1, 1, 1, 1, 1, 1, 1, 1, 1, 1, 1, 1, 1, 1, 1, 1, 1, 1, 1, 1, 1, 1, 1, 1, 1, 1, 1, 1, 1, 1, 1, 1, 1, 1, 2, 2, 2, 2, 2, 2, 2, 2, 2, 2, 2, 2, 2, 2, 2, 2, 2, 2, 3, 3, 3, 3, 3, 3, 3, 3, 4, 4, 4, 4, 5, 5, 5, 5, 6, 6, 7, 7, 8, 8, 9, 10, 11, 12, 14, 15, 18, 21, 29, 41, 81],
    }

    DOWNLOAD_PERCENTILES = {
        DataSource.GUTENBERG : [0, 1, 2, 3, 4, 5, 5, 6, 7, 7, 8, 8, 9, 9, 10, 10, 11, 12, 12, 12, 13, 14, 14, 15, 15, 16, 16, 17, 18, 18, 19, 19, 20, 21, 21, 22, 23, 23, 24, 25, 26, 27, 28, 28, 29, 30, 32, 33, 34, 35, 36, 37, 38, 40, 41, 43, 45, 46, 48, 50, 52, 55, 57, 60, 62, 65, 69, 72, 76, 79, 83, 87, 93, 99, 106, 114, 122, 130, 140, 152, 163, 179, 197, 220, 251, 281, 317, 367, 432, 501, 597, 658, 718, 801, 939, 1065, 1286, 1668, 2291, 4139]
    }

    RATING_SCALES = {
        DataSource.OVERDRIVE : [1, 5],
        DataSource.AMAZON : [1, 5],
        DataSource.UNGLUE_IT: [1, 5],
        DataSource.NOVELIST: [0, 5]
    }

    id = Column(Integer, primary_key=True)

    # A Measurement is always associated with some Identifier.
    identifier_id = Column(
        Integer, ForeignKey('identifiers.id'), index=True)

    # A Measurement always comes from some DataSource.
    data_source_id = Column(
        Integer, ForeignKey('datasources.id'), index=True)

    # The quantity being measured.
    quantity_measured = Column(Unicode, index=True)

    # The measurement itself.
    value = Column(Float)

    # The measurement normalized to a 0...1 scale.
    _normalized_value = Column(Float, name="normalized_value")

    # How much weight should be assigned this measurement, relative to
    # other measurements of the same quantity from the same source.
    weight = Column(Float, default=1)

    # When the measurement was taken
    taken_at = Column(DateTime, index=True)
    
    # True if this is the most recent measurement of this quantity for
    # this Identifier.
    #
    is_most_recent = Column(Boolean, index=True)

    def __repr__(self):
        return "%s(%r)=%s (norm=%.2f)" % (
            self.quantity_measured, self.identifier, self.value,
            self.normalized_value or 0)

    @classmethod
    def overall_quality(cls, measurements, popularity_weight=0.3,
                        rating_weight=0.7, default_value=0):
        """Turn a bunch of measurements into an overall measure of quality."""
        if popularity_weight + rating_weight != 1.0:
            raise ValueError(
                "Popularity weight and rating weight must sum to 1! (%.2f + %.2f)" % (
                    popularity_weight, rating_weight)
        )
        popularities = []
        ratings = []
        qualities = []
        for m in measurements:
            l = None
            if m.quantity_measured in (cls.POPULARITY, cls.DOWNLOADS):
                l = popularities
            elif m.quantity_measured == cls.RATING:
                l = ratings
            elif m.quantity_measured == cls.QUALITY:
                l = qualities
            if l is not None:
                l.append(m)
        popularity = cls._average_normalized_value(popularities)
        rating = cls._average_normalized_value(ratings)
        quality = cls._average_normalized_value(qualities)
        if popularity is None and rating is None and quality is None:
            # We have absolutely no idea about the quality of this work.
            return default_value
        if popularity is not None and rating is None and quality is None:
            # Our idea of the quality depends entirely on the work's popularity.
            return popularity
        if rating is not None and popularity is None and quality is None:
            # Our idea of the quality depends entirely on the work's rating.
            return rating
        if quality is not None and rating is None and popularity is None:
            # Our idea of the quality depends entirely on the work's quality scores.
            return quality

        # We have at least two of the three... but which two?
        if popularity is None:
            # We have rating and quality but not popularity.
            final = rating
        elif rating is None:
            # We have quality and popularity but not rating.
            final = popularity
        else:
            # We have popularity and rating but not quality.
            final = (popularity * popularity_weight) + (rating * rating_weight)
            logging.debug(
                "(%.2f * %.2f) + (%.2f * %.2f) = %.2f", 
                popularity, popularity_weight, rating, rating_weight, final
            )
        if quality:
            logging.debug("Popularity+Rating: %.2f, Quality: %.2f" % (final, quality))
            final = (final / 2) + (quality / 2)
            logging.debug("Final value: %.2f" % final)
        return final

    @classmethod
    def _average_normalized_value(cls, measurements):
        num_measurements = 0
        measurement_total = 0
        for m in measurements:
            v = m.normalized_value
            if v is None:
                continue
            num_measurements += m.weight
            measurement_total += (v * m.weight)
        if num_measurements:
            return measurement_total / num_measurements
        else:
            return None

    @property
    def normalized_value(self):
        if self._normalized_value:
            pass
        elif not self.value:
            return None
        elif (self.quantity_measured == self.POPULARITY
              and self.data_source.name in self.POPULARITY_PERCENTILES):
            d = self.POPULARITY_PERCENTILES[self.data_source.name]
            position = bisect.bisect_left(d, self.value)
            self._normalized_value = position * 0.01            
        elif (self.quantity_measured == self.DOWNLOADS
              and self.data_source.name in self.DOWNLOAD_PERCENTILES):
            d = self.DOWNLOAD_PERCENTILES[self.data_source.name]
            position = bisect.bisect_left(d, self.value)
            self._normalized_value = position * 0.01            
        elif (self.quantity_measured == self.RATING
              and self.data_source.name in self.RATING_SCALES):
            scale_min, scale_max = self.RATING_SCALES[self.data_source.name]
            width = float(scale_max-scale_min)
            value = self.value-scale_min
            self._normalized_value = value / width
        elif self.data_source.name == DataSource.METADATA_WRANGLER:
            # Data from the metadata wrangler comes in pre-normalized.
            self._normalized_value = self.value
            
        return self._normalized_value


class LicensePoolDeliveryMechanism(Base):
    """A mechanism for delivering a specific book.

    This is mostly an association class between LicensePool and
    DeliveryMechanism, but it also may incorporate a specific Resource
    (i.e. a static link to a downloadable file) which explains exactly
    where to go for delivery.
    """
    __tablename__ = 'licensepooldeliveries'

    id = Column(Integer, primary_key=True)

    license_pool_id = Column(
        Integer, ForeignKey('licensepools.id'), index=True,
        nullable=False
    )

    delivery_mechanism_id = Column(
        Integer, ForeignKey('deliverymechanisms.id'), 
        index=True,
        nullable=False
    )

    resource_id = Column(Integer, ForeignKey('resources.id'), nullable=True)

    # One LicensePoolDeliveryMechanism may fulfill many Loans.
    fulfills = relationship("Loan", backref="fulfillment")

    def __repr__(self):
        return "%r %r" % (self.license_pool, self.delivery_mechanism)

class Hyperlink(Base):
    """A link between an Identifier and a Resource."""

    __tablename__ = 'hyperlinks'

    # Some common link relations.
    CANONICAL = u"canonical"
    OPEN_ACCESS_DOWNLOAD = u"http://opds-spec.org/acquisition/open-access"
    IMAGE = u"http://opds-spec.org/image"
    THUMBNAIL_IMAGE = u"http://opds-spec.org/image/thumbnail"
    SAMPLE = u"http://opds-spec.org/acquisition/sample"
    ILLUSTRATION = u"http://librarysimplified.org/terms/rel/illustration"
    REVIEW = u"http://schema.org/Review"
    DESCRIPTION = u"http://schema.org/description"
    SHORT_DESCRIPTION = u"http://librarysimplified.org/terms/rel/short-description"
    AUTHOR = u"http://schema.org/author"

    # TODO: Is this the appropriate relation?
    DRM_ENCRYPTED_DOWNLOAD = u"http://opds-spec.org/acquisition/"

    id = Column(Integer, primary_key=True)

    # A Hyperlink is always associated with some Identifier.
    identifier_id = Column(
        Integer, ForeignKey('identifiers.id'), index=True, nullable=False)

    # The DataSource through which this link was discovered.
    data_source_id = Column(
        Integer, ForeignKey('datasources.id'), index=True, nullable=False)

    # A Resource may also be associated with some LicensePool which
    # controls scarce access to it.
    license_pool_id = Column(
        Integer, ForeignKey('licensepools.id'), index=True)

    # The link relation between the Identifier and the Resource.
    rel = Column(Unicode, index=True, nullable=False)

    # The Resource on the other end of the link.
    resource_id = Column(
        Integer, ForeignKey('resources.id'), index=True, nullable=False)

    @classmethod
    def generic_uri(cls, data_source, identifier, rel, content=None):
        """Create a generic URI for the other end of this hyperlink.

        This is useful for resources that are obtained through means
        other than fetching a single URL via HTTP. It lets us get a
        URI that's most likely unique, so we can create a Resource
        object without violating the uniqueness constraint.

        If the output of this method isn't unique in your situation
        (because the data source provides more than one link with a
        given link relation for a given identifier), you'll need some
        other way of coming up with generic URIs.

        """
        l = [identifier.urn, urllib.quote(data_source.name), urllib.quote(rel)]
        if content:
            m = md5.new()
            if isinstance(content, unicode):
                content = content.encode("utf8")
            m.update(content)
            l.append(m.hexdigest())
        return ":".join(l)

    @classmethod
    def _default_filename(self, rel):
        if rel == self.OPEN_ACCESS_DOWNLOAD:
            return 'content'
        elif rel == self.IMAGE:
            return 'cover'
        elif rel == self.THUMBNAIL_IMAGE:
            return 'cover-thumbnail'

    @property
    def default_filename(self):
        return self._default_filename(self.rel)

class Resource(Base):
    """An external resource that may be mirrored locally."""

    __tablename__ = 'resources'

    # How many votes is the initial quality estimate worth?
    ESTIMATED_QUALITY_WEIGHT = 5

    id = Column(Integer, primary_key=True)

    # A URI that uniquely identifies this resource. Most of the time
    # this will be an HTTP URL, which is why we're calling it 'url',
    # but it may also be a made-up URI.
    url = Column(Unicode, index=True)

    # Many Editions may choose this resource (as opposed to other
    # resources linked to them with rel="image") as their cover image.
    cover_editions = relationship("Edition", backref="cover", foreign_keys=[Edition.cover_id])

    # Many Works may use this resource (as opposed to other resources
    # linked to them with rel="description") as their summary.
    summary_works = relationship("Work", backref="summary", foreign_keys=[Work.summary_id])

    # Many LicensePools (but probably one at most) may use this
    # resource in a delivery mechanism.
    licensepooldeliverymechanisms = relationship(
        "LicensePoolDeliveryMechanism", backref="resource",
        foreign_keys=[LicensePoolDeliveryMechanism.resource_id]
    )

    links = relationship("Hyperlink", backref="resource")

    # The DataSource that is the controlling authority for this Resource.
    data_source_id = Column(Integer, ForeignKey('datasources.id'), index=True)

    # An archived Representation of this Resource.
    representation_id = Column(
        Integer, ForeignKey('representations.id'), index=True)

    # A calculated value for the quality of this resource, based on an
    # algorithmic treatment of its content.
    estimated_quality = Column(Float)

    # The average of human-entered values for the quality of this
    # resource.
    voted_quality = Column(Float)

    # How many votes contributed to the voted_quality value. This lets
    # us scale new votes proportionately while keeping only two pieces
    # of information.
    votes_for_quality = Column(Integer)

    # A combination of the calculated quality value and the
    # human-entered quality value.
    quality = Column(Float, index=True)

    # URL must be unique.
    __table_args__ = (
        UniqueConstraint('url'),
    )

    @property
    def final_url(self):        
        """URL to the final, mirrored version of this resource, suitable
        for serving to the client.

        :return: A URL, or None if the resource has no mirrored
        representation.
        """
        if not self.representation:
            return None
        if not self.representation.mirror_url:
            return None
        return self.representation.mirror_url

    def set_mirrored_elsewhere(self, media_type):
        """We don't need our own copy of this resource's representation--
        a copy of it has been mirrored already.
        """
        _db = Session.object_session(self)
        if not self.representation:
            self.representation, is_new = get_one_or_create(
                _db, Representation, url=self.url, media_type=media_type)
        self.representation.mirror_url = self.url
        self.representation.set_as_mirrored()

    def set_fetched_content(self, media_type, content, content_path):
        """Simulate a successful HTTP request for a representation
        of this resource.

        This is used when the content of the representation is obtained
        through some other means.
        """
        _db = Session.object_session(self)

        if not (content or content_path):
            raise ValueError(
                "One of content and content_path must be specified.")
        if content and content_path:
            raise ValueError(
                "Only one of content and content_path may be specified.")
        representation, is_new = get_one_or_create(
            _db, Representation, url=self.url, media_type=media_type)
        self.representation = representation
        representation.set_fetched_content(content, content_path)

    def set_estimated_quality(self, estimated_quality):
        """Update the estimated quality."""
        self.estimated_quality = estimated_quality
        self.update_quality()

    def add_quality_votes(self, quality, weight=1):
        """Record someone's vote as to the quality of this resource."""
        total_quality = self.voted_quality * self.votes_for_quality
        total_quality += (quality * weight)
        self.votes_for_quality += weight
        self.voted_quality = total_quality / float(self.votes_for_quality)
        self.update_quality()

    def update_quality(self):
        """Combine `estimated_quality` with `voted_quality` to form `quality`.
        """
        estimated_weight = self.ESTIMATED_QUALITY_WEIGHT
        votes_for_quality = self.votes_for_quality or 0
        total_weight = estimated_weight + votes_for_quality

        total_quality = (((self.estimated_quality or 0) * self.ESTIMATED_QUALITY_WEIGHT) + 
                         ((self.voted_quality or 0) * votes_for_quality))
        self.quality = total_quality / float(total_weight)

    def set_representation(self, media_type, content, uri=None,
                           content_path=None):

        if not uri:
            uri = self.generic_uri
        representation, ignore = get_one_or_create(
            _db, Representation, url=uri, media_type=media_type)
        representation.set_fetched_content(content, content_path)
        self.representation = representation
        

class Genre(Base):
    """A subject-matter classification for a book.

    Much, much more general than Classification.
    """
    __tablename__ = 'genres'
    id = Column(Integer, primary_key=True)
    name = Column(Unicode)

    # One Genre may have affinity with many Subjects.
    subjects = relationship("Subject", backref="genre")

    # One Genre may participate in many WorkGenre assignments.
    works = association_proxy('work_genres', 'work')

    work_genres = relationship("WorkGenre", backref="genre", 
                               cascade="all, delete, delete-orphan")

    def __repr__(self):
        return "<Genre %s (%d subjects, %d works, %d subcategories)>" % (
            self.name, len(self.subjects), len(self.works),
            len(classifier.genres[self.name].subgenres))

    @classmethod
    def lookup(cls, _db, name, autocreate=False):
        if isinstance(name, GenreData):
            name = name.name
        args = (_db, Genre)
        if autocreate:
            result, new = get_one_or_create(*args, name=name)
        else:
            result = get_one(*args, name=name)
            new = False
        if result is None:
            logging.getLogger().error('"%s" is not a recognized genre.', name)
        return result, new

    @property
    def genredata(self):
        return classifier.genres[self.name]

    @property
    def subgenres(self):
        for genre in self.self_and_subgenres:
            if genre != self:
                yield genre

    @property
    def self_and_subgenres(self):
        _db = Session.object_session(self)
        genres = []
        for genre_data in self.genredata.self_and_subgenres:
            genres.append(self.lookup(_db, genre_data.name)[0])
        return genres

    @property
    def default_fiction(self):
        return classifier.genres[self.name].is_fiction

class Subject(Base):
    """A subject under which books might be classified."""

    # Types of subjects.
    LCC = Classifier.LCC              # Library of Congress Classification
    LCSH = Classifier.LCSH            # Library of Congress Subject Headings
    FAST = Classifier.FAST
    DDC = Classifier.DDC              # Dewey Decimal Classification
    OVERDRIVE = Classifier.OVERDRIVE  # Overdrive's classification system
    THREEM = Classifier.THREEM  # 3M's classification system
    BISAC = Classifier.BISAC
    TAG = Classifier.TAG   # Folksonomic tags.
    FREEFORM_AUDIENCE = Classifier.FREEFORM_AUDIENCE
    NYPL_APPEAL = Classifier.NYPL_APPEAL

    # Types with terms that are suitable for search.
    TYPES_FOR_SEARCH = [
        FAST, OVERDRIVE, THREEM, BISAC, TAG
    ]

    AXIS_360_AUDIENCE = Classifier.AXIS_360_AUDIENCE
    GRADE_LEVEL = Classifier.GRADE_LEVEL
    AGE_RANGE = Classifier.AGE_RANGE
    LEXILE_SCORE = Classifier.LEXILE_SCORE
    ATOS_SCORE = Classifier.ATOS_SCORE
    INTEREST_LEVEL = Classifier.INTEREST_LEVEL

    GUTENBERG_BOOKSHELF = Classifier.GUTENBERG_BOOKSHELF
    TOPIC = Classifier.TOPIC
    PLACE = Classifier.PLACE
    PERSON = Classifier.PERSON
    ORGANIZATION = Classifier.ORGANIZATION
    SIMPLIFIED_GENRE = Classifier.SIMPLIFIED_GENRE
    SIMPLIFIED_FICTION_STATUS = "http://librarysimplified.org/terms/fiction/"

    by_uri = {
        SIMPLIFIED_GENRE : SIMPLIFIED_GENRE,
        SIMPLIFIED_FICTION_STATUS : SIMPLIFIED_FICTION_STATUS,
        "http://librarysimplified.org/terms/genres/Overdrive/" : OVERDRIVE,
        "http://librarysimplified.org/terms/genres/3M/" : THREEM,
        "http://id.worldcat.org/fast/" : FAST, # I don't think this is official.
        "http://purl.org/dc/terms/LCC" : LCC,
        "http://purl.org/dc/terms/LCSH" : LCSH,
        "http://purl.org/dc/terms/DDC" : DDC,
        "http://schema.org/typicalAgeRange" : AGE_RANGE,
        "http://schema.org/audience" : FREEFORM_AUDIENCE,
    }

    uri_lookup = dict()
    for k, v in by_uri.items():
        uri_lookup[v] = k

    __tablename__ = 'subjects'
    id = Column(Integer, primary_key=True)
    # Type should be one of the constants in this class.
    type = Column(Unicode, index=True)

    # Formal identifier for the subject (e.g. "300" for Dewey Decimal
    # System's Social Sciences subject.)
    identifier = Column(Unicode, index=True)

    # Human-readable name, if different from the
    # identifier. (e.g. "Social Sciences" for DDC 300)
    name = Column(Unicode, default=None, index=True)

    # Whether classification under this subject implies anything about
    # the fiction/nonfiction status of a book.
    fiction = Column(Boolean, default=None)

    # Whether classification under this subject implies anything about
    # the book's audience.
    audience = Column(
        Enum("Adult", "Young Adult", "Children", "Adults Only", 
             name="audience"),
        default=None, index=True)

    # For children's books, the target age implied by this subject.
    target_age = Column(INT4RANGE, default=None, index=True)

    # Each Subject may claim affinity with one Genre.
    genre_id = Column(Integer, ForeignKey('genres.id'), index=True)

    # A locked Subject has been reviewed by a human and software will
    # not mess with it without permission.
    locked = Column(Boolean, default=False, index=True)

    # A checked Subject has been reviewed by software and will
    # not be checked again unless forced.
    checked = Column(Boolean, default=False, index=True)

    # One Subject may participate in many Classifications.
    classifications = relationship(
        "Classification", backref="subject"
    )

    # Type + identifier must be unique.
    __table_args__ = (
        UniqueConstraint('type', 'identifier'),
    )

    def __repr__(self):
        if self.name:
            name = u' ("%s")' % self.name
        else:
            name = u""
        if self.audience:
            audience = " audience=%s" % self.audience
        else:
            audience = ""
        if self.fiction:
            fiction = " (Fiction)"
        elif self.fiction == False:
            fiction = " (Nonfiction)"
        else:
            fiction = ""
        if self.genre:
            genre = ' genre="%s"' % self.genre.name
        else:
            genre = ""
        if (self.target_age is not None
            and (self.target_age.lower or self.target_age.upper)
        ):
            age_range= " " + self.target_age_string
        else:
            age_range = ""
        a = u'[%s:%s%s%s%s%s%s]' % (
            self.type, self.identifier, name, fiction, audience, genre, age_range)
        return a.encode("utf8")

    @property
    def target_age_string(self):
        lower = self.target_age.lower
        upper = self.target_age.upper           
        if lower and not upper:
            return str(lower)
        if upper and not lower:
            return str(upper)
        if not self.target_age.upper_inc:
            upper -= 1
        if not self.target_age.lower_inc:
            lower += 1
        return "%s-%s" % (lower,upper)

    @property
    def describes_format(self):
        """Does this Subject describe a format of book rather than
        subject matter, audience, etc?

        If so, there are limitations on when we believe this Subject
        actually applies to a given book--it may describe a very
        different adaptation of the same underlying work.

        TODO: See note in assign_genres about the hacky way this is used.
        """
        if self.genre and self.genre.name==COMICS_AND_GRAPHIC_NOVELS:
            return True
        return False

    @classmethod
    def lookup(cls, _db, type, identifier, name):
        """Turn a subject type and identifier into a Subject."""
        classifier = Classifier.lookup(type)
        subject, new = get_one_or_create(
            _db, Subject, type=type,
            identifier=identifier,
            create_method_kwargs=dict(
                name=name,
            )
        )
        if name and not subject.name:
            # We just discovered the name of a subject that previously
            # had only an ID.
            subject.name = name
        return subject, new

    @classmethod
    def common_but_not_assigned_to_genre(cls, _db, min_occurances=1000, 
                                         type_restriction=None):
        q = _db.query(Subject).join(Classification).filter(Subject.genre==None)

        if type_restriction:
            q = q.filter(Subject.type==type_restriction)
        q = q.group_by(Subject.id).having(
            func.count(Subject.id) > min_occurances).order_by(
            func.count(Classification.id).desc())
        return q

    @classmethod
    def assign_to_genres(cls, _db, type_restriction=None, force=False,
                         batch_size=1000):
        """Find subjects that have not been checked yet, assign each a
        genre/audience/fiction status if possible, and mark each as
        checked.

        :param type_restriction: Only consider subjects of the given type.
        :param force: Assign a genre to all subjects not just the ones that
                      have been checked.
        :param batch_size: Perform a database commit every time this many
                           subjects have been checked.
        """
        q = _db.query(Subject).filter(Subject.locked==False)

        if type_restriction:
            q = q.filter(Subject.type==type_restriction)

        if not force:
            q = q.filter(Subject.checked==False)

        counter = 0
        for subject in q:
            subject.assign_to_genre()
            counter += 1
            if not counter % batch_size:
                _db.commit()
        _db.commit()

    def assign_to_genre(self):
        """Assign this subject to a genre."""
        classifier = Classifier.classifiers.get(self.type, None)
        if not classifier:
            return
        self.checked = True
        log = logging.getLogger("Subject-genre assignment")

        genredata, audience, target_age, fiction = classifier.classify(self)
        # If the genre is erotica, the audience will always be ADULTS_ONLY,
        # no matter what the classifier says.
        if genredata == Erotica:
            audience = Classifier.AUDIENCE_ADULTS_ONLY

        if audience in Classifier.AUDIENCES_ADULT:
            target_age = Classifier.default_target_age_for_audience(audience)
        if not audience:
            # We have no audience but some target age information.
            # Try to determine an audience based on that.
            audience = Classifier.default_audience_for_target_age(target_age)

        if genredata:
            _db = Session.object_session(self)
            genre, was_new = Genre.lookup(_db, genredata.name, True)
        else:
            genre = None
        if genre != self.genre:
            log.info(
                "%s:%s genre %r=>%r", self.type, self.identifier,
                self.genre, genre
            )
        self.genre = genre

        if audience:
            if self.audience != audience:
                log.info(
                    "%s:%s audience %s=>%s", self.type, self.identifier,
                    self.audience, audience
                )
        self.audience = audience

        if fiction is not None:
            if self.fiction != fiction:
                log.info(
                    "%s:%s fiction %s=>%s", self.type, self.identifier,
                    self.fiction, fiction
                )
        self.fiction = fiction

        if numericrange_to_tuple(self.target_age) != numericrange_to_tuple(target_age):
            log.info(
                "%s:%s target_age %r=>%r", self.type, self.identifier,
                self.target_age, target_age
            )        
        self.target_age = target_age


class Classification(Base):
    """The assignment of a Identifier to a Subject."""
    __tablename__ = 'classifications'
    id = Column(Integer, primary_key=True)
    identifier_id = Column(
        Integer, ForeignKey('identifiers.id'), index=True)
    subject_id = Column(Integer, ForeignKey('subjects.id'), index=True)
    data_source_id = Column(Integer, ForeignKey('datasources.id'), index=True)

    # How much weight the data source gives to this classification.
    weight = Column(Integer)

    @property
    def scaled_weight(self):
        weight = self.weight
        if self.data_source.name == DataSource.OCLC_LINKED_DATA:
            weight = weight / 10.0
        elif self.data_source.name == DataSource.OVERDRIVE:
            weight = weight * 50
        return weight

    # These subject types are known to be problematic in that their
    # "Juvenile" classifications are applied indiscriminately to both
    # YA books and Children's books. As such, we need to split the
    # difference when weighing a classification whose subject is of
    # this type.
    #
    # This goes into Classification rather than Subject because it's
    # possible that one particular data source could use a certain
    # subject type in an unreliable way.
    #
    # In fact, the 3M classifications are basically BISAC
    # classifications used in an unreliable way, so we could merge
    # them in the future.
    _juvenile_subject_types = set([
        Subject.THREEM,
        Subject.LCC
    ])

    _quality_as_indicator_of_target_age = {
        
        # Not all classifications are equally reliable as indicators
        # of a target age. This dictionary contains the coefficients
        # we multiply against the weights of incoming classifications
        # to reflect the overall reliability of that type of
        # classification.
        #
        # If we had a ton of information about target age this might
        # not be necessary--it doesn't seem necessary for genre
        # classifications. But we sometimes have very little
        # information about target age, so being careful about how
        # much we trust different data sources can become important.
        
        DataSource.MANUAL : 1.0,
        DataSource.LIBRARY_STAFF: 1.0,        
        (DataSource.METADATA_WRANGLER, Subject.AGE_RANGE) : 1.0,

        Subject.AXIS_360_AUDIENCE : 0.9,
        (DataSource.OVERDRIVE, Subject.INTEREST_LEVEL) : 0.9,
        (DataSource.OVERDRIVE, Subject.OVERDRIVE) : 0.9, # But see below
        (DataSource.AMAZON, Subject.AGE_RANGE) : 0.85,
        (DataSource.AMAZON, Subject.GRADE_LEVEL) : 0.85,
        
        # Although Overdrive usually reserves Fiction and Nonfiction
        # for books for adults, it's not as reliable an indicator as
        # other Overdrive classifications.
        (DataSource.OVERDRIVE, Subject.OVERDRIVE, "Fiction") : 0.7,
        (DataSource.OVERDRIVE, Subject.OVERDRIVE, "Nonfiction") : 0.7,
        
        Subject.AGE_RANGE : 0.6,
        Subject.GRADE_LEVEL : 0.6,
        
        # There's no real way to know what this measures, since it
        # could be anything. If a tag mentions a target age or a grade
        # level, the accuracy seems to be... not terrible.
        Subject.TAG : 0.45,

        # Tags that come from OCLC Linked Data are of lower quality
        # because they sometimes talk about completely the wrong book.
        (DataSource.OCLC_LINKED_DATA, Subject.TAG) : 0.3,
        
        # These measure reading level, not age appropriateness.
        # However, if the book is a remedial work for adults we won't
        # be calculating a target age in the first place, so it's okay
        # to use reading level as a proxy for age appropriateness in a
        # pinch. (But not outside of a pinch.)
        (DataSource.OVERDRIVE, Subject.GRADE_LEVEL) : 0.35,
        Subject.LEXILE_SCORE : 0.1,
        Subject.ATOS_SCORE: 0.1,
    }

    @property
    def generic_juvenile_audience(self):        
        """Is this a classification that mentions (e.g.) a Children's audience
        but is actually a generic 'Juvenile' classification?
        """
        return (
            self.subject.audience in Classifier.AUDIENCES_JUVENILE
            and self.subject.type in self._juvenile_subject_types
        )
    
    @property
    def quality_as_indicator_of_target_age(self):
        if not self.subject.target_age:
            return 0
        data_source = self.data_source.name
        subject_type = self.subject.type
        q = self._quality_as_indicator_of_target_age

        keys = [
            (data_source, subject_type, self.subject.identifier),
            (data_source, subject_type),
            data_source,
            subject_type
        ]
        for key in keys:
            if key in q:
                return q[key]
        return 0.1

    @property
    def weight_as_indicator_of_target_age(self):
        return self.weight * self.quality_as_indicator_of_target_age

    @property
    def comes_from_license_source(self):
        if not self.identifier.licensed_through:
            return False
        return self.identifier.licensed_through.data_source == self.data_source


class WillNotGenerateExpensiveFeed(Exception):
    """This exception is raised when a feed is not cached, but it's too
    expensive to generate.
    """
    pass

class CachedFeed(Base):

    __tablename__ = 'cachedfeeds'
    id = Column(Integer, primary_key=True)

    # Every feed is associated with a lane. If null, this is a feed
    # for the top level.
    lane_name = Column(Unicode, nullable=True)

    # Every feed includes book from a subset of available languages
    languages = Column(Unicode)

    # Every feed has a timestamp reflecting when it was created.
    timestamp = Column(DateTime, nullable=True)

    # A feed is of a certain type--currently either 'page' or 'groups'.
    type = Column(Unicode, nullable=False)

    # A 'page' feed is associated with a set of values for the facet
    # groups.
    facets = Column(Unicode, nullable=True)

    # A 'page' feed is associated with a set of values for pagination.
    pagination = Column(Unicode, nullable=False)

    # The content of the feed.
    content = Column(Unicode, nullable=True)

    GROUPS_TYPE = 'groups'
    PAGE_TYPE = 'page'

    log = logging.getLogger("CachedFeed")

    @classmethod
    def fetch(cls, _db, lane, type, facets, pagination, annotator,
              force_refresh=False, max_age=None):
        if max_age is None:
            if type == cls.GROUPS_TYPE:
                max_age = Configuration.groups_max_age()
            elif type == cls.PAGE_TYPE:
                max_age = Configuration.page_max_age()
        if isinstance(max_age, int):
            max_age = datetime.timedelta(seconds=max_age)

        if lane:
            lane_name = lane.name
        else:
            lane_name = None

        if not lane.languages:
            languages_key = None
        else:
            languages_key = ",".join(lane.languages)

        if facets:
            facets_key = facets.query_string
        else:
            facets_key = ""

        if pagination:
            pagination_key = pagination.query_string
        else:
            pagination_key = ""

        # Get a CachedFeed object. We will either return its .content,
        # or update its .content.
        feed, is_new = get_one_or_create(
            _db, CachedFeed, on_multiple='interchangeable',
            lane_name=lane_name,
            type=type,
            languages=languages_key,
            facets=facets_key,
            pagination=pagination_key,
            )
        if force_refresh is True:
            # No matter what, we've been directed to treat this
            # cached feed as stale.
            return feed, False

        if max_age is Configuration.CACHE_FOREVER:
            # This feed is so expensive to generate that it must be cached
            # forever (unless force_refresh is True).
            if not is_new and feed.content:
                # Cacheable!
                return feed, True
            else:
                # We're supposed to generate this feed, but as a group
                # feed, it's too expensive.
                #
                # Rather than generate an error (which will provide a
                # terrible user experience), fall back to generating a
                # default page-type feed, which should be cheap to fetch.
                cls.log.warn(
                    "Could not generate a groups feed for %s, falling back to a page feed.",
                    lane.name
                )
                return cls.fetch(
                    _db, lane, CachedFeed.PAGE_TYPE, facets, pagination, 
                    annotator, force_refresh, max_age=None
                )
        else:
            # This feed is cheap enough to generate on the fly.
            cutoff = datetime.datetime.utcnow() - max_age
            fresh = False
            if feed.timestamp and feed.content:
                if feed.timestamp >= cutoff:
                    fresh = True
            return feed, fresh

        # Either there is no cached feed or it's time to update it.
        return feed, False

    def update(self, content):
        self.content = content
        self.timestamp = datetime.datetime.utcnow()

    def __repr__(self):
        if self.content:
            length = len(self.content)
        else:
            length = "No content"
        return "<CachedFeed #%s %s %s %s %s %s %s %s >" % (
            self.id, self.languages, self.lane_name, self.type, 
            self.facets, self.pagination,
            self.timestamp, length
        )
    

Index(
    "ix_cachedfeeds_lane_name_type_facets_pagination", CachedFeed.lane_name, CachedFeed.type,
    CachedFeed.facets, CachedFeed.pagination
)



class LicensePool(Base):
    """A pool of undifferentiated licenses for a work from a given source.
    """

    __tablename__ = 'licensepools'
    id = Column(Integer, primary_key=True)

    # A LicensePool may be associated with a Work. (If it's not, no one
    # can check it out.)
    work_id = Column(Integer, ForeignKey('works.id'), index=True)

    # Each LicensePool is associated with one DataSource and one
    # Identifier.
    data_source_id = Column(Integer, ForeignKey('datasources.id'), index=True)
    identifier_id = Column(Integer, ForeignKey('identifiers.id'), index=True)

    # Each LicensePool has an Edition which contains the metadata used
    # to describe this book.
    presentation_edition_id = Column(Integer, ForeignKey('editions.id'), index=True)

    # One LicensePool may be associated with one RightsStatus.
    rightsstatus_id = Column(
        Integer, ForeignKey('rightsstatus.id'), index=True)

    # One LicensePool can have many Loans.
    loans = relationship('Loan', backref='license_pool')

    # One LicensePool can have many Holds.
    holds = relationship('Hold', backref='license_pool')

    # One LicensePool can be associated with many CustomListEntries.
    custom_list_entries = relationship(
        'CustomListEntry', backref='license_pool')

    # One LicensePool can have many CirculationEvents
    circulation_events = relationship(
        "CirculationEvent", backref="license_pool")

    # One LicensePool may have many associated Hyperlinks.
    links = relationship("Hyperlink", backref="license_pool")

    # One LicensePool can be associated with many Complaints.
    complaints = relationship('Complaint', backref='license_pool')

    # The date this LicensePool first became available.
    availability_time = Column(DateTime, index=True)

    # One LicensePool may have multiple DeliveryMechanisms, and vice
    # versa.
    delivery_mechanisms = relationship(
        "LicensePoolDeliveryMechanism", backref="license_pool"
    )

    # A LicensePool may be superceded by some other LicensePool
    # associated with the same Work. This may happen if it's an
    # open-access LicensePool and a better-quality version of the same
    # book is available from another Open-Access source.
    superceded = Column(Boolean, default=False)

    # A LicensePool that seemingly looks fine may be manually suppressed
    # to be temporarily or permanently removed from the collection.
    suppressed = Column(Boolean, default=False, index=True)

    # A textual description of a problem with this license pool
    # that caused us to suppress it.
    license_exception = Column(Unicode, index=True)

    open_access = Column(Boolean, index=True)
    last_checked = Column(DateTime, index=True)
    licenses_owned = Column(Integer,default=0)
    licenses_available = Column(Integer,default=0, index=True)
    licenses_reserved = Column(Integer,default=0)
    patrons_in_hold_queue = Column(Integer,default=0)

    # A Identifier should have at most one LicensePool.
    __table_args__ = (
        UniqueConstraint('identifier_id'),
    )

    def __repr__(self):
        return "<LicensePool #%s owned=%d available=%d reserved=%d holds=%d>" % (
            self.id, self.licenses_owned, self.licenses_available, 
            self.licenses_reserved, self.patrons_in_hold_queue
        )

    @classmethod
    def for_foreign_id(self, _db, data_source, foreign_id_type, foreign_id, rights_status=None):
        """Create a LicensePool for the given foreign ID."""

        # Get the DataSource.
        if isinstance(data_source, basestring):
            data_source = DataSource.lookup(_db, data_source)

        # The data source must be one that offers licenses.
        if not data_source.offers_licenses:
            raise ValueError(
                'Data source "%s" does not offer licenses.' % data_source.name)

        # The type of the foreign ID must be the primary identifier
        # type for the data source.
        if foreign_id_type != data_source.primary_identifier_type:
            raise ValueError(
                "License pools for data source '%s' are keyed to "
                "identifier type '%s' (not '%s', which was provided)" % (
                    data_source.name, data_source.primary_identifier_type,
                    foreign_id_type
                )
            )
 
        # Get the Identifier.
        identifier, ignore = Identifier.for_foreign_id(
            _db, foreign_id_type, foreign_id
            )

        kw = dict(data_source=data_source, identifier=identifier)
        if rights_status:
            kw['rights_status'] = rights_status

        # Get the LicensePool that corresponds to the DataSource and
        # the Identifier.
        license_pool, was_new = get_one_or_create(
            _db, LicensePool, **kw)
        if was_new and not license_pool.availability_time:
            now = datetime.datetime.utcnow()
            license_pool.availability_time = now
        return license_pool, was_new

    @classmethod
    def with_no_work(cls, _db):
        """Find LicensePools that have no corresponding Work."""
        return _db.query(LicensePool).outerjoin(Work).filter(
            Work.id==None).all()

    @property
    def deliverable(self):
        """This LicensePool can actually be delivered to patrons.
        """
        return (
            (self.open_access or self.licenses_owned > 0)
            and any(
                [dm.delivery_mechanism.default_client_can_fulfill
                for dm in self.delivery_mechanisms]
            )
        )

    @classmethod
    def with_complaint(cls, _db, resolved=False):
        """Return query for LicensePools that have at least one Complaint."""
        subquery = _db.query(
                LicensePool.id,
                func.count(LicensePool.id).label("complaint_count")
            ).\
            select_from(LicensePool).\
            join(LicensePool.complaints).\
            group_by(LicensePool.id)

        if resolved == False:
            subquery = subquery.filter(Complaint.resolved == None)
        elif resolved == True:
            subquery = subquery.filter(Complaint.resolved != None)

        subquery = subquery.subquery()

        return _db.query(LicensePool).\
            join(subquery, LicensePool.id == subquery.c.id).\
            order_by(subquery.c.complaint_count.desc()).\
            add_columns(subquery.c.complaint_count)

    @property
    def open_access_source_priority(self):
        """What priority does this LicensePool's DataSource have in
        our list of open-access content sources?
        
        e.g. GITenberg books are prefered over Gutenberg books,
        because there's a defined process for fixing errors and they
        are more likely to have good cover art.
        """
        try:
            priority = DataSource.OPEN_ACCESS_SOURCE_PRIORITY.index(
                self.data_source.name
            )
        except ValueError, e:
            # The source of this download is not mentioned in our
            # priority list. Treat it as the lowest priority.
            priority = -1
        return priority

    def better_open_access_pool_than(self, champion):
        """ Is this open-access pool generally known for better-quality
        download files than the passed-in pool?
        """
        # A suppressed license pool should never be used, even if there is
        # no alternative.
        if self.suppressed:
            return False

        # A non-open-access license pool is not eligible for consideration.
        if not self.open_access:
            return False

        # At this point we have a LicensePool that is at least
        # better than nothing.
        if not champion:
            return True

        challenger_resource = self.best_open_access_link
        if not challenger_resource:
            # This LicensePool is supposedly open-access but we don't
            # actually know where the book is. It will be chosen only
            # if there is no alternative.
            return False

        champion_priority = champion.open_access_source_priority
        challenger_priority = self.open_access_source_priority

        if challenger_priority > champion_priority:
            return True

        if challenger_priority < champion_priority:
            return False

        if (self.data_source.name == DataSource.GUTENBERG
            and champion.data_source == self.data_source):
            # These two LicensePools are both from Gutenberg, and
            # normally this wouldn't matter, but higher Gutenberg
            # numbers beat lower Gutenberg numbers.
            champion_id = int(champion.identifier.identifier)
            challenger_id = int(self.identifier.identifier)

            if challenger_id > champion_id:
                logging.info(
                    "Gutenberg %d beats Gutenberg %d",
                    challenger_id, champion_id
                )
                return True
        return False


    def editions_in_priority_order(self):
        """Return all Editions that describe the Identifier associated with
        this LicensePool, in the order they should be used to create a
        presentation Edition for the LicensePool.
        """
        def sort_key(edition):
            """Return a numeric ordering of this edition."""
            source = edition.data_source
            if not source:
                # This shouldn't happen. Give this edition the
                # lowest priority.
                return -100

            if source == self.data_source:
                # This Edition contains information from the same data
                # source as the LicensePool itself. Put it below any
                # Edition from one of the data sources in
                # PRESENTATION_EDITION_PRIORITY, but above all other
                # Editions.
                return -1
            if source.name in DataSource.PRESENTATION_EDITION_PRIORITY:
                return DataSource.PRESENTATION_EDITION_PRIORITY.index(source.name)
            else:
                return -2

        return sorted(self.identifier.primarily_identifies, key=sort_key)


    # TODO:  policy is not used in this method.  Removing argument
    # breaks many-many tests, and needs own branch.
    def set_presentation_edition(self, policy=None):
        """Create or update the presentation Edition for this LicensePool.

        The presentation Edition is made of metadata from all Editions
        associated with the LicensePool's identifier.

        :return: A boolean explaining whether any of the presentation
        information associated with this LicensePool actually changed.
        """
        _db = Session.object_session(self)
        old_presentation_edition = self.presentation_edition
        all_editions = list(self.editions_in_priority_order())
        changed = False

        # Note: We can do a cleaner solution, if we refactor to not use metadata's 
        # methods to update editions.  For now, we're choosing to go with the below approach.
        from metadata_layer import (
            Metadata, IdentifierData, 
        )

        if len(all_editions) == 1:
            # There's only one edition associated with this
            # LicensePool. Use it as the presentation edition rather
            # than creating an identical composite.
            self.presentation_edition = all_editions[0]
            #self.presentation_edition.license_pool = self
            print "edition.data_source=%r" % self.presentation_edition.data_source
            print "edition.identifier=%r" % self.presentation_edition.primary_identifier
        else:
            edition_identifier = IdentifierData(self.identifier.type, self.identifier.identifier)
            metadata = Metadata(data_source=DataSource.PRESENTATION_EDITION, primary_identifier=edition_identifier)

            for edition in all_editions:
                if (edition.data_source.name != DataSource.PRESENTATION_EDITION):
                    metadata.update(Metadata.from_edition(edition))

            # Note: Since this is a presentation edition it does not have a
            # license data source, even if one of the editions it was
            # created from does have a license data source.
            metadata._license_data_source = None
            metadata.license_data_source_obj = None
            edition, is_new = metadata.edition(_db)

            self.presentation_edition, edition_core_changed = metadata.apply(edition)

        self.presentation_edition.work = self.work
        #self.presentation_edition.license_pool = self
        changed = changed or self.presentation_edition.calculate_presentation()

        # if the license pool is associated with a work, and the work currently has no presentation edition, 
        # then do a courtesy call to the presentation edition and the work, and tell them about each other. 
        if self.work and not self.work.primary_edition:
            self.presentation_edition.is_primary_for_work = True
            # tell work it has a primary edition now
            self.work.set_primary_edition(self.presentation_edition)

        return (
            self.presentation_edition != old_presentation_edition 
            or changed
        )


    def mark_edition_primarity(self, primary_for_work_edition=None):
        """Go through this pool's editions, and explicitly tell them  
        whether they're primary for the pool's work.
        """
        all_editions = list(self.editions_in_priority_order())
        for edition in all_editions:
            if (primary_for_work_edition != None and (edition is primary_for_work_edition)):
                edition.is_primary_for_work = True
            else:
                edition.is_primary_for_work = False


    def add_link(self, rel, href, data_source, media_type=None,
                 content=None, content_path=None):
        """Add a link between this LicensePool and a Resource.

        :param rel: The relationship between this LicensePool and the resource
               on the other end of the link.
        :param href: The URI of the resource on the other end of the link.
        :param media_type: Media type of the representation associated
               with the resource.
        :param content: Content of the representation associated with the
               resource.
        :param content_path: Path (relative to DATA_DIRECTORY) of the
               representation associated with the resource.
        """
        return self.identifier.add_link(
            rel, href, data_source, self, media_type, content, content_path)

    def needs_update(self):
        """Is it time to update the circulation info for this license pool?"""
        now = datetime.datetime.utcnow()
        if not self.last_checked:
            # This pool has never had its circulation info checked.
            return True
        maximum_stale_time = self.data_source.extra.get(
            'circulation_refresh_rate_seconds')
        if maximum_stale_time is None:
            # This pool never needs to have its circulation info checked.
            return False
        age = now - self.last_checked
        return age > maximum_stale_time

    def update_availability(
            self, new_licenses_owned, new_licenses_available, 
            new_licenses_reserved, new_patrons_in_hold_queue, as_of=None):
        """Update the LicensePool with new availability information.
        Log the implied changes as CirculationEvents.
        """

        _db = Session.object_session(self)
        if not as_of:
            as_of = datetime.datetime.utcnow()

        for old_value, new_value, more_event, fewer_event in (
                [self.patrons_in_hold_queue,  new_patrons_in_hold_queue,
                 CirculationEvent.HOLD_PLACE, CirculationEvent.HOLD_RELEASE], 
                [self.licenses_available, new_licenses_available,
                 CirculationEvent.CHECKIN, CirculationEvent.CHECKOUT], 
                [self.licenses_reserved, new_licenses_reserved,
                 CirculationEvent.AVAILABILITY_NOTIFY, None], 
                [self.licenses_owned, new_licenses_owned,
                 CirculationEvent.LICENSE_ADD,
                 CirculationEvent.LICENSE_REMOVE]):
            if new_value is None:
                continue
            if old_value == new_value:
                continue

            if old_value < new_value:
                event_name = more_event
            else:
                event_name = fewer_event

            if not event_name:
                continue

            CirculationEvent.log(
                _db, self, event_name, old_value, new_value, as_of)

        # Update the license pool with the latest information.
        self.licenses_owned = new_licenses_owned
        self.licenses_available = new_licenses_available
        self.licenses_reserved = new_licenses_reserved
        self.patrons_in_hold_queue = new_patrons_in_hold_queue
        self.last_checked = as_of

        # Update the last update time of the Work.
        if self.work:
            self.work.last_update_time = as_of

    def set_rights_status(self, uri, name=None):
        _db = Session.object_session(self)
        status, ignore = get_one_or_create(
            _db, RightsStatus, uri=uri,
            create_method_kwargs=dict(name=name))
        self.rights_status = status
        if status.uri in RightsStatus.OPEN_ACCESS:
            self.open_access = True
        else:
            self.open_access = False
        return status

    def loan_to(self, patron, start=None, end=None, fulfillment=None):
        _db = Session.object_session(patron)
        kwargs = dict(start=start or datetime.datetime.utcnow(),
                      end=end)
        loan, is_new = get_one_or_create(
            _db, Loan, patron=patron, license_pool=self, 
            create_method_kwargs=kwargs)
        if fulfillment:
            loan.fulfillment = fulfillment
        return loan, is_new

    def on_hold_to(self, patron, start=None, end=None, position=None):
        _db = Session.object_session(patron)
        if (Configuration.hold_policy() 
            != Configuration.HOLD_POLICY_ALLOW):
            raise PolicyException("Holds are disabled on this system.")
        start = start or datetime.datetime.utcnow()
        hold, new = get_one_or_create(
            _db, Hold, patron=patron, license_pool=self)
        hold.update(start, end, position)
        return hold, new

    @classmethod
    def consolidate_works(cls, _db, calculate_work_even_if_no_author=False):
        """Assign a (possibly new) Work to every unassigned LicensePool."""
        a = 0
        for unassigned in cls.with_no_work(_db):
            etext, new = unassigned.calculate_work(
                even_if_no_author=calculate_work_even_if_no_author)
            if not etext:
                # We could not create a work for this LicensePool,
                # most likely because it does not yet have any
                # associated Edition.
                continue
            a += 1
            logging.info("When consolidating works, created %r", etext)
            if a and not a % 100:
                _db.commit()



    def calculate_work(self, even_if_no_author=False, known_edition=None):
        """Try to find an existing Work for this LicensePool.

        If there are no Works for the permanent work ID associated
        with this LicensePool's primary edition, create a new Work.

        Pools that are not open-access will always have a new Work
        created for them.

        :param even_if_no_author: Ordinarily this method will refuse
        to create a Work for a LicensePool whose Edition has no title
        or author. But sometimes a book just has no known author. If
        that's really the case, pass in even_if_no_author=True and the
        Work will be created.
        """
        if (known_edition and known_edition.license_pool != self):
            raise ValueError(
                "Primary edition's license pool is not the license pool for which work is being calculated!")

        self.set_presentation_edition(None)

        primary_edition = known_edition or self.presentation_edition

        if self.work:
            if primary_edition:
                primary_edition.work = self.work
            
            # The work has already been done. Make sure the work's
            # display is up to date.
            self.work.calculate_presentation()
            return self.work, False


        logging.info("Calculating work for %r", primary_edition)
        if not primary_edition:
            # We don't have any information about the identifier
            # associated with this LicensePool, so we can't create a work.
            logging.warn("NO EDITION for %s, cowardly refusing to create work.",
                     self.identifier)
            
            return None, False
<<<<<<< HEAD
=======
        if primary_edition.is_presentation_for != self:
            raise ValueError(
                "Primary edition's license pool is not the license pool for which work is being calculated!")
>>>>>>> 27f299a9

        if not primary_edition.title or not primary_edition.author:
            primary_edition.calculate_presentation()

        if not primary_edition.work and (
                not primary_edition.title or (
                    (primary_edition.author in (None, Edition.UNKNOWN_AUTHOR)
                     and not even_if_no_author))
        ):
            logging.warn(
                "Edition %r has no author or title, not assigning Work to Edition.", 
                primary_edition
            )
            # msg = u"WARN: NO TITLE/AUTHOR for %s/%s/%s/%s, cowardly refusing to create work." % (
            #    self.identifier.type, self.identifier.identifier,
            #    primary_edition.title, primary_edition.author)
            #print msg.encode("utf8")
            return None, False

        if not primary_edition.permanent_work_id:
            primary_edition.calculate_permanent_work_id()

        if primary_edition.work:
            # This pool's primary edition is already associated with
            # a Work. Use that Work.
            work = primary_edition.work

        else:
            _db = Session.object_session(self)
            work = None
            if self.open_access:
                # Is there already an open-access Work which includes editions
                # with this edition's permanent work ID?
                q = _db.query(Edition).filter(
                    Edition.permanent_work_id
                    ==primary_edition.permanent_work_id).filter(
                        Edition.work != None).filter(
                            Edition.id != primary_edition.id)
                for edition in q:
                    if edition.work.has_open_access_license:
                        work = edition.work
                        break

        if work:
            created = False
        else:
            # There is no better choice than creating a brand new Work.
            created = True
            logging.info("NEW WORK for %s" % primary_edition.title)
            work = Work()
            _db = Session.object_session(self)
            _db.add(work)
            _db.flush()

        # Associate this LicensePool and its Edition with the work we
        # chose or created.
        work.license_pools.append(self)
        primary_edition.work = work

        # Recalculate the display information for the Work, since the
        # associated Editions have changed.
        work.calculate_presentation()

        if created:
            logging.info("Created a new work: %r", work)
        # All done!
        return work, created

    @property
    def open_access_links(self):
        """Yield all open-access Resources for this LicensePool."""

        open_access = Hyperlink.OPEN_ACCESS_DOWNLOAD
        _db = Session.object_session(self)
        q = Identifier.resources_for_identifier_ids(
            _db, [self.identifier.id], open_access
        )
        for resource in q:
            yield resource

    @property
    def best_open_access_link(self):
        """Find the best open-access Resource provided by this LicensePool."""
        best = None
        best_priority = -1
        for resource in self.open_access_links:
            if not any(
                    [resource.representation and
                     resource.representation.media_type and
                     resource.representation.media_type.startswith(x) 
                     for x in Representation.SUPPORTED_BOOK_MEDIA_TYPES]):
                # This representation is not in a media type we 
                # support. We can't serve it, so we won't consider it.
                continue
                
            data_source_priority = self.open_access_source_priority
            if not best or data_source_priority > best_priority:
                # Something is better than nothing.
                best = resource
                best_priority = data_source_priority
                continue

            if (best.data_source.name==DataSource.GUTENBERG
                and resource.data_source.name==DataSource.GUTENBERG
                and 'noimages' in best.representation.mirror_url
                and not 'noimages' in resource.representation.mirror_url):
                # A Project Gutenberg-ism: an epub without 'noimages'
                # in the filename is better than an epub with
                # 'noimages' in the filename.
                best = resource
                best_priority = data_source_priority
                continue

        return best


    @property
    def best_license_link(self):
        """Find the best available licensing link for the work associated
        with this LicensePool.

        # TODO: This needs work and may not be necessary anymore.
        """
        edition = self.edition
        if not edition:
            return self, None
        link = edition.best_open_access_link
        if link:
            return self, link

        # Either this work is not open-access, or there was no epub
        # link associated with it.
        work = self.work
        for pool in work.license_pools:
            edition = pool.edition
            link = edition.best_open_access_link
            if link:
                return pool, link
        return self, None

    def set_delivery_mechanism(
            self, content_type, drm_scheme, resource):
        _db = Session.object_session(self)
        delivery_mechanism, ignore = DeliveryMechanism.lookup(
            _db, content_type, drm_scheme)
        lpdm, ignore = get_one_or_create(
            _db, LicensePoolDeliveryMechanism,
            license_pool=self,
            delivery_mechanism=delivery_mechanism
        )
        lpdm.resource = resource
        return lpdm
        

Index("ix_licensepools_data_source_id_identifier_id", LicensePool.data_source_id, LicensePool.identifier_id, unique=True)


class RightsStatus(Base):

    """The terms under which a book has been made available to the general
    public.

    This will normally be 'in copyright', or 'public domain', or a
    Creative Commons license.
    """

    # Currently in copyright.
    IN_COPYRIGHT = u"http://librarysimplified.org/terms/rights-status/in-copyright"

    # Public domain in the USA.
    PUBLIC_DOMAIN_USA = u"http://librarysimplified.org/terms/rights-status/public-domain-usa"

    # Public domain in some unknown territory
    PUBLIC_DOMAIN_UNKNOWN = u"http://librarysimplified.org/terms/rights-status/public-domain-unknown"

    # Creative Commons Public Domain Dedication (No rights reserved)
    CC0 = u"https://creativecommons.org/publicdomain/zero/1.0/"

    # Creative Commons Attribution (CC BY)
    CC_BY = u"http://creativecommons.org/licenses/by/4.0/"
    
    # Creative Commons Attribution-ShareAlike (CC BY-SA)
    CC_BY_SA = u"https://creativecommons.org/licenses/by-sa/4.0"

    # Creative Commons Attribution-NoDerivs (CC BY-ND)
    CC_BY_ND = u"https://creativecommons.org/licenses/by-nd/4.0"

    # Creative Commons Attribution-NonCommercial (CC BY-NC)
    CC_BY_NC = u"https://creativecommons.org/licenses/by-nc/4.0"

    # Creative Commons Attribution-NonCommercial-ShareAlike (CC BY-NC-SA)
    CC_BY_NC_SA = u"https://creativecommons.org/licenses/by-nc-sa/4.0"

    # Creative Commons Attribution-NonCommercial-NoDerivs (CC BY-NC-ND)
    CC_BY_NC_ND = u"https://creativecommons.org/licenses/by-nc-nd/4.0"

    # Open access download but no explicit license
    GENERIC_OPEN_ACCESS = u"http://librarysimplified.org/terms/rights-status/generic-open-access"

    # Unknown copyright status.
    UNKNOWN = u"http://librarysimplified.org/terms/rights-status/unknown"

    OPEN_ACCESS = [
        PUBLIC_DOMAIN_USA,
        CC0,
        CC_BY,
        CC_BY_SA,
        CC_BY_ND,
        CC_BY_NC,
        CC_BY_NC_SA,
        CC_BY_NC_ND,
        GENERIC_OPEN_ACCESS,
    ]

    DATA_SOURCE_DEFAULT_RIGHTS_STATUS = {
        DataSource.GUTENBERG: PUBLIC_DOMAIN_USA,
        DataSource.PLYMPTON: CC_BY_NC,
    }
    
    __tablename__ = 'rightsstatus'
    id = Column(Integer, primary_key=True)

    # A URI unique to the license. This may be a URL (e.g. Creative
    # Commons)
    uri = Column(String, index=True)

    # Human-readable name of the license.
    name = Column(String, index=True)

    # One RightsStatus may apply to many LicensePools.
    licensepools = relationship("LicensePool", backref="rights_status")

    @classmethod
    def rights_uri_from_string(cls, rights):
        rights = rights.lower()
        if rights == 'public domain in the usa.':
            return RightsStatus.PUBLIC_DOMAIN_USA
        elif rights == 'public domain in the united states.':
            return RightsStatus.PUBLIC_DOMAIN_USA
        elif rights == 'pd-us':
            return RightsStatus.PUBLIC_DOMAIN_USA
        elif rights.startswith('public domain'):
            return RightsStatus.PUBLIC_DOMAIN_UNKNOWN
        elif rights.startswith('copyrighted.'):
            return RightsStatus.IN_COPYRIGHT
        elif rights == 'cc0':
            return RightsStatus.CC0
        elif rights == 'cc by':
            return RightsStatus.CC_BY
        elif rights == 'cc by-sa':
            return RightsStatus.CC_BY_SA
        elif rights == 'cc by-nd':
            return RightsStatus.CC_BY_ND
        elif rights == 'cc by-nc':
            return RightsStatus.CC_BY_NC
        elif rights == 'cc by-nc-sa':
            return RightsStatus.CC_BY_NC_SA
        elif rights == 'cc by-nc-nd':
            return RightsStatus.CC_BY_NC_ND
        else:
            return RightsStatus.UNKNOWN

    
class CirculationEvent(Base):

    """Changes to a license pool's circulation status.

    We log these so we can measure things like the velocity of
    individual books.
    """
    __tablename__ = 'circulationevents'

    id = Column(Integer, primary_key=True)

    # One LicensePool can have many circulation events.
    license_pool_id = Column(
        Integer, ForeignKey('licensepools.id'), index=True)

    type = Column(String(32), index=True)
    start = Column(DateTime, index=True)
    end = Column(DateTime)
    old_value = Column(Integer)
    delta = Column(Integer)
    new_value = Column(Integer)
    foreign_patron_id = Column(String)

    # A given license pool can only have one event of a given type for
    # a given patron at a given time.
    __table_args__ = (UniqueConstraint('license_pool_id', 'type', 'start',
                                       'foreign_patron_id'),)

    # Constants for use in logging circulation events to JSON
    SOURCE = u"source"
    TYPE = u"event"

    # The names of the circulation events we recognize.
    CHECKOUT = u"check_out"
    CHECKIN = u"check_in"
    HOLD_PLACE = u"hold_place"
    HOLD_RELEASE = u"hold_release"
    LICENSE_ADD = u"license_add"
    LICENSE_REMOVE = u"license_remove"
    AVAILABILITY_NOTIFY = u"availability_notify"
    CIRCULATION_CHECK = u"circulation_check"
    SERVER_NOTIFICATION = u"server_notification"
    TITLE_ADD = u"title_add"
    TITLE_REMOVE = u"title_remove"
    UNKNOWN = u"unknown"

    # The time format used when exporting to JSON.
    TIME_FORMAT = "%Y-%m-%dT%H:%M:%S+00:00"

    @classmethod
    def log(cls, _db, license_pool, event_name, old_value, new_value,
            start=None, end=None, foreign_patron_id=None):
        if new_value is None or old_value is None:
            delta = None
        else:
            delta = new_value - old_value
        if not start:
            start = datetime.datetime.utcnow()
        if not end:
            end = start
        logging.info("EVENT %s %s=>%s", event_name, old_value, new_value)
        event, was_new = get_one_or_create(
            _db, CirculationEvent, license_pool=license_pool,
            type=event_name, start=start, foreign_patron_id=foreign_patron_id,
            create_method_kwargs=dict(
                old_value=old_value,
                new_value=new_value,
                delta=delta,
                end=end)
            )
        return event, was_new


class Credential(Base):
    """A place to store credentials for external services."""
    __tablename__ = 'credentials'
    id = Column(Integer, primary_key=True)
    data_source_id = Column(Integer, ForeignKey('datasources.id'), index=True)
    patron_id = Column(Integer, ForeignKey('patrons.id'), index=True)
    type = Column(String(255), index=True)
    credential = Column(String)
    expires = Column(DateTime)

    __table_args__ = (
        UniqueConstraint('data_source_id', 'patron_id', 'type'),
    )

    @classmethod
    def lookup(self, _db, data_source, type, patron, refresher_method,
               allow_permanent_token=False):
        if isinstance(data_source, basestring):
            data_source = DataSource.lookup(_db, data_source)
        credential, is_new = get_one_or_create(
            _db, Credential, data_source=data_source, type=type, patron=patron)
        if (is_new or (not credential.expires and not allow_permanent_token)
            or (credential.expires 
                and credential.expires <= datetime.datetime.utcnow())):
            if refresher_method:
                refresher_method(credential)
        return credential

    @classmethod
    def lookup_by_token(self, _db, data_source, type, token,
                               allow_permanent_token=False):
        """Look up a unique token.

        Lookup will fail on expired tokens. Unless permanent tokens
        are specifically allowed, lookup will fail on permanent tokens.
        """

        credential = get_one(
            _db, Credential, data_source=data_source, type=type, 
            credential=token)

        if not credential:
            # No matching token.
            return None

        if not credential.expires:
            if allow_permanent_token:
                return credential
            else:
                # It's an error that this token never expires. It's invalid.
                return None
        elif credential.expires > datetime.datetime.utcnow():
            return credential
        else:
            # Token has expired.
            return None

    @classmethod
    def lookup_by_temporary_token(cls, _db, data_source, type, token):
        """Look up a temporary token and expire it immediately."""
        credential = cls.lookup_by_token(_db, data_source, type, token)
        if not credential:
            return None
        credential.expires = datetime.datetime.utcnow() - datetime.timedelta(
            seconds=5)
        return credential

    @classmethod
    def temporary_token_create(self, _db, data_source, type, patron, duration):
        """Create a temporary token for the given data_source/type/patron.

        The token will be good for the specified `duration`.
        """
        expires = datetime.datetime.utcnow() + duration
        token_string = str(uuid.uuid1())
        credential, is_new = get_one_or_create(
            _db, Credential, data_source=data_source, type=type, patron=patron)
        credential.credential=token_string
        credential.expires=expires
        return credential, is_new

# Index to make temporary_token_lookup() fast.
Index("ix_credentials_data_source_id_type_token", Credential.data_source_id, Credential.type, Credential.credential, unique=True)

class Timestamp(Base):
    """A general-purpose timestamp for external services."""

    __tablename__ = 'timestamps'
    service = Column(String(255), primary_key=True)
    timestamp = Column(DateTime)
    counter = Column(Integer)

    @classmethod
    def stamp(self, _db, service):
        now = datetime.datetime.utcnow()
        stamp, was_new = get_one_or_create(
            _db, Timestamp,
            service=service,
            create_method_kwargs=dict(timestamp=now))
        if not was_new:
            stamp.timestamp = now
        return stamp

class Representation(Base):
    """A cached document obtained from (and possibly mirrored to) the Web
    at large.

    Sometimes this is a DataSource's representation of a specific
    book.

    Sometimes it's associated with a database Resource (which has a
    well-defined relationship to one specific book).

    Sometimes it's just a web page that we need a cached local copy
    of.
    """

    EPUB_MEDIA_TYPE = u"application/epub+zip"
    PDF_MEDIA_TYPE = u"application/pdf"
    TEXT_XML_MEDIA_TYPE = u"text/xml"
    APPLICATION_XML_MEDIA_TYPE = u"application/xml"
    JPEG_MEDIA_TYPE = u"image/jpeg"
    PNG_MEDIA_TYPE = u"image/png"
    GIF_MEDIA_TYPE = u"image/gif"
    SVG_MEDIA_TYPE = u"image/svg+xml"
    MP3_MEDIA_TYPE = u"audio/mpeg"
    TEXT_PLAIN = u"text/plain"

    BOOK_MEDIA_TYPES = [
        EPUB_MEDIA_TYPE,
        PDF_MEDIA_TYPE,
        MP3_MEDIA_TYPE,
    ]

    IMAGE_MEDIA_TYPES = [
        JPEG_MEDIA_TYPE,
        PNG_MEDIA_TYPE,
        GIF_MEDIA_TYPE,
        SVG_MEDIA_TYPE,
    ]

    SUPPORTED_BOOK_MEDIA_TYPES = [
        EPUB_MEDIA_TYPE
    ]

    FILE_EXTENSIONS = {
        EPUB_MEDIA_TYPE: "epub",
        PDF_MEDIA_TYPE: "pdf",
        MP3_MEDIA_TYPE: "mp3",
        JPEG_MEDIA_TYPE: "jpg",
        PNG_MEDIA_TYPE: "png",
        SVG_MEDIA_TYPE: "svg",
        GIF_MEDIA_TYPE: "gif",
    }

    __tablename__ = 'representations'
    id = Column(Integer, primary_key=True)

    # URL from which the representation was fetched.
    url = Column(Unicode, index=True)

    # The media type of the representation.
    media_type = Column(Unicode)

    resource = relationship("Resource", backref="representation", uselist=False)

    ### Records of things we tried to do with this representation.

    # When the representation was last fetched from `url`.
    fetched_at = Column(DateTime, index=True)

    # A textual description of the error encountered the last time
    # we tried to fetch the representation
    fetch_exception = Column(Unicode, index=True)

    # A URL under our control to which this representation will be
    # mirrored.
    mirror_url = Column(Unicode, index=True)

    # When the representation was last pushed to `mirror_url`.
    mirrored_at = Column(DateTime, index=True)
    
    # An exception that happened while pushing this representation
    # to `mirror_url.
    mirror_exception = Column(Unicode, index=True)

    # If this image is a scaled-down version of some other image,
    # `scaled_at` is the time it was last generated.
    scaled_at = Column(DateTime, index=True)

    # If this image is a scaled-down version of some other image,
    # this is the exception that happened the last time we tried
    # to scale it down.
    scale_exception = Column(Unicode, index=True)

    ### End records of things we tried to do with this representation.

    # An image Representation may be a thumbnail version of another
    # Representation.
    thumbnail_of_id = Column(
        Integer, ForeignKey('representations.id'), index=True)

    thumbnails = relationship(
        "Representation",
        backref=backref("thumbnail_of", remote_side = [id]),
        lazy="joined")

    # The HTTP status code from the last fetch.
    status_code = Column(Integer)

    # A textual representation of the HTTP headers sent along with the
    # representation.
    headers = Column(Unicode)

    # The Location header from the last representation.
    location = Column(Unicode)

    # The Last-Modified header from the last representation.
    last_modified = Column(Unicode)

    # The Etag header from the last representation.
    etag = Column(Unicode)

    # The size of the representation, in bytes.
    file_size = Column(Integer)
    
    # If this representation is an image, the height of the image.
    image_height = Column(Integer, index=True)

    # If this representation is an image, the width of the image.
    image_width = Column(Integer, index=True)

    # The content of the representation itself.
    content = Column(Binary)

    # Instead of being stored in the database, the content of the
    # representation may be stored on a local file relative to the
    # data root.
    local_content_path = Column(Unicode)

    # At any given time, we will have a single representation for a
    # given URL and media type.
    __table_args__ = (
        UniqueConstraint('url', 'media_type'),
    )

    # A User-Agent to use when acting like a web browser.
    # BROWSER_USER_AGENT = "Mozilla/5.0 (Windows NT 6.3; Win64; x64) AppleWebKit/537.36 (KHTML, like Gecko) Chrome/37.0.2049.0 Safari/537.36 (Simplified)"
    BROWSER_USER_AGENT = "Mozilla/5.0 (X11; Ubuntu; Linux x86_64; rv:37.0) Gecko/20100101 Firefox/37.0"

    @property
    def age(self):
        if not self.fetched_at:
            return 1000000
        return (datetime.datetime.utcnow() - self.fetched_at).total_seconds()

    @property
    def has_content(self):
        if self.content and self.status_code == 200 and self.fetch_exception is None:
            return True
        if self.local_content_path and os.path.exists(self.local_content_path) and self.fetch_exception is None:
            return True
        return False

    @classmethod
    def is_media_type(cls, s):
        """Return true if the given string looks like a media type."""
        if not s:
            return False
        s = s.lower()
        return any(s.startswith(x) for x in [
                   'application/', 
                   'audio/',
                   'example/',
                   'image/',
                   'message/',
                   'model/',
                   'multipart/',
                   'text/', 
                   'video/'
        ])

    @classmethod
    def get(cls, _db, url, do_get=None, extra_request_headers=None,
            accept=None, max_age=None, pause_before=0, allow_redirects=True,
            presumed_media_type=None, debug=True):
        """Retrieve a representation from the cache if possible.
        
        If not possible, retrieve it from the web and store it in the
        cache.
        
        :param do_get: A function that takes arguments (url, headers)
        and retrieves a representation over the network.

        :param max_age: A timedelta object representing the maximum
        time to consider a cached representation fresh. (We ignore the
        caching directives from web servers because they're usually
        far too conservative for our purposes.)

        :return: A 2-tuple (representation, obtained_from_cache)

        """
        representation = None
        do_get = do_get or cls.simple_http_get

        # TODO: We allow representations of the same URL in different
        # media types, but we don't have a good solution here for
        # doing content negotiation (letting the caller ask for a
        # specific set of media types and matching against what we
        # have cached). Fortunately this isn't an issue with any of
        # the data sources we currently use, so for now we can treat
        # different representations of a URL as interchangeable.

        a = dict(url=url)
        if accept:
            a['media_type'] = accept
        representation = get_one(_db, Representation, 'interchangeable', **a)

        # Convert a max_age timedelta to a number of seconds.
        if isinstance(max_age, datetime.timedelta):
            max_age = max_age.total_seconds()

        # Do we already have a usable representation?
        #
        # 'Usable' means we tried it and either got some data or
        # received a status code that's not in the 5xx series.
        usable_representation = (
            representation and not representation.fetch_exception
            and (
                representation.content or representation.local_path
                or representation.status_code and representation.status_code / 100 != 5
            )
        )

        # Assuming we have a usable representation, is it
        # fresh?
        fresh_representation = (
            usable_representation and (
                max_age is None or max_age > representation.age))

        if debug is True:
            debug_level = logging.DEBUG
        elif debug is False:
            debug_level = None
        else:
            debug_level = debug

        if fresh_representation:
            if debug_level is not None:
                logging.info("Cached %s", url)
            return representation, True

        # We have a representation that is either not fresh or not usable.
        # We must make an HTTP request.
        if debug_level is not None:
            logging.log(debug_level, "Fetching %s", url)
        headers = {}
        if extra_request_headers:
            headers.update(extra_request_headers)
        if accept:
            headers['Accept'] = accept

        if usable_representation:
            # We have a representation but it's not fresh. We will
            # be making a conditional HTTP request to see if there's
            # a new version.
            if representation.last_modified:
                headers['If-Modified-Since'] = representation.last_modified
            if representation.etag:
                headers['If-None-Match'] = representation.etag

        fetched_at = datetime.datetime.utcnow()
        if pause_before:
            time.sleep(pause_before)
        media_type = None
        try:
            status_code, headers, content = do_get(url, headers)
            exception = None
            if 'content-type' in headers:
                media_type = headers['content-type'].lower()
            else:
                media_type = presumed_media_type
            if isinstance(content, unicode):
                content = content.encode("utf8")
        except Exception, e:
            # This indicates there was a problem with making the HTTP
            # request, not that the HTTP request returned an error
            # condition.
            logging.error("Error making HTTP request to %s", url, exc_info=e)
            exception = traceback.format_exc()
            status_code = None
            headers = None
            content = None
            media_type = None

        # At this point we can create/fetch a Representation object if
        # we don't have one already, or if the URL or media type we
        # actually got from the server differs from what we thought
        # we had.
        if (not usable_representation
            or media_type != representation.media_type
            or url != representation.url):
            representation, is_new = get_one_or_create(
                _db, Representation, url=url, media_type=unicode(media_type))

        representation.fetch_exception = exception
        representation.fetched_at = fetched_at

        if status_code == 304:
            # The representation hasn't changed since we last checked.
            # Set its fetched_at property and return the cached
            # version as though it were new.
            representation.fetched_at = fetched_at
            representation.status_code = status_code
            return representation, False

        if status_code:
            status_code_series = status_code / 100
        else:
            status_code_series = None

        if status_code_series in (2,3) or status_code in (404, 410):
            # We have a new, good representation. Update the
            # Representation object and return it as fresh.
            representation.status_code = status_code
            representation.content = content
            representation.media_type = media_type

            for header, field in (
                    ('etag', 'etag'),
                    ('last-modified', 'last_modified'),
                    ('location', 'location')):
                if header in headers:
                    value = headers[header]
                else:
                    value = None
                setattr(representation, field, value)

            representation.headers = cls.headers_to_string(headers)
            representation.content = content          
            representation.update_image_size()
            return representation, False

        # Okay, things didn't go so well.
        date_string = fetched_at.strftime("%Y-%m-%d %H:%M:%S")
        representation.fetch_exception = representation.fetch_exception or (
            "Most recent fetch attempt (at %s) got status code %s" % (
                date_string, status_code))
        if usable_representation:
            # If we have a usable (but stale) representation, we'd
            # rather return the cached data than destroy the information.
            return representation, True

        # We didn't have a usable representation before, and we still don't.
        # At this point we're just logging an error.
        representation.status_code = status_code
        representation.headers = cls.headers_to_string(headers)
        representation.content = content
        return representation, False

    @classmethod
    def cacheable_post(cls, _db, url, params, max_age=None):
        """Transforms cacheable POST request into a Representation"""

        def do_post(url, headers, **kwargs):
            kwargs.update({'data' : params})
            return cls.simple_http_post(url, headers, **kwargs)

        return cls.get(
            _db, url, do_get=do_post, max_age=max_age
        )

    def update_image_size(self):
        """Make sure .image_height and .image_width are up to date.
       
        Clears .image_height and .image_width if the representation
        is not an image.
        """
        if self.media_type and self.media_type.startswith('image/'):
            image = self.as_image()
            self.image_width, self.image_height = image.size
        else:
            self.image_width = self.image_height = None

    @classmethod
    def normalize_content_path(cls, content_path, base=None):
        if not content_path:
            return None
        base = base or Configuration.data_directory()
        if content_path.startswith(base):
            content_path = content_path[len(base):]
            if content_path.startswith('/'):
                content_path = content_path[1:]
        return content_path

    @property
    def unicode_content(self):
        """Attempt to convert the content into Unicode.
        
        If all attempts fail, we will return None rather than raise an exception.
        """
        content = None
        for encoding in ('utf-8', 'windows-1252'):
            try:
                content = self.content.decode(encoding)
            except UnicodeDecodeError, e:
                pass
        return content

    def set_fetched_content(self, content, content_path=None):
        """Simulate a successful HTTP request for this representation.

        This is used when the content of the representation is obtained
        through some other means.
        """
        if isinstance(content, unicode):
            content = content.encode("utf8")
        self.content = content

        self.local_content_path = self.normalize_content_path(content_path)
        self.status_code = 200
        self.fetched_at = datetime.datetime.utcnow()
        self.fetch_exception = None
        self.update_image_size()


    def set_as_mirrored(self):
        """Record the fact that the representation has been mirrored
        to its .mirror_url.
        """
        self.mirrored_at = datetime.datetime.utcnow()
        self.mirror_exception = None

    @classmethod
    def headers_to_string(cls, d):
        if d is None:
            return None
        return json.dumps(dict(d))

    @classmethod
    def simple_http_get(cls, url, headers, **kwargs):
        """The most simple HTTP-based GET."""
        if not 'timeout' in kwargs:
            kwargs['timeout'] = 20
        
        if not 'allow_redirects' in kwargs:
            kwargs['allow_redirects'] = True
        response = requests.get(url, headers=headers, **kwargs)
        return response.status_code, response.headers, response.content

    @classmethod
    def simple_http_post(cls, url, headers, **kwargs):
        """The most simple HTTP-based POST."""
        if not 'timeout' in kwargs:
            kwargs['timeout'] = 20
        response = requests.post(url, headers=headers, **kwargs)
        return response.status_code, response.headers, response.content

    @classmethod
    def http_get_no_timeout(cls, url, headers, **kwargs):
        return Representation.simple_http_get(url, headers, timeout=None, **kwargs)

    @classmethod
    def http_get_no_redirect(cls, url, headers, **kwargs):
        """HTTP-based GET with no redirects."""
        return cls.simple_http_get(url, headers, allow_redirects=False, **kwargs)

    @classmethod
    def browser_http_get(cls, url, headers, **kwargs):
        """GET the representation that would be displayed to a web browser.
        """
        headers = dict(headers)
        headers['User-Agent'] = cls.BROWSER_USER_AGENT
        return cls.simple_http_get(url, headers, **kwargs)

    @property
    def is_image(self):
        return self.media_type and self.media_type.startswith("image/")

    @property
    def local_path(self):
        """Return the full local path to the representation on disk."""
        if not self.local_content_path:
            return None
        return os.path.join(Configuration.data_directory(),
                            self.local_content_path)

    @property
    def clean_media_type(self):
        """The most basic version of this representation's media type.

        No profiles or anything.
        """
        return self._clean_media_type(self.media_type)

    @property
    def url_extension(self):
        """The file extension in this representation's original url."""

        url_path = urlparse.urlparse(self.url).path

        # Known extensions can be followed by a version number (.epub3)
        # or an additional extension (.epub.noimages)
        known_extensions = "|".join(self.FILE_EXTENSIONS.values())
        known_extension_re = re.compile("\.(%s)\d?\.?[\w\d]*$" % known_extensions, re.I)

        known_match = known_extension_re.search(url_path)

        if known_match:
            return known_match.group()

        else:
            any_extension_re = re.compile("\.[\w\d]*$", re.I)
        
            any_match = any_extension_re.search(url_path)

            if any_match:
                return any_match.group()
        return None

    def extension(self, destination_type=None):
        """Try to come up with a good file extension for this representation."""
        if destination_type:
            return self._extension(destination_type)
        else:
            return self.url_extension or self._extension(self.clean_media_type)

    @classmethod
    def _clean_media_type(cls, media_type):
        if not media_type:
            return media_type
        if ';' in media_type:
            media_type = media_type[:media_type.index(';')].strip()
        return media_type

    @classmethod
    def _extension(cls, media_type):
        value = cls.FILE_EXTENSIONS.get(media_type, '')
        if not value:
            return value
        return '.' + value

    def default_filename(self, link=None, destination_type=None):
        """Try to come up with a good filename for this representation."""

        scheme, netloc, path, query, fragment = urlparse.urlsplit(self.url)
        path_parts = path.split("/")
        filename = None
        if path_parts:
            filename = path_parts[-1]

        if not filename and link:
            filename = link.default_filename
        if not filename:
            # This is the absolute last-ditch filename solution, and
            # it's basically only used when we try to mirror the root
            # URL of a domain.
            filename = 'resource'

        default_extension = self.extension()
        extension = self.extension(destination_type)
        if default_extension and default_extension != extension and filename.endswith(default_extension):
            filename = filename[:-len(default_extension)] + extension
        elif extension and not filename.endswith(extension):
            filename += extension
        return filename

    def content_fh(self):
        """Return an open filehandle to the representation's contents.

        This works whether the representation is kept in the database
        or in a file on disk.
        """
        if self.content:
            return StringIO(self.content)
        else:
            if not os.path.exists(self.local_path):
                raise ValueError("%s does not exist." % self.local_path)
            return open(self.local_path)
            

    def as_image(self):
        """Load this Representation's contents as a PIL image."""
        if not self.is_image:
            raise ValueError(
                "Cannot load non-image representation as image: type %s." 
                % self.media_type)
        if not self.content and not self.local_path:
            raise ValueError("Image representation has no content.")

        fh = self.content_fh()
        if self.media_type == self.SVG_MEDIA_TYPE:
            # Transparently convert the SVG to a PNG.
            png_data = cairosvg.svg2png(fh.read())
            fh = StringIO(png_data)
        return Image.open(fh)

    pil_format_for_media_type = {
        "image/gif": "gif",
        "image/png": "png",
        "image/jpeg": "jpeg",
    }

    def scale(self, max_height, max_width,
              destination_url, destination_media_type, force=False):
        """Return a Representation that's a scaled-down version of this
        Representation, creating it if necessary.

        :param destination_url: The URL the scaled-down resource will
        (eventually) be uploaded to.

        :return: A 2-tuple (Representation, is_new)

        """
        _db = Session.object_session(self)

        if not destination_media_type in self.pil_format_for_media_type:
            raise ValueError("Unsupported destination media type: %s" % destination_media_type)
                
        pil_format = self.pil_format_for_media_type[destination_media_type]

        # Make sure we actually have an image to scale.
        try:
            image = self.as_image()
        except Exception, e:
            self.scale_exception = traceback.format_exc()
            self.scaled_at = None
            # This most likely indicates an error during the fetch
            # phrase.
            self.fetch_exception = "Error found while scaling: %s" % (
                self.scale_exception)
            logging.error("Error found while scaling %r", self, exc_info=e)
            return self, False

        # Now that we've loaded the image, take the opportunity to set
        # the image size of the original representation.
        self.image_width, self.image_height = image.size

        # If the image is already a thumbnail-size bitmap, don't bother.
        if (self.media_type != Representation.SVG_MEDIA_TYPE
            and self.image_height <= max_height 
            and self.image_width <= max_width):
            self.thumbnails = []
            return self, False

        # Do we already have a representation for the given URL?
        thumbnail, is_new = get_one_or_create(
            _db, Representation, url=destination_url, 
            media_type=destination_media_type
        )
        if thumbnail not in self.thumbnails:
            thumbnail.thumbnail_of = self

        if not is_new and not force:
            # We found a preexisting thumbnail and we're allowed to
            # use it.
            return thumbnail, is_new

        # At this point we have a parent Representation (self), we
        # have a Representation that will contain a thumbnail
        # (thumbnail), and we know we need to actually thumbnail the
        # parent into the thumbnail.
        #
        # Because the representation of this image is being
        # changed, it will need to be mirrored later on.
        now = datetime.datetime.utcnow()
        thumbnail.mirror_url = thumbnail.url
        thumbnail.mirrored_at = None
        thumbnail.mirror_exception = None

        args = [(max_width, max_height),
                Image.ANTIALIAS]
        try:
            image.thumbnail(*args)
        except IOError, e:
            # I'm not sure why, but sometimes just trying
            # it again works.
            original_exception = traceback.format_exc()
            try:
                image.thumbnail(*args)
            except IOError, e:
                self.scale_exception = original_exception
                self.scaled_at = None
                return self, False

        # Save the thumbnail image to the database under
        # thumbnail.content.
        output = StringIO()
        if image.mode != 'RGB':
            image = image.convert('RGB')
        try:
            image.save(output, pil_format)
        except Exception, e:
            self.scale_exception = traceback.format_exc()
            self.scaled_at = None
            # This most likely indicates a problem during the fetch phase,
            # Set fetch_exception so we'll retry the fetch.
            self.fetch_exception = "Error found while scaling: %s" % (self.scale_exception)
            return self, False
        thumbnail.content = output.getvalue()
        thumbnail.image_width, thumbnail.image_height = image.size
        output.close()
        thumbnail.scale_exception = None
        thumbnail.scaled_at = now
        return thumbnail, True


class DeliveryMechanism(Base):
    """A technique for delivering a book to a patron.

    There are two parts to this: a DRM scheme and a content
    type. Either may be identified with a MIME media type
    (e.g. "vnd.adobe/adept+xml" or "application/epub+zip") or an
    informal name ("Kindle via Amazon").
    """
    KINDLE_CONTENT_TYPE = "Kindle via Amazon"
    NOOK_CONTENT_TYPE = "Nook via B&N"
    STREAMING_TEXT_CONTENT_TYPE = "Streaming Text"
    STREAMING_AUDIO_CONTENT_TYPE = "Streaming Audio"
    STREAMING_VIDEO_CONTENT_TYPE = "Streaming Video"

    NO_DRM = None
    ADOBE_DRM = "vnd.adobe/adept+xml"
    KINDLE_DRM = "Kindle DRM"
    NOOK_DRM = "Nook DRM"
    STREAMING_DRM = "Streaming"
    OVERDRIVE_DRM = "Overdrive DRM"

    __tablename__ = 'deliverymechanisms'
    id = Column(Integer, primary_key=True)
    content_type = Column(String, nullable=False)
    drm_scheme = Column(String)

    # Can the Library Simplified client fulfill a book with this
    # content type and this DRM scheme?
    default_client_can_fulfill = Column(Boolean, default=False, index=True)
 
    # These are the media type/DRM scheme combos known to be supported
    # by the default Library Simplified client.
    default_client_can_fulfill_lookup = set([
        (Representation.EPUB_MEDIA_TYPE, NO_DRM),
        (Representation.EPUB_MEDIA_TYPE, ADOBE_DRM),
    ])

    license_pool_delivery_mechanisms = relationship(
        "LicensePoolDeliveryMechanism",
        backref="delivery_mechanism"
    )

    @property
    def name(self):
        if self.drm_scheme is self.NO_DRM:
            drm_scheme = "DRM-free"
        else:
            drm_scheme = self.drm_scheme
        return "%s (%s)" % (self.content_type, drm_scheme)

    def __repr__(self):   

        if self.default_client_can_fulfill:
            fulfillable = "fulfillable"
        else:
            fulfillable = "not fulfillable"

        return "<Delivery mechanism: %s, %s)>" % (
            self.name, fulfillable
        )

    @classmethod
    def lookup(cls, _db, content_type, drm_scheme):
        return get_one_or_create(
            _db, DeliveryMechanism, content_type=content_type,
            drm_scheme=drm_scheme
        )

    @property
    def implicit_medium(self):
        """What would be a good setting for Edition.MEDIUM for an edition
        available through this DeliveryMechanism?
        """
        if self.content_type in (
                Representation.EPUB_MEDIA_TYPE,
                Representation.PDF_MEDIA_TYPE,
                "Kindle via Amazon",
                "Streaming Text"):
            return Edition.BOOK_MEDIUM
        elif self.content_type in (
                "Streaming Video" or self.content_type.startswith('video/')
        ):
            return Edition.VIDEO_MEDIUM
        else:
            return None

    def is_media_type(self, x):
        "Does this string look like a media type?"
        if x is None:
            return False

        if x in (self.KINDLE_CONTENT_TYPE,
                 self.NOOK_CONTENT_TYPE,
                 self.STREAMING_TEXT_CONTENT_TYPE,
                 self.STREAMING_AUDIO_CONTENT_TYPE,
                 self.STREAMING_VIDEO_CONTENT_TYPE):
            return False

        if x in (
                self.KINDLE_DRM,
                self.NOOK_DRM,
                self.STREAMING_DRM,
                self.OVERDRIVE_DRM):
            return False

        return any(x.startswith(prefix) for prefix in 
                   ['vnd.', 'application', 'text', 'video', 'audio', 'image'])

    @property
    def drm_scheme_media_type(self):
        """Return the media type for this delivery mechanism's
        DRM scheme, assuming it's represented that way.
        """
        if self.is_media_type(self.drm_scheme):
            return self.drm_scheme
        return None

    @property
    def content_type_media_type(self):
        """Return the media type for this delivery mechanism's
        content type, assuming it's represented as a media type.
        """
        if self.is_media_type(self.content_type):
            return self.content_type
        return None


Index("ix_deliverymechanisms_drm_scheme_content_type", 
      DeliveryMechanism.drm_scheme, 
      DeliveryMechanism.content_type,
      unique=True)


class CustomList(Base):
    """A custom grouping of Editions."""

    STAFF_PICKS_NAME = u"Staff Picks"

    __tablename__ = 'customlists'
    id = Column(Integer, primary_key=True)
    primary_language = Column(Unicode, index=True)
    data_source_id = Column(Integer, ForeignKey('datasources.id'), index=True)
    foreign_identifier = Column(Unicode, index=True)
    name = Column(Unicode)
    description = Column(Unicode)
    created = Column(DateTime, index=True)
    updated = Column(DateTime, index=True)
    responsible_party = Column(Unicode)

    entries = relationship(
        "CustomListEntry", backref="customlist", lazy="joined")

    # TODO: It should be possible to associate a CustomList with an
    # audience, fiction status, and subject, but there is no planned
    # interface for managing this.

    @classmethod
    def all_from_data_sources(cls, _db, data_sources):
        """All custom lists from the given data sources."""
        if not isinstance(data_sources, list):
            data_sources = [data_sources]
        ids = []
        for ds in data_sources:
            if isinstance(ds, basestring):
                ds = DataSource.lookup(_db, ds)
            ids.append(ds.id)
        return _db.query(CustomList).filter(CustomList.data_source_id.in_(ids))

    def add_entry(self, edition, annotation=None, first_appearance=None):
        first_appearance = first_appearance or datetime.datetime.utcnow()
        _db = Session.object_session(self)
        entry, was_new = get_one_or_create(
            _db, CustomListEntry,
            customlist=self, edition=edition,
            create_method_kwargs=dict(first_appearance=first_appearance)
        )
        if (not entry.most_recent_appearance 
            or entry.most_recent_appearance < first_appearance):
            entry.most_recent_appearance = first_appearance
        entry.annotation = annotation
        if edition.license_pool and not entry.license_pool:
            entry.license_pool = edition.license_pool
        return entry, was_new

class CustomListEntry(Base):

    __tablename__ = 'customlistentries'
    id = Column(Integer, primary_key=True)    
    list_id = Column(Integer, ForeignKey('customlists.id'), index=True)
    edition_id = Column(Integer, ForeignKey('editions.id'), index=True)
    license_pool_id = Column(Integer, ForeignKey('licensepools.id'), index=True)
    annotation = Column(Unicode)

    # These two fields are for best-seller lists. Even after a book
    # drops off the list, the fact that it once was on the list is
    # still relevant.
    first_appearance = Column(DateTime, index=True)
    most_recent_appearance = Column(DateTime, index=True)

    def set_license_pool(self, metadata=None, metadata_client=None):
        """If possible, set the best available LicensePool to be used when
        fulfilling requests for this CustomListEntry.

        'Best' means it has the most copies of the book available
        right now.
        """
        _db = Session.object_session(self)
        edition = self.edition
        if not self.edition:
            # This shouldn't happen, but no edition means no license pool.
            self.license_pool = None
            return self.license_pool

        new_license_pool = None
        if not metadata:
            from metadata_layer import Metadata
            metadata = Metadata.from_edition(edition)

        # Try to guess based on metadata, if we can get a high-quality
        # guess.
        potential_license_pools = metadata.guess_license_pools(
            _db, metadata_client)
        for lp, quality in sorted(
                potential_license_pools.items(), key=lambda x: -x[1]):
            if lp.deliverable and quality >= 0.8:
                new_license_pool = lp
                break

        if not new_license_pool:
            # Try using the less reliable, more expensive method of
            # matching based on equivalent identifiers.
            equivalent_identifier_ids = self.edition.equivalent_identifier_ids()
            pool_q = _db.query(LicensePool).filter(
                LicensePool.identifier_id.in_(equivalent_identifier_ids)).order_by(
                    LicensePool.licenses_available.desc(),
                    LicensePool.patrons_in_hold_queue.asc())
            pools = [x for x in pool_q if x.deliverable]
            if pools:
                new_license_pool = pools[0]

        old_license_pool = self.license_pool
        if old_license_pool != new_license_pool:
            if old_license_pool:
                old_id = old_license_pool.identifier
            else:
                old_id = None
            if new_license_pool:
                new_id = new_license_pool.identifier
            else:
                new_id = None
            logging.info(
                "Changing license pool for list entry %r to %r (was %r)", 
                self.edition, new_id, old_id
            )
        self.license_pool = new_license_pool
        return self.license_pool


class Complaint(Base):
    """A complaint about a LicensePool (or, potentially, something else)."""

    __tablename__ = 'complaints'

    VALID_TYPES = set([
        "http://librarysimplified.org/terms/problem/" + x
        for x in [
                'wrong-genre',
                'wrong-audience', 
                'wrong-age-range',
                'wrong-title',
                'wrong-medium',
                'wrong-author',
                'bad-cover-image',
                'bad-description',
                'cannot-fulfill-loan', 
                'cannot-issue-loan',
                'cannot-render',
                'cannot-return',
              ]
    ])

    id = Column(Integer, primary_key=True)

    # One LicensePool can have many complaints lodged against it.
    license_pool_id = Column(
        Integer, ForeignKey('licensepools.id'), index=True)

    # The type of complaint.
    type = Column(String, nullable=False, index=True) 

    # The source of the complaint.
    source = Column(String, nullable=True, index=True)

    # Detailed information about the complaint.
    detail = Column(String, nullable=True)

    timestamp = Column(DateTime, nullable=False)

    # When the complaint was resolved.
    resolved = Column(DateTime, nullable=True)

    @classmethod
    def register(self, license_pool, type, source, detail, resolved=None):
        """Register a problem detail document as a Complaint against the
        given LicensePool.
        """
        if not license_pool:
            raise ValueError("No license pool provided")
        _db = Session.object_session(license_pool)
        if type not in self.VALID_TYPES:
            raise ValueError("Unrecognized complaint type: %s" % type)
        now = datetime.datetime.utcnow()
        if source:
            complaint, is_new = get_one_or_create(
                _db, Complaint,
                license_pool=license_pool, 
                source=source, type=type,
                resolved=resolved,
                on_multiple='interchangeable',
                create_method_kwargs = dict(
                    timestamp=now,
                )
            )
            complaint.timestamp = now
            complaint.detail = detail
        else:
            complaint, is_new = create(
                _db,
                Complaint,
                license_pool=license_pool,
                source=source,
                type=type,
                timestamp=now,
                detail=detail,
                resolved=resolved
            )
        return complaint, is_new

    def resolve(self):
        self.resolved = datetime.datetime.utcnow()
        return self.resolved


class Admin(Base):

    __tablename__ = 'admins'

    id = Column(Integer, primary_key=True)
    email = Column(Unicode, unique=True, nullable=False)
    access_token = Column(Unicode, index=True)
    credential = Column(Unicode)

    def update_credentials(self, _db, access_token, credential):
        self.access_token = access_token
        self.credential = credential
        _db.commit()


class Collection(Base):

    __tablename__ = 'collections'

    id = Column(Integer, primary_key=True)
    name = Column(Unicode, unique=True, nullable=False)
    client_id = Column(Unicode, unique=True, index=True)
    _client_secret = Column(Unicode, nullable=False)

    # A collection can have one DataSource
    data_source_id = Column(
        Integer, ForeignKey('datasources.id'), index=True
    )

    # A collection can include many Identifiers
    catalog = relationship(
        "Identifier", secondary=lambda: collections_identifiers,
        backref="collections"
    )


    def __repr__(self):
        return "%s ID=%s DATASOURCE_ID=%d" % (
            self.name, self.id, self.data_source.id
        )

    @hybrid_property
    def client_secret(self):
        """Gets encrypted client_secret from database"""
        return self._client_secret

    @client_secret.setter
    def _set_client_secret(self, plaintext_secret):
        """Encrypts client secret string for database"""
        self._client_secret = unicode(bcrypt.hashpw(
            plaintext_secret, bcrypt.gensalt()
        ))

    def _correct_secret(self, plaintext_secret):
        """Determines if a plaintext string is the client_secret"""
        return (bcrypt.hashpw(plaintext_secret, self.client_secret)
                == self.client_secret)

    @classmethod
    def register(cls, _db, name):
        """Creates a new collection with client details and a datasource."""

        name = unicode(name)
        collection = get_one(_db, cls, name=name)
        if collection:
            raise ValueError(
                "A collection with the name '%s' already exists: %r" % (
                name, collection)
            )

        collection_data_source, ignore = get_one_or_create(
            _db, DataSource, name=name, offers_licenses=False
        )

        client_id, plaintext_client_secret = cls._generate_client_details()
        # Generate a new client_id if it's not unique initially.
        while get_one(_db, cls, client_id=client_id):
            client_id, plaintext_client_secret = cls._generate_client_details()

        collection, ignore = get_one_or_create(
            _db, cls, name=name, client_id=unicode(client_id),
            client_secret=unicode(plaintext_client_secret),
            data_source=collection_data_source
        )

        _db.commit()
        return collection, plaintext_client_secret

    @classmethod
    def _generate_client_details(cls):
        client_id_chars = ('abcdefghijklmnopqrstuvwxyz'
                           'ABCDEFGHIJKLMNOPQRSTUVWXYZ'
                           '0123456789')
        client_secret_chars = client_id_chars + '!#$%&*+,-._'

        def make_client_string(chars, length):
            return u"".join([random.choice(chars) for x in range(length)])
        client_id = make_client_string(client_id_chars, 25)
        client_secret = make_client_string(client_secret_chars, 40)

        return client_id, client_secret

    @classmethod
    def authenticate(cls, _db, client_id, plaintext_client_secret):
        collection = get_one(_db, cls, client_id=unicode(client_id))
        if (collection and
            collection._correct_secret(plaintext_client_secret)):
            return collection
        return None

    def catalog_identifier(self, _db, identifier):
        """Catalogs an identifier for a collection"""
        if identifier not in self.catalog:
            self.catalog.append(identifier)
            _db.commit()

    def works_updated_since(self, _db, timestamp):
        """Returns all of a collection's works that have been updated since the
        last time the collection was checked"""

        query = _db.query(Work).join(Work.coverage_records)
        query = query.join(Work.license_pools).join(Identifier)
        query = query.join(Identifier.collections).filter(
            Collection.id==self.id
        )
        if timestamp:
            query = query.filter(
                WorkCoverageRecord.timestamp > timestamp
            )

        return query


collections_identifiers = Table(
    'collectionsidentifiers', Base.metadata,
    Column(
        'collection_id', Integer, ForeignKey('collections.id'),
        index=True, nullable=False
    ),
    Column(
        'identifier_id', Integer, ForeignKey('identifiers.id'),
        index=True, nullable=False
    ),
    UniqueConstraint('collection_id', 'identifier_id'),
)

from sqlalchemy.sql import compiler
from psycopg2.extensions import adapt as sqlescape

def dump_query(query):
    dialect = query.session.bind.dialect
    statement = query.statement
    comp = compiler.SQLCompiler(dialect, statement)
    comp.compile()
    enc = dialect.encoding
    params = {}
    for k,v in comp.params.iteritems():
        if isinstance(v, unicode):
            v = v.encode(enc)
        params[k] = sqlescape(v)
    return (comp.string.encode(enc) % params).decode(enc)


def numericrange_to_tuple(r):
    """Helper method to normalize NumericRange into a tuple."""
    if r is None:
        return (None, None)
    lower = r.lower
    upper = r.upper
    if lower and not r.lower_inc:
        lower -= 1
    if upper and not r.upper_inc:
        upper -= 1
    return lower, upper<|MERGE_RESOLUTION|>--- conflicted
+++ resolved
@@ -3697,7 +3697,7 @@
         WorkCoverageRecord.add_for(
             self, operation=WorkCoverageRecord.GENERATE_OPDS_OPERATION
         )
-        # print self.id, self.simple_opds_entry, self.verbose_opds_entry
+
 
     def update_external_index(self, client):
         args = dict(index=client.works_index,
@@ -5367,8 +5367,8 @@
             # than creating an identical composite.
             self.presentation_edition = all_editions[0]
             #self.presentation_edition.license_pool = self
-            print "edition.data_source=%r" % self.presentation_edition.data_source
-            print "edition.identifier=%r" % self.presentation_edition.primary_identifier
+            print "set_presentation_edition: edition.data_source=%r" % self.presentation_edition.data_source
+            print "set_presentation_edition: edition.identifier=%r" % self.presentation_edition.primary_identifier
         else:
             edition_identifier = IdentifierData(self.identifier.type, self.identifier.identifier)
             metadata = Metadata(data_source=DataSource.PRESENTATION_EDITION, primary_identifier=edition_identifier)
@@ -5588,12 +5588,6 @@
                      self.identifier)
             
             return None, False
-<<<<<<< HEAD
-=======
-        if primary_edition.is_presentation_for != self:
-            raise ValueError(
-                "Primary edition's license pool is not the license pool for which work is being calculated!")
->>>>>>> 27f299a9
 
         if not primary_edition.title or not primary_edition.author:
             primary_edition.calculate_presentation()
