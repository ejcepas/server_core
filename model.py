# encoding: utf-8
from cStringIO import StringIO
from collections import (
    Counter,
    defaultdict,
)
from lxml import etree
from nose.tools import set_trace
import base64
import bisect
import cairosvg
import datetime
import isbnlib
import json
import logging
import md5
import operator
import os
import random
import re
import requests
import time
import traceback
import urllib
import urlparse
import uuid
import warnings
import bcrypt

from PIL import (
    Image,
)

from psycopg2.extras import NumericRange
from sqlalchemy.engine.url import URL
from sqlalchemy import exc as sa_exc
from sqlalchemy.ext.declarative import declarative_base
from sqlalchemy import (
    func,
    MetaData,
    Table,
)
from sqlalchemy.sql import select
from sqlalchemy.orm import (
    backref,
    contains_eager,
    joinedload,
    lazyload,
    relationship,
    sessionmaker,
    synonym,
)
from sqlalchemy.orm.exc import (
    NoResultFound,
    MultipleResultsFound,
)
from sqlalchemy.ext.mutable import (
    MutableDict,
)
from sqlalchemy.ext.associationproxy import (
    association_proxy,
)
from sqlalchemy.ext.hybrid import (
    hybrid_property,
    Comparator,
)
from sqlalchemy.sql.functions import func
from sqlalchemy.sql.expression import (
    cast,
    and_,
    or_,
    select,
    join,
    literal_column,
    case,
    table,
)
from sqlalchemy.exc import (
    IntegrityError
)
from sqlalchemy import (
    create_engine,
    func,
    Binary,
    Boolean,
    Column,
    Date,
    DateTime,
    Enum,
    Float,
    ForeignKey,
    Integer,
    Index,
    Numeric,
    String,
    Table,
    Unicode,
    UniqueConstraint,
)

import log # Make sure logging is set up properly.
from config import Configuration
from external_search import ExternalSearchIndex
import classifier
from classifier import (
    Classifier,
    Erotica,
    COMICS_AND_GRAPHIC_NOVELS,
    GenreData,
    WorkClassifier,
)
from user_profile import ProfileStorage
from util import (
    LanguageCodes,
    MetadataSimilarity,
    TitleProcessor,
)
from util.http import (
    HTTP,
    RemoteIntegrationException,
)
from util.permanent_work_id import WorkIDCalculator
from util.personal_names import display_name_to_sort_name
from util.summary import SummaryEvaluator

from sqlalchemy.orm.session import Session

from sqlalchemy.dialects.postgresql import (
    ARRAY,
    HSTORE,
    JSON,
    INT4RANGE,
)
from s3 import S3Uploader
from analytics import Analytics


DEBUG = False

def production_session():
    url = Configuration.database_url()
    if url.startswith('"'):
        url = url[1:]
    logging.debug("Database url: %s", url)
    return SessionManager.session(url)

class PolicyException(Exception):
    pass


class CollectionMissing(Exception):
    """An operation was attempted that can only happen within the context
    of a Collection, but there was no Collection available.
    """


class BaseMaterializedWork(object):
    """A mixin class for materialized views that incorporate Work and Edition."""
    pass


class SessionManager(object):

    # Materialized views need to be created and indexed from SQL
    # commands kept in files. This dictionary maps the views to the
    # SQL files.

    MATERIALIZED_VIEW_WORKS = 'mv_works_editions_datasources_identifiers'
    MATERIALIZED_VIEW_WORKS_WORKGENRES = 'mv_works_editions_workgenres_datasources_identifiers'
    MATERIALIZED_VIEWS = {
        MATERIALIZED_VIEW_WORKS : 'materialized_view_works.sql',
        MATERIALIZED_VIEW_WORKS_WORKGENRES : 'materialized_view_works_workgenres.sql',
    }

    # A function that calculates recursively equivalent identifiers
    # is also defined in SQL.
    RECURSIVE_EQUIVALENTS_FUNCTION = 'recursive_equivalents.sql'

    engine_for_url = {}

    @classmethod
    def engine(cls, url=None):
        url = url or Configuration.database_url()
        return create_engine(url, echo=DEBUG)

    @classmethod
    def sessionmaker(cls, url=None):
        engine = cls.engine(url)
        return sessionmaker(bind=engine)

    @classmethod
    def initialize(cls, url):
        if url in cls.engine_for_url:
            engine = cls.engine_for_url[url]
            return engine, engine.connect()

        engine = cls.engine(url)
        Base.metadata.create_all(engine)

        base_path = os.path.split(__file__)[0]
        resource_path = os.path.join(base_path, "files")

        connection = None
        for view_name, filename in cls.MATERIALIZED_VIEWS.items():
            if engine.has_table(view_name):
                continue
            if not connection:
                connection = engine.connect()
            resource_file = os.path.join(resource_path, filename)
            if not os.path.exists(resource_file):
                raise IOError("Could not load materialized view from %s: file does not exist." % resource_file)
            logging.info(
                "Loading materialized view %s from %s.",
                view_name, resource_file)
            sql = open(resource_file).read()
            connection.execute(sql)                

        if not connection:
            connection = engine.connect()

        # Check if the recursive equivalents function exists already.
        query = select(
            [literal_column('proname')]
        ).select_from(
            table('pg_proc')
        ).where(
            literal_column('proname')=='fn_recursive_equivalents'
        )
        result = connection.execute(query)
        result = list(result)

        # If it doesn't, create it.
        if not result:
            resource_file = os.path.join(resource_path, cls.RECURSIVE_EQUIVALENTS_FUNCTION)
            if not os.path.exists(resource_file):
                raise IOError("Could not load recursive equivalents function from %s: file does not exist." % resource_file)
            sql = open(resource_file).read()
            connection.execute(sql)

        if connection:
            connection.close()

        class MaterializedWorkWithGenre(Base, BaseMaterializedWork):
            __table__ = Table(
                cls.MATERIALIZED_VIEW_WORKS_WORKGENRES, 
                Base.metadata, 
                Column('works_id', Integer, primary_key=True),
                Column('workgenres_id', Integer, primary_key=True),
                Column('license_pool_id', Integer, ForeignKey('licensepools.id')),
                autoload=True,
                autoload_with=engine
            )
            license_pool = relationship(
                LicensePool, 
                primaryjoin="LicensePool.id==MaterializedWorkWithGenre.license_pool_id",
                foreign_keys=LicensePool.id, lazy='joined', uselist=False)

        class MaterializedWork(Base, BaseMaterializedWork):
            __table__ = Table(
                cls.MATERIALIZED_VIEW_WORKS, 
                Base.metadata, 
                Column('works_id', Integer, primary_key=True),
                Column('license_pool_id', Integer, ForeignKey('licensepools.id')),
              autoload=True,
                autoload_with=engine
            )
            license_pool = relationship(
                LicensePool, 
                primaryjoin="LicensePool.id==MaterializedWork.license_pool_id",
                foreign_keys=LicensePool.id, lazy='joined', uselist=False)

            def __repr__(self):
                return (u'%s "%s" (%s) %s' % (
                    self.works_id, self.sort_title, self.sort_author, self.language,
                    )).encode("utf8")

        globals()['MaterializedWork'] = MaterializedWork
        globals()['MaterializedWorkWithGenre'] = MaterializedWorkWithGenre
        cls.engine_for_url[url] = engine
        return engine, engine.connect()

    @classmethod
    def refresh_materialized_views(self, _db):
        for view_name in self.MATERIALIZED_VIEWS.keys():
            _db.execute("refresh materialized view %s;" % view_name)
            _db.commit()

    @classmethod
    def session(cls, url):
        engine = connection = 0
        with warnings.catch_warnings():
            warnings.simplefilter("ignore", category=sa_exc.SAWarning)
            engine, connection = cls.initialize(url)
        session = Session(connection)
        cls.initialize_data(session)
        session.commit()
        return session

    @classmethod
    def initialize_data(cls, session):
        # Create initial data sources.
        list(DataSource.well_known_sources(session))

        # Create all genres.
        for g in classifier.genres.values():
            Genre.lookup(session, g, autocreate=True)

        # Make sure that the mechanisms fulfillable by the default
        # client are marked as such.
        for content_type, drm_scheme in DeliveryMechanism.default_client_can_fulfill_lookup:
            mechanism, is_new = DeliveryMechanism.lookup(
                session, content_type, drm_scheme
            )
            mechanism.default_client_can_fulfill = True

        session.commit()

def get_one(db, model, on_multiple='error', constraint=None, **kwargs):
    """Gets an object from the database based on its attributes.

    :param constraint: A single clause that can be passed into
        `sqlalchemy.Query.filter` to limit the object that is returned.
    :return: object or None
    """
    constraint = constraint
    if 'constraint' in kwargs:
        constraint = kwargs['constraint']
        del kwargs['constraint']

    q = db.query(model).filter_by(**kwargs)
    if constraint is not None:
        q = q.filter(constraint)

    try:
        return q.one()
    except MultipleResultsFound, e:
        if on_multiple == 'error':
            raise e
        elif on_multiple == 'interchangeable':
            # These records are interchangeable so we can use
            # whichever one we want.
            #
            # This may be a sign of a problem somewhere else. A
            # database-level constraint might be useful.
            q = q.limit(1)
            return q.one()
    except NoResultFound:
        return None

def get_one_or_create(db, model, create_method='',
                      create_method_kwargs=None,
                      **kwargs):
    one = get_one(db, model, **kwargs)
    if one:
        return one, False
    else:
        __transaction = db.begin_nested()
        try:
            # These kwargs are supported by get_one() but not by create().
            get_one_keys = ['on_multiple', 'constraint']
            for key in get_one_keys:
                if key in kwargs:
                    del kwargs[key]
            obj = create(db, model, create_method, create_method_kwargs, **kwargs)
            __transaction.commit()
            return obj
        except IntegrityError, e:
            logging.info(
                "INTEGRITY ERROR on %r %r, %r: %r", model, create_method_kwargs, 
                kwargs, e)
            __transaction.rollback()
            return db.query(model).filter_by(**kwargs).one(), False

def create(db, model, create_method='',
           create_method_kwargs=None,
           **kwargs):
    kwargs.update(create_method_kwargs or {})
    created = getattr(model, create_method, model)(**kwargs)
    db.add(created)
    db.flush()
    return created, True

Base = declarative_base()

class Patron(Base):

    __tablename__ = 'patrons'
    id = Column(Integer, primary_key=True)

    # Each patron is the patron _of_ one particular library.  An
    # individual human being may patronize multiple libraries, but
    # they will have a different patron account at each one.
    library_id = Column(
        Integer, ForeignKey('libraries.id'), index=True,
        nullable=False
    )
    
    # The patron's permanent unique identifier in an external library
    # system, probably never seen by the patron.
    #
    # This is not stored as a ForeignIdentifier because it corresponds
    # to the patron's identifier in the library responsible for the
    # Simplified instance, not a third party.
    external_identifier = Column(Unicode)

    # The patron's account type, as reckoned by an external library
    # system. Different account types may be subject to different
    # library policies.
    #
    # Depending on library policy it may be possible to automatically
    # derive the patron's account type from their authorization
    # identifier.
    _external_type = Column(Unicode, index=True, name="external_type")

    # An identifier used by the patron that gives them the authority
    # to borrow books. This identifier may change over time.
    authorization_identifier = Column(Unicode)

    # An identifier used by the patron that authenticates them,
    # but does not give them the authority to borrow books. i.e. their
    # website username.
    username = Column(Unicode)

    # The last time this record was synced up with an external library
    # system.
    last_external_sync = Column(DateTime)

    # The time, if any, at which the user's authorization to borrow
    # books expires.
    authorization_expires = Column(Date, index=True)

    # Outstanding fines the user has, if any.
    fines = Column(Unicode)

    # If the patron's borrowing privileges have been blocked, this
    # field contains the library's reason for the block. If this field
    # is None, the patron's borrowing privileges have not been
    # blocked.
    #
    # Although we currently don't do anything with specific values for
    # this field, the expectation is that values will be taken from a
    # small controlled vocabulary (e.g. "banned", "incorrect personal
    # information", "unknown"), rather than freeform strings entered
    # by librarians.
    #
    # Common reasons for blocks are kept in circulation's PatronData
    # class.
    block_reason = Column(String(255), default=None)

    # Whether or not the patron wants their annotations synchronized
    # across devices (which requires storing those annotations on a
    # library server).
    _synchronize_annotations = Column(Boolean, default=None,
                                      name="synchronize_annotations")
    
    loans = relationship('Loan', backref='patron')
    holds = relationship('Hold', backref='patron')

    annotations = relationship('Annotation', backref='patron', order_by="desc(Annotation.timestamp)")

    # One Patron can have many associated Credentials.
    credentials = relationship("Credential", backref="patron")

    __table_args__ = (
        UniqueConstraint('library_id', 'username'),
        UniqueConstraint('library_id', 'authorization_identifier'),
        UniqueConstraint('library_id', 'external_identifier'),
    )
    
    AUDIENCE_RESTRICTION_POLICY = 'audiences'
    EXTERNAL_TYPE_REGULAR_EXPRESSION = 'external_type_regular_expression'
    
    def works_on_loan(self):
        db = Session.object_session(self)
        loans = db.query(Loan).filter(Loan.patron==self)
        return [loan.work for loan in self.loans if loan.work]

    def works_on_loan_or_on_hold(self):
        db = Session.object_session(self)
        results = set()
        holds = [hold.work for hold in self.holds if hold.work]
        loans = self.works_on_loan()
        return set(holds + loans)

    @property
    def external_type(self):
        if self.authorization_identifier and not self._external_type:
            policy = Configuration.policy(
                self.EXTERNAL_TYPE_REGULAR_EXPRESSION)
            if policy:
                match = re.compile(policy).search(
                    self.authorization_identifier)
                if match:
                    groups = match.groups()
                    if groups:
                        self._external_type = groups[0]
        return self._external_type

    def can_borrow(self, work, policy):
        """Return true if the given policy allows this patron to borrow the
        given work.
        
        This will return False when the policy for this patron's
        .external_type prevents access to this book's audience.
        """
        if not self.external_type in policy:
            return True
        if not work:
            # Shouldn't happen, but not this method's problem.
            return True
        p = policy[self.external_type]
        if not self.AUDIENCE_RESTRICTION_POLICY in p:
            return True
        allowed = p[self.AUDIENCE_RESTRICTION_POLICY]
        if work.audience in allowed:
            return True
        return False

    @hybrid_property
    def synchronize_annotations(self):
        return self._synchronize_annotations
    
    @synchronize_annotations.setter
    def _set_synchronize_annotations(self, value):
        """When a patron says they don't want their annotations to be stored
        on a library server, delete all their annotations.
        """
        if value is None:
            # A patron cannot decide to go back to the state where
            # they hadn't made a decision.
            raise ValueError(
                "synchronize_annotations cannot be unset once set."
            )
        if value is False:
            _db = Session.object_session(self)
            qu = _db.query(Annotation).filter(Annotation.patron==self)
            for annotation in qu:
                _db.delete(annotation)
        self._synchronize_annotations = value

Index("ix_patron_library_id_external_identifier", Patron.library_id, Patron.external_identifier)
Index("ix_patron_library_id_authorization_identifier", Patron.library_id, Patron.authorization_identifier)
Index("ix_patron_library_id_username", Patron.library_id, Patron.username)

        
class PatronProfileStorage(ProfileStorage):
    """Interface between a Patron object and the User Profile Management
    Protocol.
    """

    def __init__(self, patron):
        """Set up a storage interface for a specific Patron.

        :param patron: We are accessing the profile for this patron.
        """
        self.patron = patron
    
    @property
    def writable_setting_names(self):
        """Return the subset of settings that are considered writable."""
        return set([self.SYNCHRONIZE_ANNOTATIONS])

    @property
    def profile_document(self):
        """Create a Profile document representing the patron's current
        status.
        """
        doc = dict()
        if self.patron.authorization_expires:
            doc[self.AUTHORIZATION_EXPIRES] = (
                self.patron.authorization_expires.strftime("%Y-%m-%dT%H:%M:%SZ")
            )
        settings = {
            self.SYNCHRONIZE_ANNOTATIONS :
            self.patron.synchronize_annotations
        }
        doc[self.SETTINGS_KEY] = settings
        return doc

    def update(self, settable, full):
        """Bring the Patron's status up-to-date with the given document.
        
        Right now this means making sure Patron.synchronize_annotations
        is up to date.
        """
        key = self.SYNCHRONIZE_ANNOTATIONS
        if key in settable:
            self.patron.synchronize_annotations = settable[key]


class LoanAndHoldMixin(object):

    @property
    def work(self):
        """Try to find the corresponding work for this Loan/Hold."""
        license_pool = self.license_pool
        if not license_pool:
            return None
        if license_pool.work:
            return license_pool.work
        if license_pool.presentation_edition and license_pool.presentation_edition.work:
            return license_pool.presentation_edition.work
        return None        


class Loan(Base, LoanAndHoldMixin):
    __tablename__ = 'loans'
    id = Column(Integer, primary_key=True)
    patron_id = Column(Integer, ForeignKey('patrons.id'), index=True)
    license_pool_id = Column(Integer, ForeignKey('licensepools.id'), index=True)
    fulfillment_id = Column(Integer, ForeignKey('licensepooldeliveries.id'))
    start = Column(DateTime)
    end = Column(DateTime)

    __table_args__ = (
        UniqueConstraint('patron_id', 'license_pool_id'),
    )

    def until(self, default_loan_period):
        """Give or estimate the time at which the loan will end."""
        if self.end:
            return self.end
        if default_loan_period is None:
            # This loan will last forever.
            return None
        start = self.start or datetime.datetime.utcnow()
        return start + default_loan_period

class Hold(Base, LoanAndHoldMixin):
    """A patron is in line to check out a book.
    """
    __tablename__ = 'holds'
    id = Column(Integer, primary_key=True)
    patron_id = Column(Integer, ForeignKey('patrons.id'), index=True)
    license_pool_id = Column(Integer, ForeignKey('licensepools.id'), index=True)
    start = Column(DateTime, index=True)
    end = Column(DateTime, index=True)
    position = Column(Integer, index=True)

    @classmethod
    def _calculate_until(
            self, start, queue_position, total_licenses, default_loan_period,
            default_reservation_period):
        """Helper method for `Hold.until` that can be tested independently.

        We have to wait for the available licenses to cycle a
        certain number of times before we get a turn.
        
        Example: 4 licenses, queue position 21
        After 1 cycle: queue position 17
              2      : queue position 13
              3      : queue position 9
              4      : queue position 5
              5      : queue position 1
              6      : available

        The worst-case cycle time is the loan period plus the reservation
        period.
        """
        if queue_position == 0:
            # The book is currently reserved to this patron--they need
            # to hurry up and check it out.
            return start + default_reservation_period

        if total_licenses == 0:
            # The book will never be available
            return None

        # Start with the default loan period to clear out everyone who
        # currently has the book checked out.
        duration = default_loan_period

        if queue_position < total_licenses:
            # After that period, the book will be available to this patron.
            # Do nothing.
            pass
        else:
            # Otherwise, add a number of cycles in which other people are
            # notified that it's their turn.
            cycle_period = (default_loan_period + default_reservation_period)
            cycles = queue_position / total_licenses
            if (total_licenses > 1 and queue_position % total_licenses == 0):
                cycles -= 1
            duration += (cycle_period * cycles)
        return start + duration


    def until(self, default_loan_period, default_reservation_period):
        """Give or estimate the time at which the book will be available
        to this patron.

        This is a *very* rough estimate that should be treated more or
        less as a worst case. (Though it could be even worse than
        this--the library's license might expire and then you'll
        _never_ get the book.)
        """
        if self.end:
            # Whew, the server provided its own estimate.
            return self.end

        if default_reservation_period is None:
            # This hold has no definite end date.
            return None

        start = datetime.datetime.utcnow()
        licenses_available = self.license_pool.licenses_owned
        position = self.position
        if not position:
            # We don't know where in line we are. Assume we're at the
            # end.
            position = self.license_pool.patrons_in_hold_queue
        return self._calculate_until(
            start, position, licenses_available,
            default_loan_period, default_reservation_period)

    def update(self, start, end, position):
        """When the book becomes available, position will be 0 and end will be
        set to the time at which point the patron will lose their place in
        line.
        
        Otherwise, end is irrelevant and is set to None.
        """
        if start is not None:
            self.start = start
        if position == 0 and end is not None:
            self.end = end
        else:
            self.end = None
        if position is not None:
            self.position = position

    __table_args__ = (
        UniqueConstraint('patron_id', 'license_pool_id'),
    )

class Annotation(Base):
    # The Web Annotation Data Model defines a basic set of motivations.
    # https://www.w3.org/TR/annotation-model/#motivation-and-purpose
    OA_NAMESPACE = u"http://www.w3.org/ns/oa#"

    # We need to define some terms of our own.
    LS_NAMESPACE = u"http://librarysimplified.org/terms/annotation/"
   
    IDLING = LS_NAMESPACE + u'idling'
    BOOKMARKING = OA_NAMESPACE + u'bookmarking'

    MOTIVATIONS = [
        IDLING,
        BOOKMARKING,
    ]

    __tablename__ = 'annotations'
    id = Column(Integer, primary_key=True)
    patron_id = Column(Integer, ForeignKey('patrons.id'), index=True)
    identifier_id = Column(Integer, ForeignKey('identifiers.id'), index=True)
    motivation = Column(Unicode, index=True)
    timestamp = Column(DateTime, index=True)
    active = Column(Boolean, default=True)
    content = Column(Unicode)
    target = Column(Unicode)

    @classmethod
    def get_one_or_create(self, _db, patron, *args, **kwargs):
        """Find or create an Annotation, but only if the patron has
        annotation sync turned on.
        """
        if not patron.synchronize_annotations:
            raise ValueError(
                "Patron has opted out of synchronizing annotations."
            )
    
        return get_one_or_create(
            _db, Annotation, patron=patron, *args, **kwargs
        )

    def set_inactive(self):
        self.active = False
        self.content = None
        self.timestamp = datetime.datetime.utcnow()

class DataSource(Base):

    """A source for information about books, and possibly the books themselves."""

    GUTENBERG = u"Gutenberg"
    OVERDRIVE = u"Overdrive"
    PROJECT_GITENBERG = u"Project GITenberg"
    STANDARD_EBOOKS = u"Standard Ebooks"
    UNGLUE_IT = u"unglue.it"
    BIBLIOTHECA = u"Bibliotheca"
    OCLC = u"OCLC Classify"
    OCLC_LINKED_DATA = u"OCLC Linked Data"
    AMAZON = u"Amazon"
    XID = u"WorldCat xID"
    AXIS_360 = u"Axis 360"
    WEB = u"Web"
    OPEN_LIBRARY = u"Open Library"
    CONTENT_CAFE = u"Content Cafe"
    VIAF = u"VIAF"
    GUTENBERG_COVER_GENERATOR = u"Gutenberg Illustrated"
    GUTENBERG_EPUB_GENERATOR = u"Project Gutenberg EPUB Generator"
    METADATA_WRANGLER = u"Library Simplified metadata wrangler"
    MANUAL = u"Manual intervention"
    NOVELIST = u"NoveList Select"
    NYT = u"New York Times"
    NYPL_SHADOWCAT = u"NYPL Shadowcat"
    LIBRARY_STAFF = u"Library staff"
    ADOBE = u"Adobe DRM"
    PLYMPTON = u"Plympton"
    ONECLICK = u"OneClick"
    ELIB = u"eLiburutegia"
    OA_CONTENT_SERVER = u"Library Simplified Open Access Content Server"
    PRESENTATION_EDITION = u"Presentation edition generator"
    INTERNAL_PROCESSING = u"Library Simplified Internal Process"
    FEEDBOOKS = u"FeedBooks"
    BIBBLIO = u"Bibblio"
    
    DEPRECATED_NAMES = {
        u"3M" : BIBLIOTHECA
    }
    THREEM = BIBLIOTHECA
    
    # Some sources of open-access ebooks are better than others. This
    # list shows which sources we prefer, in ascending order of
    # priority. unglue.it is lowest priority because it tends to
    # aggregate books from other sources. We prefer books from their
    # original sources.
    OPEN_ACCESS_SOURCE_PRIORITY = [
        UNGLUE_IT,
        GUTENBERG,
        GUTENBERG_EPUB_GENERATOR,
        PROJECT_GITENBERG,
        ELIB,
        FEEDBOOKS,
        PLYMPTON,
        STANDARD_EBOOKS,
    ]

    # When we're generating the presentation edition for a
    # LicensePool, editions are processed based on their data source,
    # in the following order:
    #
    # [all other sources] < [source of the license pool] < [metadata
    # wrangler] < [library staff] < [manual intervention]
    #
    # This list keeps track of the high-priority portion of that
    # ordering.
    # 
    # "LIBRARY_STAFF" comes from the Admin Interface.
    # "MANUAL" is not currently used, but will give the option of putting in 
    # software engineer-created system overrides.
    PRESENTATION_EDITION_PRIORITY = [
        METADATA_WRANGLER, LIBRARY_STAFF, MANUAL
    ]

    __tablename__ = 'datasources'
    id = Column(Integer, primary_key=True)
    name = Column(String, unique=True, index=True)
    offers_licenses = Column(Boolean, default=False)
    primary_identifier_type = Column(String, index=True)
    extra = Column(MutableDict.as_mutable(JSON), default={})

    # One DataSource can generate many Editions.
    editions = relationship("Edition", backref="data_source")

    # One DataSource can generate many CoverageRecords.
    coverage_records = relationship("CoverageRecord", backref="data_source")

    # One DataSource can generate many IDEquivalencies.
    id_equivalencies = relationship("Equivalency", backref="data_source")

    # One DataSource can grant access to many LicensePools.
    license_pools = relationship(
        "LicensePool", backref=backref("data_source", lazy='joined'))

    # One DataSource can provide many Hyperlinks.
    links = relationship("Hyperlink", backref="data_source")

    # One DataSource can provide many Resources.
    resources = relationship("Resource", backref="data_source")

    # One DataSource can generate many Measurements.
    measurements = relationship("Measurement", backref="data_source")

    # One DataSource can provide many Classifications.
    classifications = relationship("Classification", backref="data_source")

    # One DataSource can have many associated Credentials.
    credentials = relationship("Credential", backref="data_source")

    # One DataSource can generate many CustomLists.
    custom_lists = relationship("CustomList", backref="data_source")

    # One DataSource can have provide many LicensePoolDeliveryMechanisms.
    delivery_mechanisms = relationship(
        "LicensePoolDeliveryMechanism", backref="data_source",
        foreign_keys=lambda: [LicensePoolDeliveryMechanism.data_source_id]
    )
    
    def __repr__(self):
        return '<DataSource: name="%s">' % (self.name)
    
    @classmethod
    def lookup(cls, _db, name, autocreate=False, offers_licenses=False):
        # Turn a deprecated name (e.g. "3M" into the current name
        # (e.g. "Bibliotheca").
        name = cls.DEPRECATED_NAMES.get(name, name)
        if autocreate:
            data_source, is_new = get_one_or_create(
                _db, DataSource, name=name,
                create_method_kwargs=dict(offers_licenses=offers_licenses)
            )
        else:
            data_source = get_one(_db, DataSource, name=name)
        return data_source

    URI_PREFIX = u"http://librarysimplified.org/terms/sources/"

    @classmethod
    def name_from_uri(cls, uri):
        """Turn a data source URI into a name suitable for passing
        into lookup().
        """
        if not uri.startswith(cls.URI_PREFIX):
            return None
        name = uri[len(cls.URI_PREFIX):]
        return urllib.unquote(name)

    @classmethod
    def from_uri(cls, _db, uri):
        return cls.lookup(_db, cls.name_from_uri(uri))

    @property
    def uri(self):
        return self.URI_PREFIX + urllib.quote(self.name)

    # These are pretty standard values but each library needs to
    # define the policy they've negotiated in their configuration.
    default_default_loan_period = datetime.timedelta(days=21)
    default_default_reservation_period = datetime.timedelta(days=3)

    def _datetime_config_value(self, key, default):
        integration = Configuration.integration(self.name)
        if not integration:
            return default
        value = integration.get(key)
        if not value:
            return default
        value = int(value)
        return datetime.timedelta(days=value)

    @property
    def default_loan_period(self):
        return self._datetime_config_value(
            Configuration.DEFAULT_LOAN_PERIOD,
            self.default_default_loan_period
        )

    @property
    def default_reservation_period(self):
        return self._datetime_config_value(
            Configuration.DEFAULT_RESERVATION_PERIOD,
            self.default_default_reservation_period
        )

    @classmethod
    def license_source_for(cls, _db, identifier):
        """Find the one DataSource that provides licenses for books identified
        by the given identifier.

        If there is no such DataSource, or there is more than one,
        raises an exception.
        """
        sources = cls.license_sources_for(_db, identifier)
        return sources.one()

    @classmethod
    def license_sources_for(cls, _db, identifier):
        """A query that locates all DataSources that provide licenses for
        books identified by the given identifier.
        """
        if isinstance(identifier, basestring):
            type = identifier
        else:
            type = identifier.type
        q =_db.query(DataSource).filter(DataSource.offers_licenses==True).filter(
            DataSource.primary_identifier_type==type)
        return q

    @classmethod
    def metadata_sources_for(cls, _db, identifier):
        """Finds the DataSources that provide metadata for books
        identified by the given identifier.
        """       
        if isinstance(identifier, basestring):
            type = identifier
        else:
            type = identifier.type

        if not hasattr(cls, 'metadata_lookups_by_identifier_type'):
            # This should only happen during testing.
            list(DataSource.well_known_sources(_db))

        names = cls.metadata_lookups_by_identifier_type[type] 
        return _db.query(DataSource).filter(DataSource.name.in_(names)).all()

    @classmethod
    def well_known_sources(cls, _db):
        """Make sure all the well-known sources exist in the database.
        """

        cls.metadata_lookups_by_identifier_type = defaultdict(list)

        for (name, offers_licenses, offers_metadata_lookup, primary_identifier_type, refresh_rate) in (
                (cls.GUTENBERG, True, False, Identifier.GUTENBERG_ID, None),
                (cls.ONECLICK, True, True, Identifier.ONECLICK_ID, None),
                (cls.OVERDRIVE, True, False, Identifier.OVERDRIVE_ID, 0),
                (cls.THREEM, True, False, Identifier.BIBLIOTHECA_ID, 60*60*6),
                (cls.AXIS_360, True, False, Identifier.AXIS_360_ID, 0),
                (cls.OCLC, False, False, None, None),
                (cls.OCLC_LINKED_DATA, False, False, None, None),
                (cls.AMAZON, False, False, None, None),
                (cls.OPEN_LIBRARY, False, False, Identifier.OPEN_LIBRARY_ID, None),
                (cls.GUTENBERG_COVER_GENERATOR, False, False, Identifier.GUTENBERG_ID, None),
                (cls.GUTENBERG_EPUB_GENERATOR, False, False, Identifier.GUTENBERG_ID, None),
                (cls.WEB, True, False, Identifier.URI, None),
                (cls.VIAF, False, False, None, None),
                (cls.CONTENT_CAFE, True, True, Identifier.ISBN, None),
                (cls.MANUAL, False, False, None, None),
                (cls.NYT, False, False, Identifier.ISBN, None),
                (cls.LIBRARY_STAFF, False, False, None, None),
                (cls.METADATA_WRANGLER, False, False, None, None),
                (cls.PROJECT_GITENBERG, True, False, Identifier.GUTENBERG_ID, None),
                (cls.STANDARD_EBOOKS, True, False, Identifier.URI, None),
                (cls.UNGLUE_IT, True, False, Identifier.URI, None),
                (cls.ADOBE, False, False, None, None),
                (cls.PLYMPTON, True, False, Identifier.ISBN, None),
                (cls.ELIB, True, False, Identifier.ELIB_ID, None),
                (cls.OA_CONTENT_SERVER, True, False, None, None),
                (cls.NOVELIST, False, True, Identifier.NOVELIST_ID, None),
                (cls.PRESENTATION_EDITION, False, False, None, None),
                (cls.INTERNAL_PROCESSING, True, False, None, None),
                (cls.FEEDBOOKS, True, False, Identifier.URI, None),
                (cls.BIBBLIO, False, True, Identifier.BIBBLIO_CONTENT_ITEM_ID, None)
        ):

            extra = dict()
            if refresh_rate:
                extra['circulation_refresh_rate_seconds'] = refresh_rate

            obj, new = get_one_or_create(
                _db, DataSource,
                name=name,
                create_method_kwargs=dict(
                    offers_licenses=offers_licenses,
                    primary_identifier_type=primary_identifier_type,
                    extra=extra,
                )
            )

            if offers_metadata_lookup:
                l = cls.metadata_lookups_by_identifier_type[primary_identifier_type]
                l.append(obj.name)

            yield obj

class BaseCoverageRecord(object):
    """Contains useful constants used by both CoverageRecord and 
    WorkCoverageRecord.
    """
    
    SUCCESS = u'success'
    TRANSIENT_FAILURE = u'transient failure'
    PERSISTENT_FAILURE = u'persistent failure'

    ALL_STATUSES = [SUCCESS, TRANSIENT_FAILURE, PERSISTENT_FAILURE]

    # By default, count coverage as present if it ended in
    # success or in persistent failure. Do not count coverage
    # as present if it ended in transient failure.
    DEFAULT_COUNT_AS_COVERED = [SUCCESS, PERSISTENT_FAILURE]

    status_enum = Enum(SUCCESS, TRANSIENT_FAILURE, PERSISTENT_FAILURE, 
                       name='coverage_status')

    @classmethod
    def not_covered(cls, count_as_covered=None, 
                    count_as_not_covered_if_covered_before=None):
        """Filter a query to find only items without coverage records.

        :param count_as_covered: A list of constants that indicate
           types of coverage records that should count as 'coverage'
           for purposes of this query.

        :param count_as_not_covered_if_covered_before: If a coverage record
           exists, but is older than the given date, do not count it as
           covered.

        :return: A clause that can be passed in to Query.filter().
        """
        if not count_as_covered:
            count_as_covered = cls.DEFAULT_COUNT_AS_COVERED
        elif isinstance(count_as_covered, basestring):
            count_as_covered = [count_as_covered]

        # If there is no coverage record, then of course the item is
        # not covered.
        missing = cls.id==None

        # If we're looking for specific coverage statuses, then a
        # record does not count if it has some other status.
        missing = or_(
            missing, ~cls.status.in_(count_as_covered)
        )

        # If the record's timestamp is before the cutoff time, we
        # don't count it as covered, regardless of which status it
        # has.
        if count_as_not_covered_if_covered_before:
            missing = or_(
                missing, cls.timestamp < count_as_not_covered_if_covered_before
            )

        return missing


class CoverageRecord(Base, BaseCoverageRecord):
    """A record of a Identifier being used as input into some process."""
    __tablename__ = 'coveragerecords'

    SET_EDITION_METADATA_OPERATION = u'set-edition-metadata'
    CHOOSE_COVER_OPERATION = u'choose-cover'
    SYNC_OPERATION = u'sync'
    REAP_OPERATION = u'reap'
    IMPORT_OPERATION = u'import'
    RESOLVE_IDENTIFIER_OPERATION = u'resolve-identifier'
    REPAIR_SORT_NAME_OPERATION = u'repair-sort-name'

    id = Column(Integer, primary_key=True)
    identifier_id = Column(
        Integer, ForeignKey('identifiers.id'), index=True)

    # If applicable, this is the ID of the data source that took the
    # Identifier as input.
    data_source_id = Column(
        Integer, ForeignKey('datasources.id')
    )
    operation = Column(String(255), default=None)

    timestamp = Column(DateTime, index=True)

    status = Column(BaseCoverageRecord.status_enum, index=True)
    exception = Column(Unicode, index=True)
    
    # If applicable, this is the ID of the collection for which
    # coverage has taken place. This is currently only applicable
    # for Metadata Wrangler coverage.
    collection_id = Column(
        Integer, ForeignKey('collections.id'), nullable=True
    )

    __table_args__ = (
        Index(
            'ix_identifier_id_data_source_id_operation',
            identifier_id, data_source_id, operation,
            unique=True, postgresql_where=collection_id.is_(None)),
        Index(
            'ix_identifier_id_data_source_id_operation_collection_id',
            identifier_id, data_source_id, operation, collection_id,
            unique=True
        ),
    )

    def __repr__(self):
        if self.operation:
            operation = ' operation="%s"' % self.operation
        else:
            operation = ''
        if self.exception:
            exception = ' exception="%s"' % self.exception
        else:
            exception = ''
        template = '<CoverageRecord: identifier=%s/%s data_source="%s"%s timestamp="%s"%s>'
        return template % (
            self.identifier.type, 
            self.identifier.identifier,
            self.data_source.name,
            operation, 
            self.timestamp.strftime("%Y-%m-%d %H:%M:%S"),
            exception
        )

    @classmethod
    def lookup(self, edition_or_identifier, data_source, operation=None):
        _db = Session.object_session(edition_or_identifier)
        if isinstance(edition_or_identifier, Identifier):
            identifier = edition_or_identifier
        elif isinstance(edition_or_identifier, Edition):
            identifier = edition_or_identifier.primary_identifier
        else:
            raise ValueError(
                "Cannot look up a coverage record for %r." % edition) 
        return get_one(
            _db, CoverageRecord,
            identifier=identifier,
            data_source=data_source,
            operation=operation,
            on_multiple='interchangeable',
        )

    @classmethod
    def add_for(self, edition, data_source, operation=None, timestamp=None,
                status=BaseCoverageRecord.SUCCESS, collection=None):
        _db = Session.object_session(edition)
        if isinstance(edition, Identifier):
            identifier = edition
        elif isinstance(edition, Edition):
            identifier = edition.primary_identifier
        else:
            raise ValueError(
                "Cannot create a coverage record for %r." % edition) 
        timestamp = timestamp or datetime.datetime.utcnow()
        coverage_record, is_new = get_one_or_create(
            _db, CoverageRecord,
            identifier=identifier,
            data_source=data_source,
            operation=operation,
            collection=collection,
            on_multiple='interchangeable'
        )
        coverage_record.status = status
        coverage_record.timestamp = timestamp
        return coverage_record, is_new

Index("ix_coveragerecords_data_source_id_operation_identifier_id", CoverageRecord.data_source_id, CoverageRecord.operation, CoverageRecord.identifier_id)

class WorkCoverageRecord(Base, BaseCoverageRecord):
    """A record of some operation that was performed on a Work.

    This is similar to CoverageRecord, which operates on Identifiers,
    but since Work identifiers have no meaning outside of the database,
    we presume that all the operations involve internal work only,
    and as such there is no data_source_id.
    """
    __tablename__ = 'workcoveragerecords'

    CHOOSE_EDITION_OPERATION = u'choose-edition'
    CLASSIFY_OPERATION = u'classify'
    SUMMARY_OPERATION = u'summary'
    QUALITY_OPERATION = u'quality'
    GENERATE_OPDS_OPERATION = u'generate-opds'
    UPDATE_SEARCH_INDEX_OPERATION = u'update-search-index'

    id = Column(Integer, primary_key=True)
    work_id = Column(
        Integer, ForeignKey('works.id'), index=True)
    operation = Column(String(255), index=True, default=None)
        
    timestamp = Column(DateTime, index=True)

    status = Column(BaseCoverageRecord.status_enum, index=True)
    exception = Column(Unicode, index=True)

    __table_args__ = (
        UniqueConstraint('work_id', 'operation'),
    )

    def __repr__(self):
        if self.exception:
            exception = ' exception="%s"' % self.exception
        else:
            exception = ''
        template = '<WorkCoverageRecord: work_id=%s operation="%s" timestamp="%s"%s>'
        return template % (
            self.work_id, self.operation, 
            self.timestamp.strftime("%Y-%m-%d %H:%M:%S"),
            exception
        )

    @classmethod
    def lookup(self, work, operation):
        _db = Session.object_session(work)
        return get_one(
            _db, WorkCoverageRecord,
            work=work,
            operation=operation,
            on_multiple='interchangeable',
        )

    @classmethod
    def add_for(self, work, operation, timestamp=None, 
                status=CoverageRecord.SUCCESS):
        _db = Session.object_session(work)
        timestamp = timestamp or datetime.datetime.utcnow()
        coverage_record, is_new = get_one_or_create(
            _db, WorkCoverageRecord,
            work=work,
            operation=operation,
            on_multiple='interchangeable'
        )
        coverage_record.status = status
        coverage_record.timestamp = timestamp
        return coverage_record, is_new
Index("ix_workcoveragerecords_operation_work_id", WorkCoverageRecord.operation, WorkCoverageRecord.work_id)

class Equivalency(Base):
    """An assertion that two Identifiers identify the same work.

    This assertion comes with a 'strength' which represents how confident
    the data source is in the assertion.
    """
    __tablename__ = 'equivalents'

    # 'input' is the ID that was used as input to the datasource.
    # 'output' is the output
    id = Column(Integer, primary_key=True)
    input_id = Column(Integer, ForeignKey('identifiers.id'), index=True)
    input = relationship("Identifier", foreign_keys=input_id)
    output_id = Column(Integer, ForeignKey('identifiers.id'), index=True)
    output = relationship("Identifier", foreign_keys=output_id)

    # Who says?
    data_source_id = Column(Integer, ForeignKey('datasources.id'), index=True)

    # How many distinct votes went into this assertion? This will let
    # us scale the change to the strength when additional votes come
    # in.
    votes = Column(Integer, default=1)

    # How strong is this assertion (-1..1)? A negative number is an
    # assertion that the two Identifiers do *not* identify the
    # same work.
    strength = Column(Float, index=True)

    def __repr__(self):
        r = u"[%s ->\n %s\n source=%s strength=%.2f votes=%d)]" % (
            repr(self.input).decode("utf8"),
            repr(self.output).decode("utf8"),
            self.data_source.name, self.strength, self.votes
        )
        return r.encode("utf8")

    @classmethod
    def for_identifiers(self, _db, identifiers, exclude_ids=None):
        """Find all Equivalencies for the given Identifiers."""
        if not identifiers:
            return []
        if isinstance(identifiers, list) and isinstance(identifiers[0], Identifier):
            identifiers = [x.id for x in identifiers]
        q = _db.query(Equivalency).distinct().filter(
            or_(Equivalency.input_id.in_(identifiers),
                Equivalency.output_id.in_(identifiers))
        )
        if exclude_ids:
            q = q.filter(~Equivalency.id.in_(exclude_ids))
        return q

class Identifier(Base):
    """A way of uniquely referring to a particular edition.
    """
    
    # Common types of identifiers.
    OVERDRIVE_ID = u"Overdrive ID"
    BIBLIOTHECA_ID = u"Bibliotheca ID"
    GUTENBERG_ID = u"Gutenberg ID"
    AXIS_360_ID = u"Axis 360 ID"
    ELIB_ID = u"eLiburutegia ID"
    ASIN = u"ASIN"
    ISBN = u"ISBN"
    NOVELIST_ID = u"NoveList ID"
    OCLC_WORK = u"OCLC Work ID"
    OCLC_NUMBER = u"OCLC Number"
    # OneClick uses ISBNs for ebooks and eaudio, and its own ids for magazines
    ONECLICK_ID = u"OneClick ID"
    OPEN_LIBRARY_ID = u"OLID"
    BIBLIOCOMMONS_ID = u"Bibliocommons ID"
    URI = u"URI"
    DOI = u"DOI"
    UPC = u"UPC"
    BIBBLIO_CONTENT_ITEM_ID = u"Bibblio Content Item ID"

    DEPRECATED_NAMES = {
        u"3M ID" : BIBLIOTHECA_ID
    }
    THREEM_ID = BIBLIOTHECA_ID

    LICENSE_PROVIDING_IDENTIFIER_TYPES = [
        BIBLIOTHECA_ID, OVERDRIVE_ID, AXIS_360_ID,
        GUTENBERG_ID, ELIB_ID
    ]

    URN_SCHEME_PREFIX = "urn:librarysimplified.org/terms/id/"
    ISBN_URN_SCHEME_PREFIX = "urn:isbn:"
    GUTENBERG_URN_SCHEME_PREFIX = "http://www.gutenberg.org/ebooks/"
    GUTENBERG_URN_SCHEME_RE = re.compile(
        GUTENBERG_URN_SCHEME_PREFIX + "([0-9]+)")

    __tablename__ = 'identifiers'
    id = Column(Integer, primary_key=True)
    type = Column(String(64), index=True)
    identifier = Column(String, index=True)

    equivalencies = relationship(
        "Equivalency",
        primaryjoin=("Identifier.id==Equivalency.input_id"),
        backref="input_identifiers",
    )

    inbound_equivalencies = relationship(
        "Equivalency",
        primaryjoin=("Identifier.id==Equivalency.output_id"),
        backref="output_identifiers",
    )

    unresolved_identifier = relationship(
        "UnresolvedIdentifier", backref="identifier", uselist=False
    )

    # One Identifier may have many associated CoverageRecords.
    coverage_records = relationship("CoverageRecord", backref="identifier")

    def __repr__(self):
        records = self.primarily_identifies
        if records and records[0].title:
            title = u' prim_ed=%d ("%s")' % (records[0].id, records[0].title)
        else:
            title = ""
        return (u"%s/%s ID=%s%s" % (self.type, self.identifier, self.id,
                                    title)).encode("utf8")

    # One Identifier may serve as the primary identifier for
    # several Editions.
    primarily_identifies = relationship(
        "Edition", backref="primary_identifier"
    )

    # One Identifier may serve as the identifier for many
    # LicensePools, through different Collections.
    licensed_through = relationship(
        "LicensePool", backref="identifier", lazy='joined',
    )

    # One Identifier may have many Links.
    links = relationship(
        "Hyperlink", backref="identifier"
    )

    # One Identifier may be the subject of many Measurements.
    measurements = relationship(
        "Measurement", backref="identifier"
    )

    # One Identifier may participate in many Classifications.
    classifications = relationship(
        "Classification", backref="identifier"
    )

    # One identifier may participate in many Annotations.
    annotations = relationship(
        "Annotation", backref="identifier"
    )

    # One Identifier can have have many LicensePoolDeliveryMechanisms.
    delivery_mechanisms = relationship(
        "LicensePoolDeliveryMechanism", backref="identifier",
        foreign_keys=lambda: [LicensePoolDeliveryMechanism.identifier_id]
    )
    
    # Type + identifier is unique.
    __table_args__ = (
        UniqueConstraint('type', 'identifier'),
    )

    @classmethod
    def from_asin(cls, _db, asin, autocreate=True):
        """Turn an ASIN-like string into an Identifier.

        If the string is an ISBN10 or ISBN13, the Identifier will be
        of type ISBN and the value will be the equivalent ISBN13.

        Otherwise the Identifier will be of type ASIN and the value will
        be the value of `asin`.
        """
        asin = asin.strip().replace("-", "")
        if isbnlib.is_isbn10(asin):
            asin = isbnlib.to_isbn13(asin)
        if isbnlib.is_isbn13(asin):
            type = cls.ISBN
        else:
            type = cls.ASIN
        return cls.for_foreign_id(_db, type, asin, autocreate)

    @classmethod
    def for_foreign_id(cls, _db, foreign_identifier_type, foreign_id,
                       autocreate=True):
        """Turn a foreign ID into an Identifier."""
        if not foreign_identifier_type or not foreign_id:
            return None

        # Turn a deprecated identifier type (e.g. "3M ID" into the
        # current type (e.g. "Bibliotheca ID").
        foreign_identifier_type = cls.DEPRECATED_NAMES.get(
            foreign_identifier_type, foreign_identifier_type
        )
        
        if foreign_identifier_type in (
                Identifier.OVERDRIVE_ID, Identifier.BIBLIOTHECA_ID):
            foreign_id = foreign_id.lower()
        if not cls.valid_as_foreign_identifier(
                foreign_identifier_type, foreign_id):
            raise ValueError(
                '"%s" is not a valid %s.' % (
                    foreign_id, foreign_identifier_type
                )
            )
        if autocreate:
            m = get_one_or_create
        else:
            m = get_one

        result = m(_db, cls, type=foreign_identifier_type,
                   identifier=foreign_id)

        if isinstance(result, tuple):
            return result
        else:
            return result, False

    @classmethod
    def valid_as_foreign_identifier(cls, type, id):
        """Return True if the given `id` can be an Identifier of the given
        `type`.

        This is not a complete implementation; we will add to it as
        necessary.

        In general we err on the side of allowing IDs that look
        invalid (e.g. all Overdrive IDs look like UUIDs, but we
        currently don't enforce that). We only reject an ID out of
        hand if it will cause problems with a third-party API.
        """
        forbidden_characters = ''
        if type == Identifier.BIBLIOTHECA_ID:
            # IDs are joined with commas and provided as a URL path
            # element.  Embedded commas or slashes will confuse the
            # Bibliotheca API.
            forbidden_characters = ',/'
        elif type == Identifier.AXIS_360_ID:
            # IDs are joined with commas during a lookup. Embedded
            # commas will confuse the Axis 360 API.
            forbidden_characters = ','
        if any(x in id for x in forbidden_characters):
            return False
        return True
            
    @property
    def urn(self):
        identifier_text = urllib.quote(self.identifier)
        if self.type == Identifier.ISBN:
            return self.ISBN_URN_SCHEME_PREFIX + identifier_text
        elif self.type == Identifier.URI:
            return self.identifier
        elif self.type == Identifier.GUTENBERG_ID:
            return self.GUTENBERG_URN_SCHEME_PREFIX + identifier_text
        else:
            identifier_type = urllib.quote(self.type)
            return self.URN_SCHEME_PREFIX + "%s/%s" % (
                identifier_type, identifier_text)

    @property
    def work(self):
        """Find the Work, if any, associated with this Identifier.

        Although one Identifier may be associated with multiple LicensePools,
        all of them must share a Work.
        """
        for lp in self.licensed_through:
            if lp.work:
                return lp.work
        
    class UnresolvableIdentifierException(Exception):
        # Raised when an identifier that can't be resolved into a LicensePool
        # is provided in a context that requires a resolvable identifier
        pass

    @classmethod
    def type_and_identifier_for_urn(cls, identifier_string):
        if not identifier_string:
            return None, None
        m = cls.GUTENBERG_URN_SCHEME_RE.match(identifier_string)
        if m:
            type = Identifier.GUTENBERG_ID
            identifier_string = m.groups()[0]            
        elif identifier_string.startswith("http:") or identifier_string.startswith("https:"):
            type = Identifier.URI
        elif identifier_string.startswith(Identifier.URN_SCHEME_PREFIX):
            identifier_string = identifier_string[len(Identifier.URN_SCHEME_PREFIX):]
            type, identifier_string = map(
                urllib.unquote, identifier_string.split("/", 1))
        elif identifier_string.startswith(Identifier.ISBN_URN_SCHEME_PREFIX):
            type = Identifier.ISBN
            identifier_string = identifier_string[len(Identifier.ISBN_URN_SCHEME_PREFIX):]
            identifier_string = urllib.unquote(identifier_string)
            # Make sure this is a valid ISBN, and convert it to an ISBN-13.
            if not (isbnlib.is_isbn10(identifier_string) or
                    isbnlib.is_isbn13(identifier_string)):
                raise ValueError("%s is not a valid ISBN." % identifier_string)
            if isbnlib.is_isbn10(identifier_string):
                identifier_string = isbnlib.to_isbn13(identifier_string)
        else:
            raise ValueError(
                "Could not turn %s into a recognized identifier." %
                identifier_string)
        return (type, identifier_string)

    @classmethod
    def parse_urn(cls, _db, identifier_string, must_support_license_pools=False):
        type, identifier_string = cls.type_and_identifier_for_urn(identifier_string)
        if must_support_license_pools:
            try:
                ls = DataSource.license_source_for(_db, type)
            except NoResultFound:
                raise Identifier.UnresolvableIdentifierException()
            except MultipleResultsFound:
                 # This is fine.
                pass

        return cls.for_foreign_id(_db, type, identifier_string)

    def equivalent_to(self, data_source, identifier, strength):
        """Make one Identifier equivalent to another.

        `data_source` is the DataSource that believes the two 
        identifiers are equivalent.
        """
        _db = Session.object_session(self)
        if self == identifier:
            # That an identifier is equivalent to itself is tautological.
            # Do nothing.
            return None
        eq, new = get_one_or_create(
            _db, Equivalency,
            data_source=data_source,
            input=self,
            output=identifier,
            on_multiple='interchangeable'
        )
        eq.strength=strength
        if new:
            logging.info(
                "Identifier equivalency: %r==%r p=%.2f", self, identifier, 
                strength
            )
        return eq

    @classmethod
    def recursively_equivalent_identifier_ids_query(
            cls, identifier_id_column, levels=5, threshold=0.50):
        """Get a SQL statement that will return all Identifier IDs
        equivalent to a given ID at the given confidence threshold.

        `identifier_id_column` can be a single Identifier ID, or a column 
        like `Edition.primary_identifier_id` if the query will be used as
        a subquery.

        This uses the function defined in files/recursive_equivalents.sql.
        """
        return select([func.fn_recursive_equivalents(identifier_id_column, levels, threshold)])

    @classmethod
    def recursively_equivalent_identifier_ids(
            cls, _db, identifier_ids, levels=5, threshold=0.50):
        """All Identifier IDs equivalent to the given set of Identifier
        IDs at the given confidence threshold.

        This uses the function defined in files/recursive_equivalents.sql.

        Four levels is enough to go from a Gutenberg text to an ISBN.
        Gutenberg ID -> OCLC Work IS -> OCLC Number -> ISBN

        Returns a dictionary mapping each ID in the original to a
        list of equivalent IDs.
        """

        query = select([Identifier.id, func.fn_recursive_equivalents(Identifier.id, levels, threshold)],
                       Identifier.id.in_(identifier_ids))
        results = _db.execute(query)
        equivalents = defaultdict(list)
        for r in results:
            original = r[0]
            equivalent = r[1]
            equivalents[original].append(equivalent)
        return equivalents
        
    def equivalent_identifier_ids(self, levels=5, threshold=0.5):
        _db = Session.object_session(self)
        return Identifier.recursively_equivalent_identifier_ids(
            _db, [self.id], levels, threshold)

    def add_link(self, rel, href, data_source, media_type=None, content=None,
                 content_path=None):
        """Create a link between this Identifier and a (potentially new)
        Resource.

        TODO: There's some code in metadata_layer for automatically
        fetching, mirroring and scaling Representations as links are
        created. It might be good to move that code into here.
        """
        _db = Session.object_session(self)
        
        # Find or create the Resource.
        if not href:
            href = Hyperlink.generic_uri(data_source, self, rel, content)
        resource, new_resource = get_one_or_create(
            _db, Resource, url=href,
            create_method_kwargs=dict(data_source=data_source)
        )

        # Find or create the Hyperlink.
        link, new_link = get_one_or_create(
            _db, Hyperlink, rel=rel, data_source=data_source,
            identifier=self, resource=resource,
        )

        if content or content_path:
            # We have content for this resource.
            resource.set_fetched_content(media_type, content, content_path)
        elif (media_type and (
                not resource.representation 
                or not resource.representation.mirrored_at)
        ):
            # There's a version of this resource stored elsewhere that we
            # can use.
            #
            # TODO: just because we know the type and URL of the
            # resource doesn't mean we can actually serve that URL
            # to patrons. This needs some work.
            resource.set_mirrored_elsewhere(media_type)

        return link, new_link

    def add_measurement(self, data_source, quantity_measured, value,
                        weight=1, taken_at=None):
        """Associate a new Measurement with this Identifier."""
        _db = Session.object_session(self)

        logging.debug(
            "MEASUREMENT: %s on %s/%s: %s == %s (wt=%d)",
            data_source.name, self.type, self.identifier,
            quantity_measured, value, weight)

        now = datetime.datetime.utcnow()
        taken_at = taken_at or now
        # Is there an existing most recent measurement?
        most_recent = get_one(
            _db, Measurement, identifier=self,
            data_source=data_source,
            quantity_measured=quantity_measured,
            is_most_recent=True, on_multiple='interchangeable'
        )
        if most_recent and most_recent.value == value and taken_at == now:
            # The value hasn't changed since last time. Just update
            # the timestamp of the existing measurement.
            self.taken_at = taken_at

        if most_recent and most_recent.taken_at < taken_at:
            most_recent.is_most_recent = False

        return create(
            _db, Measurement,
            identifier=self, data_source=data_source,
            quantity_measured=quantity_measured, taken_at=taken_at,
            value=value, weight=weight, is_most_recent=True)[0]

    def classify(self, data_source, subject_type, subject_identifier,
                 subject_name=None, weight=1):
        """Classify this Identifier under a Subject.

        :param type: Classification scheme; one of the constants from Subject.
        :param subject_identifier: Internal ID of the subject according to that classification scheme.

        ``value``: Human-readable description of the subject, if different
                   from the ID.

        ``weight``: How confident the data source is in classifying a
                    book under this subject. The meaning of this
                    number depends entirely on the source of the
                    information.
        """
        _db = Session.object_session(self)
        # Turn the subject type and identifier into a Subject.
        classifications = []
        subject, is_new = Subject.lookup(
            _db, subject_type, subject_identifier, subject_name,
        )

        logging.debug(
            "CLASSIFICATION: %s on %s/%s: %s %s/%s (wt=%d)",
            data_source.name, self.type, self.identifier,
            subject.type, subject.identifier, subject.name, 
            weight
        )

        # Use a Classification to connect the Identifier to the
        # Subject.
        try:
            classification, is_new = get_one_or_create(
                _db, Classification,
                identifier=self,
                subject=subject,
                data_source=data_source)
        except MultipleResultsFound, e:
            # TODO: This is a hack.
            all_classifications = _db.query(Classification).filter(
                Classification.identifier==self,
                Classification.subject==subject,
                Classification.data_source==data_source)
            all_classifications = all_classifications.all()
            classification = all_classifications[0]
            for i in all_classifications[1:]:
                _db.delete(i)

        classification.weight = weight
        return classification

    @classmethod
    def resources_for_identifier_ids(self, _db, identifier_ids, rel=None,
                                     data_source=None):
        resources = _db.query(Resource).join(Resource.links).filter(
                Hyperlink.identifier_id.in_(identifier_ids))
        if data_source:
            if isinstance(data_source, DataSource):
                data_source = [data_source]
            resources = resources.filter(Hyperlink.data_source_id.in_([d.id for d in data_source]))
        if rel:
            if isinstance(rel, list):
                resources = resources.filter(Hyperlink.rel.in_(rel))
            else:
                resources = resources.filter(Hyperlink.rel==rel)
        resources = resources.options(joinedload('representation'))
        return resources

    @classmethod
    def classifications_for_identifier_ids(self, _db, identifier_ids):
        classifications = _db.query(Classification).filter(
                Classification.identifier_id.in_(identifier_ids))
        return classifications.options(joinedload('subject'))

    IDEAL_COVER_ASPECT_RATIO = 2.0/3
    IDEAL_IMAGE_HEIGHT = 240
    IDEAL_IMAGE_WIDTH = 160

    @classmethod
    def best_cover_for(cls, _db, identifier_ids):
        # Find all image resources associated with any of
        # these identifiers.
        images = cls.resources_for_identifier_ids(
            _db, identifier_ids, Hyperlink.IMAGE)
        images = images.join(Resource.representation)
        images = images.filter(Representation.mirrored_at != None).\
            filter(Representation.mirror_url != None)
        images = images.all()

        champions = Resource.best_covers_among(images)
        if not champions:
            champion = None
        elif len(champions) == 1:
            [champion] = champions
        else:
            champion = random.choice(champions)

        return champion, images

    @classmethod
    def evaluate_summary_quality(cls, _db, identifier_ids,
                                 privileged_data_sources=None):
        """Evaluate the summaries for the given group of Identifier IDs.

        This is an automatic evaluation based solely on the content of
        the summaries. It will be combined with human-entered ratings
        to form an overall quality score.

        We need to evaluate summaries from a set of Identifiers
        (typically those associated with a single work) because we
        need to see which noun phrases are most frequently used to
        describe the underlying work.

        :param privileged_data_sources: If present, a summary from one
        of these data source will be instantly chosen, short-circuiting the
        decision process. Data sources are in order of priority.

        :return: The single highest-rated summary Resource.

        """
        evaluator = SummaryEvaluator()

        if privileged_data_sources and len(privileged_data_sources) > 0:
            privileged_data_source = privileged_data_sources[0]
        else:
            privileged_data_source = None

        # Find all rel="description" resources associated with any of
        # these records.
        rels = [Hyperlink.DESCRIPTION, Hyperlink.SHORT_DESCRIPTION]
        descriptions = cls.resources_for_identifier_ids(
            _db, identifier_ids, rels, privileged_data_source).all()

        champion = None
        # Add each resource's content to the evaluator's corpus.
        for r in descriptions:
            if r.representation and r.representation.content:
                evaluator.add(r.representation.content)
        evaluator.ready()

        # Then have the evaluator rank each resource.
        for r in descriptions:
            if r.representation and r.representation.content:
                content = r.representation.content
                quality = evaluator.score(content)
                r.set_estimated_quality(quality)
            if not champion or r.quality > champion.quality:
                champion = r

        if privileged_data_source and not champion:
            # We could not find any descriptions from the privileged
            # data source. Try relaxing that restriction.
            return cls.evaluate_summary_quality(_db, identifier_ids, privileged_data_sources[1:])
        return champion, descriptions

    @classmethod
    def missing_coverage_from(
            cls, _db, identifier_types, coverage_data_source, operation=None,
            count_as_covered=None, count_as_missing_before=None, identifiers=None
    ):
        """Find identifiers of the given types which have no CoverageRecord
        from `coverage_data_source`.

        :param count_as_covered: Identifiers will be counted as
        covered if their CoverageRecords have a status in this list.
        :param identifiers: Restrict search to a specific set of identifier objects.
        """
        clause = and_(Identifier.id==CoverageRecord.identifier_id,
                      CoverageRecord.data_source==coverage_data_source,
                      CoverageRecord.operation==operation)
        qu = _db.query(Identifier).outerjoin(CoverageRecord, clause)
        if identifier_types:
            qu = qu.filter(Identifier.type.in_(identifier_types))
        missing = CoverageRecord.not_covered(
            count_as_covered, count_as_missing_before
        )
        qu = qu.filter(missing)

        if identifiers:
            qu = qu.filter(Identifier.id.in_([x.id for x in identifiers]))

        return qu


    def opds_entry(self):
        """Create an OPDS entry using only resources directly
        associated with this Identifier.

        This makes it possible to create an OPDS entry even when there
        is no Edition.

        Currently the only things in this OPDS entry will be description,
        cover image, and popularity.
        """
        id = self.urn
        cover_image = None
        description = None
        for link in self.links:
            resource = link.resource
            if link.rel == Hyperlink.IMAGE:
                if not cover_image or (
                        not cover_image.representation.thumbnails and
                        resource.representation.thumbnails):
                    cover_image = resource
            elif link.rel == Hyperlink.DESCRIPTION:
                if not description or resource.quality > description.quality:
                    description = resource

        quality = Measurement.overall_quality(self.measurements)
        from opds import AcquisitionFeed
        return AcquisitionFeed.minimal_opds_entry(
            identifier=self, cover=cover_image, 
            description=description, quality=quality)


class UnresolvedIdentifier(Base):
    """An identifier that the metadata wrangler has heard of but hasn't
    yet been able to connect with a book being offered by someone.
    """

    __tablename__ = 'unresolvedidentifiers'
    id = Column(Integer, primary_key=True)

    identifier_id = Column(
        Integer, ForeignKey('identifiers.id'), index=True)

    # A numeric status code, analogous to an HTTP status code,
    # describing the status of the process of resolving this
    # identifier.
    status = Column(Integer, index=True)

    # Timestamp of the first time we tried to resolve this identifier.
    first_attempt = Column(DateTime, index=True)

    # Timestamp of the most recent time we tried to resolve this identifier.
    most_recent_attempt = Column(DateTime, index=True)

    # The problem that's stopping this identifier from being resolved.
    exception = Column(Unicode, index=True)

    @classmethod
    def register(cls, _db, identifier, force=False):
        if identifier.licensed_through and not force:
            # There's already a license pool for this identifier, and
            # thus no need to do anything.
            raise ValueError(
                "%r has already been resolved. Not creating an UnresolvedIdentifier record for it." % identifier)

        # There must be some way of 'resolving' the work to be done
        # here: either a license source or a metadata lookup.
        has_metadata_lookup = DataSource.metadata_sources_for(_db, identifier)

        if not has_metadata_lookup:
            datasources = DataSource.license_sources_for(_db, identifier)
            if datasources.count() == 0:
                # This is not okay--we have no way of resolving this identifier.
                raise Identifier.UnresolvableIdentifierException()

        return get_one_or_create(
            _db, UnresolvedIdentifier, identifier=identifier,
            create_method_kwargs=dict(status=202), on_multiple='interchangeable'
        )

    DEFAULT_RETRY_TIME = datetime.timedelta(days=1)

    @classmethod
    def ready_to_process(cls, _db, retry_after=None, randomize=True):
        """Find all UnresolvedIdentifiers that are ready for processing.

        This is all UnresolvedIdentifiers that have never raised an
        exception, plus all UnresolvedIdentifiers that were attempted
        more than `retry_after` ago.

        :param retry_after: a `datetime.timedelta`.
        """
        now = datetime.datetime.utcnow()
        retry_after = retry_after or cls.DEFAULT_RETRY_TIME
        cutoff = now - retry_after
        needs_processing = or_(
            UnresolvedIdentifier.exception==None,
            UnresolvedIdentifier.most_recent_attempt < cutoff
        )
        q = _db.query(UnresolvedIdentifier).join(
            UnresolvedIdentifier.identifier).filter(needs_processing)
        if randomize:
            q = q.order_by(func.random())
        return q

    def set_attempt(self, time=None):
        """Set most_recent_attempt (and possibly first_attempt) to the given
        time.
        """
        time = time or datetime.datetime.utcnow()
        self.most_recent_attempt = time
        if not self.first_attempt:
            self.first_attempt = time


class Contributor(Base):

    """Someone (usually human) who contributes to books."""
    __tablename__ = 'contributors'
    id = Column(Integer, primary_key=True)

    # Standard identifiers for this contributor.
    lc = Column(Unicode, index=True)
    viaf = Column(Unicode, index=True)

    # This is the name by which this person is known in the original
    # catalog. It is sortable, e.g. "Twain, Mark".
    _sort_name = Column('sort_name', Unicode, index=True)
    aliases = Column(ARRAY(Unicode), default=[])

    # This is the name we will display publicly. Ideally it will be
    # the name most familiar to readers.
    display_name = Column(Unicode, index=True)

    # This is a short version of the contributor's name, displayed in
    # situations where the full name is too long. For corporate contributors
    # this value will be None.
    family_name = Column(Unicode, index=True)
    
    # This is the name used for this contributor on Wikipedia. This
    # gives us an entry point to Wikipedia, Wikidata, etc.
    wikipedia_name = Column(Unicode, index=True)

    # This is a short biography for this contributor, probably
    # provided by a publisher.
    biography = Column(Unicode)

    extra = Column(MutableDict.as_mutable(JSON), default={})

    contributions = relationship("Contribution", backref="contributor")
    work_contributions = relationship("WorkContribution", backref="contributor",
                                      )
    # Types of roles
    AUTHOR_ROLE = u"Author"
    PRIMARY_AUTHOR_ROLE = u"Primary Author"
    PERFORMER_ROLE = u"Performer"
    EDITOR_ROLE = u"Editor"
    ARTIST_ROLE = u"Artist"
    PHOTOGRAPHER_ROLE = u"Photographer"
    TRANSLATOR_ROLE = u"Translator"
    ILLUSTRATOR_ROLE = u"Illustrator"
    INTRODUCTION_ROLE = u"Introduction Author"
    FOREWORD_ROLE = u"Foreword Author"
    AFTERWORD_ROLE = u"Afterword Author"
    COLOPHON_ROLE = u"Colophon Author"
    UNKNOWN_ROLE = u'Unknown'
    DIRECTOR_ROLE = u'Director'
    PRODUCER_ROLE = u'Producer'
    EXECUTIVE_PRODUCER_ROLE = u'Executive Producer'
    ACTOR_ROLE = u'Actor'
    LYRICIST_ROLE = u'Lyricist'
    CONTRIBUTOR_ROLE = u'Contributor'
    COMPOSER_ROLE = u'Composer'
    NARRATOR_ROLE = u'Narrator'
    COMPILER_ROLE = u'Compiler'
    ADAPTER_ROLE = u'Adapter'
    PERFORMER_ROLE = u'Performer'
    MUSICIAN_ROLE = u'Musician'
    ASSOCIATED_ROLE = u'Associated name'
    COLLABORATOR_ROLE = u'Collaborator'
    ENGINEER_ROLE = u'Engineer'
    COPYRIGHT_HOLDER_ROLE = u'Copyright holder'
    TRANSCRIBER_ROLE = u'Transcriber'
    DESIGNER_ROLE = u'Designer'
    AUTHOR_ROLES = set([PRIMARY_AUTHOR_ROLE, AUTHOR_ROLE])

    # People from these roles can be put into the 'author' slot if no
    # author proper is given.
    AUTHOR_SUBSTITUTE_ROLES = [
        EDITOR_ROLE, COMPILER_ROLE, COMPOSER_ROLE, DIRECTOR_ROLE, 
         CONTRIBUTOR_ROLE, TRANSLATOR_ROLE, ADAPTER_ROLE, PHOTOGRAPHER_ROLE, 
         ARTIST_ROLE, LYRICIST_ROLE, COPYRIGHT_HOLDER_ROLE
    ]
    
    PERFORMER_ROLES = [ACTOR_ROLE, PERFORMER_ROLE, NARRATOR_ROLE, MUSICIAN_ROLE]

    # Extra fields
    BIRTH_DATE = 'birthDate'
    DEATH_DATE = 'deathDate'

    def __repr__(self):
        extra = ""
        if self.lc:
            extra += " lc=%s" % self.lc
        if self.viaf:
            extra += " viaf=%s" % self.viaf
        return (u"Contributor %d (%s)" % (self.id, self.sort_name)).encode("utf8")

    @classmethod
    def author_contributor_tiers(cls):
        yield [cls.PRIMARY_AUTHOR_ROLE]
        yield cls.AUTHOR_ROLES
        yield cls.AUTHOR_SUBSTITUTE_ROLES
        yield cls.PERFORMER_ROLES

    @classmethod
    def lookup(cls, _db, sort_name=None, viaf=None, lc=None, aliases=None,
               extra=None, create_new=True, name=None):
        """Find or create a record (or list of records) for the given Contributor.
        :return: A tuple of found Contributor (or None), and a boolean flag 
        indicating if new Contributor database object has beed created.
        """

        new = False
        contributors = []

        # TODO: Stop using 'name' attribute, everywhere.
        sort_name = sort_name or name
        extra = extra or dict()

        create_method_kwargs = {
            Contributor.sort_name.name : sort_name,
            Contributor.aliases.name : aliases,
            Contributor.extra.name : extra
        }

        if not sort_name and not lc and not viaf:
            raise ValueError(
                "Cannot look up a Contributor without any identifying "
                "information whatsoever!")

        if sort_name and not lc and not viaf:
            # We will not create a Contributor based solely on a name
            # unless there is no existing Contributor with that name.
            #
            # If there *are* contributors with that name, we will
            # return all of them.
            #
            # We currently do not check aliases when doing name lookups.
            q = _db.query(Contributor).filter(Contributor.sort_name==sort_name)
            contributors = q.all()
            if contributors:
                return contributors, new
            else:
                try:
                    contributor = Contributor(**create_method_kwargs)
                    _db.add(contributor)
                    _db.flush()
                    contributors = [contributor]
                    new = True
                except IntegrityError:
                    _db.rollback()
                    contributors = q.all()
                    new = False
        else:
            # We are perfecly happy to create a Contributor based solely
            # on lc or viaf.
            query = dict()
            if lc:
                query[Contributor.lc.name] = lc
            if viaf:
                query[Contributor.viaf.name] = viaf

            if create_new:
                contributor, new = get_one_or_create(
                    _db, Contributor, create_method_kwargs=create_method_kwargs,
                    **query)
                if contributor:
                    contributors = [contributor]
            else:
                contributor = get_one(_db, Contributor, **query)
                if contributor:
                    contributors = [contributor]

        return contributors, new


    @property
    def sort_name(self):
        return self._sort_name

    @sort_name.setter
    def sort_name(self, new_sort_name):
        """ See if the passed-in value is in the prescribed Last, First format.
        If it is, great, set the self._sprt_name to the new value.  

        If new value is not in correct format, then 
        attempt to re-format the value to look like: "Last, First Middle, Dr./Jr./etc.".

        Note: If for any reason you need to force the sort_name to an improper value, 
        set it like so:  contributor._sort_name="Foo Bar", and you'll avoid further processing. 

        Note: For now, have decided to not automatically update any edition.sort_author 
        that might have contributions by this Contributor.
        """

        if not new_sort_name:
            self._sort_name = None
            return

        # simplistic test of format, but catches the most frequent problem
        # where display-style names are put into sort name metadata by third parties.
        if new_sort_name.find(",") == -1:
            # auto-magically fix syntax
            self._sort_name = display_name_to_sort_name(new_sort_name)
            return

        self._sort_name = new_sort_name

    # tell SQLAlchemy to use the sort_name setter for ort_name, not _sort_name, after all.
    sort_name = synonym('_sort_name', descriptor=sort_name)


    def merge_into(self, destination):
        """Two Contributor records should be the same.

        Merge this one into the other one.

        For now, this should only be used when the exact same record
        comes in through two sources. It should not be used when two
        Contributors turn out to represent different names for the
        same human being, e.g. married names or (especially) pen
        names. Just because we haven't thought that situation through
        well enough.
        """
        if self == destination:
            # They're already the same.
            return
        logging.info(
            u"MERGING %r (%s) into %r (%s)",
            self,
            self.viaf,
            destination,
            destination.viaf
        )
        
        # make sure we're not losing any names we know for the contributor
        existing_aliases = set(destination.aliases)
        new_aliases = list(destination.aliases)
        for name in [self.sort_name] + self.aliases:
            if name != destination.sort_name and name not in existing_aliases:
                new_aliases.append(name)
        if new_aliases != destination.aliases:
            destination.aliases = new_aliases

        if not destination.family_name:
            destination.family_name = self.family_name
        if not destination.display_name:
            destination.display_name = self.display_name
        # keep sort_name if one of the contributor objects has it.
        if not destination.sort_name:
            destination.sort_name = self.sort_name
        if not destination.wikipedia_name:
            destination.wikipedia_name = self.wikipedia_name

        # merge non-name-related properties
        for k, v in self.extra.items():
            if not k in destination.extra:
                destination.extra[k] = v
        if not destination.lc:
            destination.lc = self.lc
        if not destination.viaf:
            destination.viaf = self.viaf
        if not destination.biography:
            destination.biography = self.biography

        _db = Session.object_session(self)
        for contribution in self.contributions:
            # Is the new contributor already associated with this
            # Edition in the given role (in which case we delete
            # the old contribution) or not (in which case we switch the
            # contributor ID)?
            existing_record = _db.query(Contribution).filter(
                Contribution.contributor_id==destination.id,
                Contribution.edition_id==contribution.edition.id,
                Contribution.role==contribution.role)
            if existing_record.count():
                _db.delete(contribution)
            else:
                contribution.contributor_id = destination.id
        for contribution in self.work_contributions:
            existing_record = _db.query(WorkContribution).filter(
                WorkContribution.contributor_id==destination.id,
                WorkContribution.edition_id==contribution.edition.id,
                WorkContribution.role==contribution.role)
            if existing_record.count():
                _db.delete(contribution)
            else:
                contribution.contributor_id = destination.id
            contribution.contributor_id = destination.id

        _db.commit()
        _db.delete(self)
        _db.commit()

    # Regular expressions used by default_names().
    PARENTHETICAL = re.compile("\([^)]*\)")
    ALPHABETIC = re.compile("[a-zA-z]")
    NUMBERS = re.compile("[0-9]")

    DATE_RES = [re.compile("\(?" + x + "\)?") for x in 
                "[0-9?]+-",
                "[0-9]+st cent",
                "[0-9]+nd cent",
                "[0-9]+th cent",
                "\bcirca",
                ]


    def default_names(self, default_display_name=None):
        """Attempt to derive a family name ("Twain") and a display name ("Mark
        Twain") from a catalog name ("Twain, Mark").

        This is full of pitfalls, which is why we prefer to use data
        from VIAF. But when there is no data from VIAF, the output of
        this algorithm is better than the input in pretty much every
        case.
        """
        return self._default_names(self.sort_name, default_display_name)

    @classmethod
    def _default_names(cls, name, default_display_name=None):
        original_name = name
        """Split out from default_names to make it easy to test."""
        display_name = default_display_name
        # "Little, Brown &amp; Co." => "Little, Brown & Co."
        name = name.replace("&amp;", "&")

        # "Philadelphia Broad Street Church (Philadelphia, Pa.)"
        #  => "Philadelphia Broad Street Church"
        name = cls.PARENTHETICAL.sub("", name)
        name = name.strip()

        if ', ' in name:
            # This is probably a personal name.
            parts = name.split(", ")
            if len(parts) > 2:
                # The most likely scenario is that the final part
                # of the name is a date or a set of dates. If this
                # seems true, just delete that part.
                if (cls.NUMBERS.search(parts[-1])
                    or not cls.ALPHABETIC.search(parts[-1])):
                    parts = parts[:-1]
            # The final part of the name may have a date or a set
            # of dates at the end. If so, remove it from that string.
            final = parts[-1]
            for date_re in cls.DATE_RES:
                m = date_re.search(final)
                if m:
                    new_part = final[:m.start()].strip() 
                    if new_part:
                        parts[-1] = new_part
                    else:
                        del parts[-1]
                    break
               
            family_name = parts[0]
            p = parts[-1].lower()
            if (p in ('llc', 'inc', 'inc.')
                or p.endswith("company") or p.endswith(" co.")
                or p.endswith(" co")):
                # No, this is a corporate name that contains a comma.
                # It can't be split on the comma, so don't bother.
                family_name = None
                display_name = display_name or name
            if not display_name:
                # The fateful moment. Swap the second string and the
                # first string.
                if len(parts) == 1:
                    display_name = parts[0]
                    family_name = display_name
                else:
                    display_name = parts[1] + " " + parts[0]
                if len(parts) > 2:
                    # There's a leftover bit.
                    if parts[2] in ('Mrs.', 'Mrs', 'Sir'):
                        # "Jones, Bob, Mrs."
                        #  => "Mrs. Bob Jones"
                        display_name = parts[2] + " " + display_name
                    else:
                        # "Jones, Bob, Jr."
                        #  => "Bob Jones, Jr."
                        display_name += ", " + " ".join(parts[2:])
        else:
            # Since there's no comma, this is probably a corporate name.
            family_name = None
            display_name = name

        return family_name, display_name



class Contribution(Base):
    """A contribution made by a Contributor to a Edition."""
    __tablename__ = 'contributions'
    id = Column(Integer, primary_key=True)
    edition_id = Column(Integer, ForeignKey('editions.id'), index=True,
                           nullable=False)
    contributor_id = Column(Integer, ForeignKey('contributors.id'), index=True,
                            nullable=False)
    role = Column(Unicode, index=True, nullable=False)
    __table_args__ = (
        UniqueConstraint('edition_id', 'contributor_id', 'role'),
    )


class WorkContribution(Base):
    """A contribution made by a Contributor to a Work."""
    __tablename__ = 'workcontributions'
    id = Column(Integer, primary_key=True)
    work_id = Column(Integer, ForeignKey('works.id'), index=True,
                     nullable=False)
    contributor_id = Column(Integer, ForeignKey('contributors.id'), index=True,
                            nullable=False)
    role = Column(Unicode, index=True, nullable=False)
    __table_args__ = (
        UniqueConstraint('work_id', 'contributor_id', 'role'),
    )


class Edition(Base):

    """A lightly schematized collection of metadata for a work, or an
    edition of a work, or a book, or whatever. If someone thinks of it
    as a "book" with a "title" it can go in here.
    """

    __tablename__ = 'editions'
    id = Column(Integer, primary_key=True)

    data_source_id = Column(Integer, ForeignKey('datasources.id'), index=True)

    MAX_THUMBNAIL_HEIGHT = 300
    MAX_THUMBNAIL_WIDTH = 200

    # This Edition is associated with one particular
    # identifier--the one used by its data source to identify
    # it. Through the Equivalency class, it is associated with a
    # (probably huge) number of other identifiers.
    primary_identifier_id = Column(
        Integer, ForeignKey('identifiers.id'), index=True)

    # An Edition may be the presentation edition for a single Work. If it's not
    # a presentation edition for a work, work will be None.
    work = relationship("Work", uselist=False, backref="presentation_edition")
 
    # An Edition may show up in many CustomListEntries.
    custom_list_entries = relationship("CustomListEntry", backref="edition")

    # An Edition may be the presentation edition for many LicensePools.
    is_presentation_for = relationship(
        "LicensePool", backref="presentation_edition"
    )

    title = Column(Unicode, index=True)
    sort_title = Column(Unicode, index=True)
    subtitle = Column(Unicode, index=True)
    series = Column(Unicode, index=True)
    series_position = Column(Integer)

    # This is not a foreign key per se; it's a calculated UUID-like
    # identifier for this work based on its title and author, used to
    # group together different editions of the same work.
    permanent_work_id = Column(String(36), index=True)

    # A string depiction of the authors' names.
    author = Column(Unicode, index=True)
    sort_author = Column(Unicode, index=True)

    contributions = relationship("Contribution", backref="edition")

    language = Column(Unicode, index=True)
    publisher = Column(Unicode, index=True)
    imprint = Column(Unicode, index=True)

    # `issued` is the date the ebook edition was sent to the distributor by the publisher, 
    # i.e. the date it became available for librarians to buy for their libraries
    issued = Column(Date)
    # `published is the original publication date of the text.
    # A Project Gutenberg text was likely `published` long before being `issued`.
    published = Column(Date)

    BOOK_MEDIUM = u"Book"
    PERIODICAL_MEDIUM = u"Periodical"
    AUDIO_MEDIUM = u"Audio"
    MUSIC_MEDIUM = u"Music"
    VIDEO_MEDIUM = u"Video"

    ELECTRONIC_FORMAT = u"Electronic"
    CODEX_FORMAT = u"Codex"

    medium_to_additional_type = {
        BOOK_MEDIUM : u"http://schema.org/Book",
        AUDIO_MEDIUM : u"http://schema.org/AudioObject",
        PERIODICAL_MEDIUM : u"http://schema.org/PublicationIssue",
        MUSIC_MEDIUM :  u"http://schema.org/MusicRecording",
        VIDEO_MEDIUM :  u"http://schema.org/VideoObject",
    }

    additional_type_to_medium = {}
    for k, v in medium_to_additional_type.items():
        additional_type_to_medium[v] = k

    medium = Column(
        Enum(BOOK_MEDIUM, PERIODICAL_MEDIUM, AUDIO_MEDIUM,
             MUSIC_MEDIUM, VIDEO_MEDIUM, name="medium"),
        default=BOOK_MEDIUM, index=True
    )

    cover_id = Column(
        Integer, ForeignKey(
            'resources.id', use_alter=True, name='fk_editions_summary_id'), 
        index=True)
    # These two let us avoid actually loading up the cover Resource
    # every time.
    cover_full_url = Column(Unicode)
    cover_thumbnail_url = Column(Unicode)
    
    # An OPDS entry containing all metadata about this entry that
    # would be relevant to display to a library patron.
    simple_opds_entry = Column(Unicode, default=None)

    # Information kept in here probably won't be used.
    extra = Column(MutableDict.as_mutable(JSON), default={})

    def __repr__(self):
        id_repr = repr(self.primary_identifier).decode("utf8")
        a = (u"Edition %s [%r] (%s/%s/%s)" % (
            self.id, id_repr, self.title,
            ", ".join([x.sort_name for x in self.contributors]),
            self.language))
        return a.encode("utf8")

    @property
    def language_code(self):
        return LanguageCodes.three_to_two.get(self.language, self.language)

    @property
    def contributors(self):
        return set([x.contributor for x in self.contributions])

    @property
    def author_contributors(self):
        """All distinct 'author'-type contributors, with the primary author
        first, other authors sorted by sort name.

        Basically, we're trying to figure out what would go on the
        book cover. The primary author should go first, and be
        followed by non-primary authors in alphabetical order. People
        whose role does not rise to the level of "authorship"
        (e.g. author of afterword) do not show up.

        The list as a whole should contain no duplicates. This might
        happen because someone is erroneously listed twice in the same
        role, someone is listed as both primary author and regular
        author, someone is listed as both author and translator,
        etc. However it happens, your name only shows up once on the
        front of the book.
        """
        seen_authors = set()
        primary_author = None
        other_authors = []
        acceptable_substitutes = defaultdict(list)
        if not self.contributions:
            return []

        # If there is one and only one contributor, return them, no
        # matter what their role is.
        if len(self.contributions) == 1:
            return [self.contributions[0].contributor]

        # There is more than one contributor. Try to pick out the ones
        # that rise to the level of being 'authors'.
        for x in self.contributions:
            if not primary_author and x.role == Contributor.PRIMARY_AUTHOR_ROLE:
                primary_author = x.contributor
            elif x.role in Contributor.AUTHOR_ROLES:
                other_authors.append(x.contributor)
            elif x.role.lower().startswith('author and'):
                other_authors.append(x.contributor)
            elif (x.role in Contributor.AUTHOR_SUBSTITUTE_ROLES
                  or x.role in Contributor.PERFORMER_ROLES):
                l = acceptable_substitutes[x.role]
                if x.contributor not in l:
                    l.append(x.contributor)

        def dedupe(l):
            """If an item shows up multiple times in a list, 
            keep only the first occurence.
            """
            seen = set()
            deduped = []
            for i in l:
                if i in seen:
                    continue
                deduped.append(i)
                seen.add(i)
            return deduped

        if primary_author:
            return dedupe([primary_author] + sorted(other_authors, key=lambda x: x.sort_name))

        if other_authors:
            return dedupe(other_authors)

        for role in (
                Contributor.AUTHOR_SUBSTITUTE_ROLES 
                + Contributor.PERFORMER_ROLES
        ):
            if role in acceptable_substitutes:
                contributors = acceptable_substitutes[role]
                return dedupe(sorted(contributors, key=lambda x: x.sort_name))
        else:
            # There are roles, but they're so random that we can't be
            # sure who's the 'author' or so low on the creativity
            # scale (like 'Executive producer') that we just don't
            # want to put them down as 'author'.
            return []


    @classmethod
    def for_foreign_id(cls, _db, data_source,
                       foreign_id_type, foreign_id,
                       create_if_not_exists=True):
        """Find the Edition representing the given data source's view of
        the work that it primarily identifies by foreign ID.

        e.g. for_foreign_id(_db, DataSource.OVERDRIVE,
                            Identifier.OVERDRIVE_ID, uuid)

        finds the Edition for Overdrive's view of a book identified
        by Overdrive UUID.

        This:

        for_foreign_id(_db, DataSource.OVERDRIVE, Identifier.ISBN, isbn)

        will probably return nothing, because although Overdrive knows
        that books have ISBNs, it doesn't use ISBN as a primary
        identifier.
        """
        # Look up the data source if necessary.
        if isinstance(data_source, basestring):
            data_source = DataSource.lookup(_db, data_source)

        identifier, ignore = Identifier.for_foreign_id(
            _db, foreign_id_type, foreign_id)

        # Combine the two to get/create a Edition.
        if create_if_not_exists:
            f = get_one_or_create
            kwargs = dict()
        else:
            f = get_one
            kwargs = dict()
        r = f(_db, Edition, data_source=data_source,
                 primary_identifier=identifier,
                 **kwargs)
        return r

    @property
    def license_pool(self):
        """The Edition's corresponding LicensePool, if any.
        """
        _db = Session.object_session(self)
        return get_one(_db, LicensePool,
                       data_source=self.data_source,
                       identifier=self.primary_identifier)

    def equivalent_identifiers(self, levels=3, threshold=0.5, type=None):
        """All Identifiers equivalent to this
        Edition's primary identifier, at the given level of recursion.
        """
        _db = Session.object_session(self)
        identifier_id_subquery = Identifier.recursively_equivalent_identifier_ids_query(
            self.primary_identifier.id, levels, threshold)
        q = _db.query(Identifier).filter(
            Identifier.id.in_(identifier_id_subquery))
        if type:
            if isinstance(type, list):
                q = q.filter(Identifier.type.in_(type))
            else:
                q = q.filter(Identifier.type==type)
        return q.all()

    def equivalent_editions(self, levels=5, threshold=0.5):
        """All Editions whose primary ID is equivalent to this Edition's
        primary ID, at the given level of recursion.

        Five levels is enough to go from a Gutenberg ID to an Overdrive ID
        (Gutenberg ID -> OCLC Work ID -> OCLC Number -> ISBN -> Overdrive ID)
        """
        _db = Session.object_session(self)
        identifier_id_subquery = Identifier.recursively_equivalent_identifier_ids_query(
            self.primary_identifier.id, levels, threshold)
        return _db.query(Edition).filter(
            Edition.primary_identifier_id.in_(identifier_id_subquery))

    @classmethod
    def missing_coverage_from(
            cls, _db, edition_data_sources, coverage_data_source, 
            operation=None
    ):
        """Find Editions from `edition_data_source` whose primary
        identifiers have no CoverageRecord from
        `coverage_data_source`.

        e.g.

         gutenberg = DataSource.lookup(_db, DataSource.GUTENBERG)
         oclc_classify = DataSource.lookup(_db, DataSource.OCLC)
         missing_coverage_from(_db, gutenberg, oclc_classify)

        will find Editions that came from Project Gutenberg and
        have never been used as input to the OCLC Classify web
        service.

        """
        if isinstance(edition_data_sources, DataSource):
            edition_data_sources = [edition_data_sources]
        edition_data_source_ids = [x.id for x in edition_data_sources]
        join_clause = (
            (Edition.primary_identifier_id==CoverageRecord.identifier_id) &
            (CoverageRecord.data_source_id==coverage_data_source.id) &
            (CoverageRecord.operation==operation)
        )
        
        q = _db.query(Edition).outerjoin(
            CoverageRecord, join_clause)
        if edition_data_source_ids:
            q = q.filter(Edition.data_source_id.in_(edition_data_source_ids))
        q2 = q.filter(CoverageRecord.id==None)
        return q2


    @classmethod
    def _content(cls, content, is_html=False):
        """Represent content that might be plain-text or HTML.

        e.g. a book's summary.
        """
        if not content:
            return None
        if is_html:
            type = "html"
        else:
            type = "text"
        return dict(type=type, value=content)

    def set_cover(self, resource):
        old_cover = self.cover
        old_cover_full_url = self.cover_full_url
        self.cover = resource
        self.cover_full_url = resource.representation.mirror_url

        # TODO: In theory there could be multiple scaled-down
        # versions of this representation and we need some way of
        # choosing between them. Right now we just pick the first one
        # that works.
        if (resource.representation.image_height
            and resource.representation.image_height <= self.MAX_THUMBNAIL_HEIGHT):
            # This image doesn't need a thumbnail.
            self.cover_thumbnail_url = resource.representation.mirror_url
        else:
            for scaled_down in resource.representation.thumbnails:
                if scaled_down.mirror_url and scaled_down.mirrored_at:
                    self.cover_thumbnail_url = scaled_down.mirror_url
                    break
        if old_cover != self.cover or old_cover_full_url != self.cover_full_url:
            logging.debug(
                "Setting cover for %s/%s: full=%s thumb=%s", 
                self.primary_identifier.type, self.primary_identifier.identifier,
                self.cover_full_url, self.cover_thumbnail_url
            )

    def add_contributor(self, name, roles, aliases=None, lc=None, viaf=None,
                        **kwargs):
        """Assign a contributor to this Edition."""
        _db = Session.object_session(self)
        if isinstance(roles, basestring):
            roles = [roles]            

        # First find or create the Contributor.
        if isinstance(name, Contributor):
            contributor = name
        else:
            contributor, was_new = Contributor.lookup(
                _db, name, lc, viaf, aliases)
            if isinstance(contributor, list):
                # Contributor was looked up/created by name,
                # which returns a list.
                contributor = contributor[0]

        # Then add their Contributions.
        for role in roles:
            contribution, was_new = get_one_or_create(
                _db, Contribution, edition=self, contributor=contributor,
                role=role)
        return contributor

    def similarity_to(self, other_record):
        """How likely is it that this record describes the same book as the
        given record?

        1 indicates very strong similarity, 0 indicates no similarity
        at all.

        For now we just compare the sets of words used in the titles
        and the authors' names. This should be good enough for most
        cases given that there is usually some preexisting reason to
        suppose that the two records are related (e.g. OCLC said
        they were).

        Most of the Editions are from OCLC Classify, and we expect
        to get some of them wrong (e.g. when a single OCLC work is a
        compilation of several novels by the same author). That's okay
        because those Editions aren't backed by
        LicensePools. They're purely informative. We will have some
        bad information in our database, but the clear-cut cases
        should outnumber the fuzzy cases, so we we should still group
        the Editions that really matter--the ones backed by
        LicensePools--together correctly.
        
        TODO: apply much more lenient terms if the two Editions are
        identified by the same ISBN or other unique identifier.
        """
        if other_record == self:
            # A record is always identical to itself.
            return 1

        if other_record.language == self.language:
            # The books are in the same language. Hooray!
            language_factor = 1
        else:
            if other_record.language and self.language:
                # Each record specifies a different set of languages. This
                # is an immediate disqualification.
                return 0
            else:
                # One record specifies a language and one does not. This
                # is a little tricky. We're going to apply a penalty, but
                # since the majority of records we're getting from OCLC are in
                # English, the penalty will be less if one of the
                # languages is English. It's more likely that an unlabeled
                # record is in English than that it's in some other language.
                if self.language == 'eng' or other_record.language == 'eng':
                    language_factor = 0.80
                else:
                    language_factor = 0.50
       
        title_quotient = MetadataSimilarity.title_similarity(
            self.title, other_record.title)

        author_quotient = MetadataSimilarity.author_similarity(
            self.author_contributors, other_record.author_contributors)
        if author_quotient == 0:
            # The two works have no authors in common. Immediate
            # disqualification.
            return 0

        # We weight title more heavily because it's much more likely
        # that one author wrote two different books than that two
        # books with the same title have different authors.
        return language_factor * (
            (title_quotient * 0.80) + (author_quotient * 0.20))

    def apply_similarity_threshold(self, candidates, threshold=0.5):
        """Yield the Editions from the given list that are similar 
        enough to this one.
        """
        for candidate in candidates:
            if self == candidate:
                yield candidate
            else:
                similarity = self.similarity_to(candidate)
                if similarity >= threshold:
                    yield candidate

    def best_cover_within_distance(self, distance, threshold=0.5):
        _db = Session.object_session(self)
        identifier_ids = [self.primary_identifier.id]
        if distance > 0:
            identifier_ids = Identifier.recursively_equivalent_identifier_ids(
                _db, identifier_ids, distance, threshold=threshold)

        return Identifier.best_cover_for(_db, identifier_ids)

    @property
    def title_for_permanent_work_id(self):
        title = self.title
        if self.subtitle:
            title += (": " + self.subtitle)
        return title

    @property
    def author_for_permanent_work_id(self):
        authors = self.author_contributors
        if authors:
            # Use the sort name of the primary author.
            author = authors[0].sort_name
        else:
            # This may be an Edition that represents an item on a best-seller list
            # or something like that. In this case it wouldn't have any Contributor
            # objects, just an author string. Use that.
            author = self.sort_author or self.author
        return author

    def calculate_permanent_work_id(self, debug=False):
        title = self.title_for_permanent_work_id
        if not title:
            # If a book has no title, it has no permanent work ID.
            self.permanent_work_id = None
            return

        author = self.author_for_permanent_work_id

        if self.medium == Edition.BOOK_MEDIUM:
            medium = "book"
        elif self.medium == Edition.AUDIO_MEDIUM:
            medium = "book"
        elif self.medium == Edition.MUSIC_MEDIUM:
            medium = "music"
        elif self.medium == Edition.PERIODICAL_MEDIUM:
            medium = "book"
        elif self.medium == Edition.VIDEO_MEDIUM:
            medium = "movie"

        w = WorkIDCalculator
        norm_title = w.normalize_title(title)
        norm_author = w.normalize_author(author)

        old_id = self.permanent_work_id
        self.permanent_work_id = self.calculate_permanent_work_id_for_title_and_author(
            title, author, medium)
        args = (
            "Permanent work ID for %d: %s/%s -> %s/%s/%s -> %s (was %s)",
            self.id, title, author, norm_title, norm_author, medium,
                self.permanent_work_id, old_id
        )
        if debug:
            logging.debug(*args)
        elif old_id != self.permanent_work_id:
            logging.info(*args)

    @classmethod
    def calculate_permanent_work_id_for_title_and_author(
            cls, title, author, medium):
        w = WorkIDCalculator
        norm_title = w.normalize_title(title)
        norm_author = w.normalize_author(author)

        return WorkIDCalculator.permanent_id(
            norm_title, norm_author, medium)

    UNKNOWN_AUTHOR = u"[Unknown]"



    def calculate_presentation(self, policy=None):
        """Make sure the presentation of this Edition is up-to-date."""
        _db = Session.object_session(self)
        changed = False
        if policy is None:
            policy = PresentationCalculationPolicy()

        # Gather information up front that will be used to determine
        # whether this method actually did anything.
        old_author = self.author
        old_sort_author = self.sort_author
        old_sort_title = self.sort_title
        old_work_id = self.permanent_work_id
        old_cover = self.cover
        old_cover_full_url = self.cover_full_url

        if policy.set_edition_metadata:
            self.author, self.sort_author = self.calculate_author()
            self.sort_title = TitleProcessor.sort_title_for(self.title)
            self.calculate_permanent_work_id()
            CoverageRecord.add_for(
                self, data_source=self.data_source,
                operation=CoverageRecord.SET_EDITION_METADATA_OPERATION
            )

        if policy.choose_cover:
            self.choose_cover()

        if (self.author != old_author 
            or self.sort_author != old_sort_author
            or self.sort_title != old_sort_title
            or self.permanent_work_id != old_work_id
            or self.cover != old_cover
            or self.cover_full_url != old_cover_full_url
        ):
            changed = True

        # Now that everything's calculated, log it.
        if policy.verbose:
            if changed:
                changed_status = "changed"
                level = logging.info
            else:
                changed_status = "unchanged"
                level = logging.debug

            msg = u"Presentation %s for Edition %s (by %s, pub=%s, ident=%s/%s, pwid=%s, language=%s, cover=%r)"
            args = [changed_status, self.title, self.author, self.publisher, 
                    self.primary_identifier.type, self.primary_identifier.identifier,
                    self.permanent_work_id, self.language
            ]
            if self.cover and self.cover.representation:
                args.append(self.cover.representation.mirror_url)
            else:
                args.append(None)
            level(msg, *args)
        return changed

    def calculate_author(self):
        """Turn the list of Contributors into string values for .author
        and .sort_author.
        """

        sort_names = []
        display_names = []
        for author in self.author_contributors:
            if author.sort_name and not author.display_name or not author.family_name:
                default_family, default_display = author.default_names()
            display_name = author.display_name or default_display or author.sort_name
            family_name = author.family_name or default_family or author.sort_name
            display_names.append([family_name, display_name])
            sort_names.append(author.sort_name)
        if display_names:
            author = ", ".join([x[1] for x in sorted(display_names)])
        else:
            author = self.UNKNOWN_AUTHOR
        if sort_names:
            sort_author = " ; ".join(sorted(sort_names))
        else:
            sort_author = self.UNKNOWN_AUTHOR
        return author, sort_author

    def choose_cover(self):
        """Try to find a cover that can be used for this Edition."""
        for distance in (0, 5):
            # If there's a cover directly associated with the
            # Edition's primary ID, use it. Otherwise, find the
            # best cover associated with any related identifier.
            best_cover, covers = self.best_cover_within_distance(distance)

            if best_cover:
                if not best_cover.representation:
                    logging.warn(
                        "Best cover for %r has no representation!",
                        self.primary_identifier,
                    )
                else:
                    rep = best_cover.representation
                    if not rep.mirrored_at and not rep.thumbnails:
                        logging.warn(
                            "Best cover for %r (%s) was never mirrored or thumbnailed!",
                            self.primary_identiifer, 
                            rep.url
                        )
                self.set_cover(best_cover)
                break
        else:
            # No cover has been found. If the Edition currently references
            # a cover, it has since been rejected or otherwise removed.
            # All cover details need to be removed.
            cover_info = [self.cover, self.cover_full_url, self.cover_thumbnail_url]
            if any(cover_info):
                self.cover = None
                self.cover_full_url = None
                self.cover_thumbnail_url = None

        # Whether or not we succeeded in setting the cover,
        # record the fact that we tried.
        CoverageRecord.add_for(
            self, data_source=self.data_source,
            operation=CoverageRecord.CHOOSE_COVER_OPERATION
        )

Index("ix_editions_data_source_id_identifier_id", Edition.data_source_id, Edition.primary_identifier_id, unique=True)

class WorkGenre(Base):
    """An assignment of a genre to a work."""

    __tablename__ = 'workgenres'
    id = Column(Integer, primary_key=True)
    genre_id = Column(Integer, ForeignKey('genres.id'), index=True)
    work_id = Column(Integer, ForeignKey('works.id'), index=True)
    affinity = Column(Float, index=True, default=0)

    @classmethod
    def from_genre(cls, genre):
        wg = WorkGenre()
        wg.genre = genre
        return wg

    def __repr__(self):
        return "%s (%d%%)" % (self.genre.name, self.affinity*100)


class PresentationCalculationPolicy(object):
    """Which parts of the Work or Edition's presentation
    are we actually looking to update?
    """
    def __init__(self, 
                 choose_edition=True, 
                 set_edition_metadata=True,
                 classify=True,
                 choose_summary=True, 
                 calculate_quality=True,
                 choose_cover=True,
                 regenerate_opds_entries=False, 
                 update_search_index=False,
                 verbose=True,
    ):
        self.choose_edition = choose_edition
        self.set_edition_metadata = set_edition_metadata
        self.classify = classify
        self.choose_summary=choose_summary
        self.calculate_quality=calculate_quality
        self.choose_cover = choose_cover

        # We will regenerate OPDS entries if any of the metadata
        # changes, but if regenerate_opds_entries is True we will
        # _always_ do so. This is so we can regenerate _all_ the OPDS
        # entries if the OPDS presentation algorithm changes.
        self.regenerate_opds_entries = regenerate_opds_entries

        # Similarly for update_search_index.
        self.update_search_index = update_search_index

        self.verbose = verbose

    @classmethod
    def recalculate_everything(cls):
        """A PresentationCalculationPolicy that always recalculates
        everything, even when it doesn't seem necessary.
        """
        return PresentationCalculationPolicy(
            regenerate_opds_entries=True,
            update_search_index=True,
        )

    @classmethod
    def reset_cover(cls):
        """A PresentationCalculationPolicy that only resets covers
        (including updating cached entries, if necessary) without
        impacting any other metadata.
        """
        return cls(
            choose_cover=True,
            choose_edition=False,
            set_edition_metadata=False,
            classify=False,
            choose_summary=False,
            calculate_quality=False
        )


class Work(Base):

    APPEALS_URI = "http://librarysimplified.org/terms/appeals/"

    CHARACTER_APPEAL = u"Character"
    LANGUAGE_APPEAL = u"Language"
    SETTING_APPEAL = u"Setting"
    STORY_APPEAL = u"Story"
    UNKNOWN_APPEAL = u"Unknown"
    NOT_APPLICABLE_APPEAL = u"Not Applicable"
    NO_APPEAL = u"None"

    CURRENTLY_AVAILABLE = "currently_available"
    ALL = "all"

    # If no quality data is available for a work, it will be assigned
    # a default quality based on where we got it.
    #
    # The assumption is that a librarian would not have ordered a book
    # if it didn't meet a minimum level of quality.
    #
    # For data sources where librarians tend to order big packages of
    # books instead of selecting individual titles, the default
    # quality is lower. For data sources where there is no curation at
    # all, the default quality is zero.
    #
    # If there is absolutely no way to get quality data for a curated
    # data source, each work is assigned the minimum level of quality
    # necessary to show up in featured feeds.
    default_quality_by_data_source = {
        DataSource.GUTENBERG: 0,
        DataSource.ONECLICK: 0.4,
        DataSource.OVERDRIVE: 0.4,
        DataSource.THREEM : 0.65,
        DataSource.AXIS_360: 0.65,
        DataSource.STANDARD_EBOOKS: 0.8,
        DataSource.UNGLUE_IT: 0.4,
        DataSource.PLYMPTON: 0.5,
    }

    __tablename__ = 'works'
    id = Column(Integer, primary_key=True)

    # One Work may have copies scattered across many LicensePools.
    license_pools = relationship("LicensePool", backref="work", lazy='joined')

    # A Work takes its presentation metadata from a single Edition.
    # But this Edition is a composite of provider, metadata wrangler, admin interface, etc.-derived Editions.
    presentation_edition_id = Column(Integer, ForeignKey('editions.id'), index=True)

    # One Work may have many associated WorkCoverageRecords.
    coverage_records = relationship("WorkCoverageRecord", backref="work")

    # One Work may be associated with many CustomListEntries.
    custom_list_entries = relationship('CustomListEntry', backref='work')
    
    # One Work may have multiple CachedFeeds.
    cached_feeds = relationship('CachedFeed', backref='work')

    # One Work may participate in many WorkGenre assignments.
    genres = association_proxy('work_genres', 'genre',
                               creator=WorkGenre.from_genre)
    work_genres = relationship("WorkGenre", backref="work",
                               cascade="all, delete, delete-orphan")
    audience = Column(Unicode, index=True)
    target_age = Column(INT4RANGE, index=True)
    fiction = Column(Boolean, index=True)

    summary_id = Column(
        Integer, ForeignKey(
            'resources.id', use_alter=True, name='fk_works_summary_id'), 
        index=True)
    # This gives us a convenient place to store a cleaned-up version of
    # the content of the summary Resource.
    summary_text = Column(Unicode)

    # The overall suitability of this work for unsolicited
    # presentation to a patron. This is a calculated value taking both
    # rating and popularity into account.
    quality = Column(Numeric(4,3), index=True)

    # The overall rating given to this work.
    rating = Column(Float, index=True)

    # The overall current popularity of this work.
    popularity = Column(Float, index=True)

    # A random number associated with this work, used for sampling/
    random = Column(Numeric(4,3), index=True)

    appeal_type = Enum(CHARACTER_APPEAL, LANGUAGE_APPEAL, SETTING_APPEAL,
                       STORY_APPEAL, NOT_APPLICABLE_APPEAL, NO_APPEAL,
                       UNKNOWN_APPEAL, name="appeal")

    primary_appeal = Column(appeal_type, default=None, index=True)
    secondary_appeal = Column(appeal_type, default=None, index=True)

    appeal_character = Column(Float, default=None, index=True)
    appeal_language = Column(Float, default=None, index=True)
    appeal_setting = Column(Float, default=None, index=True)
    appeal_story = Column(Float, default=None, index=True)

    # The last time the availability or metadata changed for this Work.
    last_update_time = Column(DateTime, index=True)

    # This is set to True once all metadata and availability
    # information has been obtained for this Work. Until this is True,
    # the work will not show up in feeds.
    presentation_ready = Column(Boolean, default=False, index=True)

    # This is the last time we tried to make this work presentation ready.
    presentation_ready_attempt = Column(DateTime, default=None, index=True)

    # This is the error that occured while trying to make this Work
    # presentation ready. Until this is cleared, no further attempt
    # will be made to make the Work presentation ready.
    presentation_ready_exception = Column(Unicode, default=None, index=True)

    # A precalculated OPDS entry containing all metadata about this
    # work that would be relevant to display to a library patron.
    simple_opds_entry = Column(Unicode, default=None)

    # A precalculated OPDS entry containing all metadata about this
    # work that would be relevant to display in a machine-to-machine
    # integration context.
    verbose_opds_entry = Column(Unicode, default=None)

    @property
    def title(self):
        if self.presentation_edition:
            return self.presentation_edition.title
        return None

    @property
    def sort_title(self):
        if not self.presentation_edition:
            return None
        return self.presentation_edition.sort_title or self.presentation_edition.title

    @property
    def subtitle(self):
        if not self.presentation_edition:
            return None
        return self.presentation_edition.subtitle

    @property
    def series(self):
        if not self.presentation_edition:
            return None
        return self.presentation_edition.series

    @property
    def series_position(self):
        if not self.presentation_edition:
            return None
        return self.presentation_edition.series_position

    @property
    def author(self):
        if self.presentation_edition:
            return self.presentation_edition.author
        return None

    @property
    def sort_author(self):
        if not self.presentation_edition:
            return None
        return self.presentation_edition.sort_author or self.presentation_edition.author

    @property
    def language(self):
        if self.presentation_edition:
            return self.presentation_edition.language
        return None

    @property
    def language_code(self):
        if not self.presentation_edition:
            return None
        return self.presentation_edition.language_code

    @property
    def publisher(self):
        if not self.presentation_edition:
            return None
        return self.presentation_edition.publisher

    @property
    def imprint(self):
        if not self.presentation_edition:
            return None
        return self.presentation_edition.imprint

    @property
    def cover_full_url(self):
        if not self.presentation_edition:
            return None
        return self.presentation_edition.cover_full_url

    @property
    def cover_thumbnail_url(self):
        if not self.presentation_edition:
            return None
        return self.presentation_edition.cover_thumbnail_url

    @property
    def target_age_string(self):
        if not self.target_age:
            return ""
        lower = self.target_age.lower
        upper = self.target_age.upper
        if not upper and not lower:
            return ""
        if lower and upper is None:
            return str(lower)
        if upper and lower is None:
            return str(upper)
        return "%s-%s" % (lower,upper)

    @property
    def has_open_access_license(self):
        return any(x.open_access for x in self.license_pools)

    @property
    def complaints(self):
        complaints = list()
        [complaints.extend(pool.complaints) for pool in self.license_pools]
        return complaints

    def __repr__(self):
        return (u'<Work #%s "%s" (by %s) %s lang=%s (%s lp)>' % (
                self.id, self.title, self.author, ", ".join([g.name for g in self.genres]), self.language,
                len(self.license_pools))).encode("utf8")

    @classmethod
    def missing_coverage_from(
            cls, _db, operation=None, count_as_covered=None,
            count_as_missing_before=None
    ):
        """Find Works which have no WorkCoverageRecord for the given
        `operation`.
        """

        clause = and_(Work.id==WorkCoverageRecord.work_id,
                      WorkCoverageRecord.operation==operation)
        q = _db.query(Work).outerjoin(WorkCoverageRecord, clause)

        missing = WorkCoverageRecord.not_covered(
            count_as_covered, count_as_missing_before
        )
        q2 = q.filter(missing)
        return q2

    @classmethod
    def open_access_for_permanent_work_id(cls, _db, pwid, medium):
        """Find or create the Work encompassing all open-access LicensePools
        whose presentation Editions have the given permanent work ID and
        the given medium.

        This may result in the consolidation or splitting of Works, if
        a book's permanent work ID has changed without
        calculate_work() being called, or if the data is in an
        inconsistent state for any other reason.
        """
        is_new = False

        # Find all open-access LicensePools whose presentation
        # Editions have the given permanent work ID and medium.
        qu = _db.query(LicensePool).join(
            LicensePool.presentation_edition).filter(
                Edition.permanent_work_id==pwid
            ).filter(
                LicensePool.open_access==True
            ).filter(
                Edition.medium==medium
            )

        licensepools = qu.all()
        if not licensepools:
            # There are no LicensePools for this PWID. Do nothing.
            return None, is_new

        # Tally up how many LicensePools are associated with each
        # Work.
        licensepools_for_work = Counter()
        for lp in qu:
            if lp.work and not licensepools_for_work[lp.work]:
                licensepools_for_work[lp.work] = len(lp.work.license_pools)

        work = None
        if len(licensepools_for_work) == 0:
            # None of these LicensePools have a Work. Create a new one.
            work = Work()
            is_new = True
        else:
            # Pick the Work with the most LicensePools.
            work, count = licensepools_for_work.most_common(1)[0]

            # In the simple case, there will only be the one Work.
            if len(licensepools_for_work) > 1:
                # But in this case, for whatever reason (probably bad
                # data caused by a bug) there's more than one
                # Work. Merge the other Works into the one we chose
                # earlier.  (This is why we chose the work with the
                # most LicensePools--it minimizes the disruption
                # here.)

                # First, make sure this Work is the exclusive
                # open-access work for its permanent work ID. 
                # Otherwise the merge may fail.
                work.make_exclusive_open_access_for_permanent_work_id(
                    pwid, medium
                )
                for needs_merge in licensepools_for_work.keys():
                    if needs_merge != work:

                        # Make sure that Work we're about to merge has
                        # nothing but LicensePools whose permanent
                        # work ID matches the permanent work ID of the
                        # Work we're about to merge into.
                        needs_merge.make_exclusive_open_access_for_permanent_work_id(pwid, medium)
                        needs_merge.merge_into(work)
            
        # At this point we have one, and only one, Work for this
        # permanent work ID. Assign it to every LicensePool whose
        # presentation Edition has that permanent work ID.
        for lp in licensepools:
            lp.work = work
        return work, is_new

    def make_exclusive_open_access_for_permanent_work_id(self, pwid, medium):
        """Ensure that every open-access LicensePool associated with this Work
        has the given PWID and medium. Any non-open-access
        LicensePool, and any LicensePool with a different PWID or a
        different medium, is kicked out and assigned to a different
        Work. LicensePools with no presentation edition or no PWID
        are kicked out.

        In most cases this Work will be the _only_ work for this PWID,
        but inside open_access_for_permanent_work_id this is called as
        a preparatory step for merging two Works, and after the call
        (but before the merge) there may be two Works for a given PWID.
        """
        _db = Session.object_session(self)
        for pool in list(self.license_pools):
            other_work = is_new = None
            if not pool.open_access:
                # This needs to have its own Work--we don't mix
                # open-access and commercial versions of the same book.
                pool.work = None
                pool.presentation_edition.work = None
                other_work, is_new = pool.calculate_work()
            elif not pool.presentation_edition:
                # A LicensePool with no presentation edition
                # cannot have an associated Work.
                logging.warn(
                    "LicensePool %r has no presentation edition, setting .work to None.",
                    pool
                )
                pool.work = None
            else:
                e = pool.presentation_edition
                this_pwid = e.permanent_work_id
                if not this_pwid:
                    # A LicensePool with no permanent work ID
                    # cannot have an associated Work.
                    logging.warn(
                        "Presentation edition for LicensePool %r has no PWID, setting .work to None.",
                        pool
                    )
                    e.work = None
                    pool.work = None
                    continue
                if this_pwid != pwid or e.medium != medium:
                    # This LicensePool should not belong to this Work.
                    # Make sure it gets its own Work, creating a new one
                    # if necessary.
                    pool.work = None
                    pool.presentation_edition.work = None
                    other_work, is_new = Work.open_access_for_permanent_work_id(
                        _db, this_pwid, pool.presentation_edition.medium
                    )
            if other_work and is_new:
                other_work.calculate_presentation()

    @property
    def pwids(self):
        """Return the set of permanent work IDs associated with this Work.

        There should only be one permanent work ID associated with a
        given work, but if there is more than one, this will find all
        of them.
        """
        pwids = set()
        for pool in self.license_pools:
            if pool.presentation_edition and pool.presentation_edition.permanent_work_id:
                pwids.add(pool.presentation_edition.permanent_work_id)
        return pwids

    def merge_into(self, other_work):
        """Merge this Work into another Work and delete it."""

        # Neither the source nor the destination work may have any
        # non-open-access LicensePools.
        for w in self, other_work:
            for pool in w.license_pools:
                if not pool.open_access:
                    raise ValueError(

                        "Refusing to merge %r into %r because it would put an open-access LicensePool into the same work as a non-open-access LicensePool." %
                        (self, other_work)
                        )

        my_pwids = self.pwids
        other_pwids = other_work.pwids
        if not my_pwids == other_pwids:
            raise ValueError(
                "Refusing to merge %r into %r because permanent work IDs don't match: %s vs. %s" % (
                    self, other_work, ",".join(sorted(my_pwids)),
                    ",".join(sorted(other_pwids))
                )
            )

        # Every LicensePool associated with this work becomes
        # associated instead with the other work.
        for pool in self.license_pools:            
            other_work.license_pools.append(pool)

        # All WorkGenres and WorkCoverageRecords for this Work are
        # deleted. (WorkGenres are deleted via cascade.)
        _db = Session.object_session(self)
        for cr in self.coverage_records:
            _db.delete(cr)
        _db.delete(self)

        other_work.calculate_presentation()

    def set_summary(self, resource):
        self.summary = resource
        # TODO: clean up the content
        if resource and resource.representation:
            self.summary_text = resource.representation.unicode_content
        else:
            self.summary_text = ""
        WorkCoverageRecord.add_for(
            self, operation=WorkCoverageRecord.SUMMARY_OPERATION
        )

    @classmethod
    def with_genre(cls, _db, genre):
        """Find all Works classified under the given genre."""
        if isinstance(genre, basestring):
            genre, ignore = Genre.lookup(_db, genre)
        return _db.query(Work).join(WorkGenre).filter(WorkGenre.genre==genre)

    @classmethod
    def with_no_genres(self, q):
        """Modify a query so it finds only Works that are not classified under
        any genre."""
        q = q.outerjoin(Work.work_genres)
        q = q.options(contains_eager(Work.work_genres))
        q = q.filter(WorkGenre.genre==None)
        return q

    @classmethod
    def from_identifiers(cls, _db, identifiers, base_query=None):
        """Returns all of the works that have one or more license_pools
        associated with either an identifier in the given list or an
        identifier considered equivalent to one of those listed
        """
        identifier_ids = [identifier.id for identifier in identifiers]
        if not identifier_ids:
            return None

        if not base_query:
            # A raw base query that makes no accommodations for works that are
            # suppressed or otherwise undeliverable.
            base_query = _db.query(Work).join(Work.license_pools).\
                join(LicensePool.identifier)

        identifier_ids_subquery = Identifier.recursively_equivalent_identifier_ids_query(
            Identifier.id, levels=1, threshold=0.999)
        identifier_ids_subquery = identifier_ids_subquery.where(Identifier.id.in_(identifier_ids))

        query = base_query.filter(Identifier.id.in_(identifier_ids_subquery))
        return query

    @classmethod
    def reject_covers(cls, _db, works_or_identifiers,
                        search_index_client=None):
        """Suppresses the currently visible covers of a number of Works"""

        works = list(set(works_or_identifiers))
        if not isinstance(works[0], cls):
            # This assumes that everything in the provided list is the
            # same class: either Work or Identifier.
            works = cls.from_identifiers(_db, works_or_identifiers).all()
        work_ids = [w.id for w in works]

        if len(works) == 1:
            logging.info("Suppressing cover for %r", works[0])
        else:
            logging.info("Supressing covers for %i Works", len(works))

        cover_urls = list()
        for work in works:
            # Create a list of the URLs of the works' active cover images.
            edition = work.presentation_edition
            if edition:
                if edition.cover_full_url:
                    cover_urls.append(edition.cover_full_url)
                if edition.cover_thumbnail_url:
                    cover_urls.append(edition.cover_thumbnail_url)

        if not cover_urls:
            # All of the target Works have already had their
            # covers suppressed. Nothing to see here.
            return

        covers = _db.query(Resource).join(Hyperlink.identifier).\
            join(Identifier.licensed_through).filter(
                Resource.url.in_(cover_urls),
                LicensePool.work_id.in_(work_ids)
            )

        editions = list()
        for cover in covers:
            # Record a downvote that will dismiss the Resource.
            cover.reject()
            if len(cover.cover_editions) > 1:
                editions += cover.cover_editions
        _db.flush()

        editions = list(set(editions))
        if editions:
            # More Editions and Works have been impacted by this cover
            # suppression.
            works += [ed.work for ed in editions if ed.work]
            editions = [ed for ed in editions if not ed.work]

        # Remove the cover from the Work and its Edition and reset
        # cached OPDS entries.
        policy = PresentationCalculationPolicy.reset_cover()
        for work in works:
            work.calculate_presentation(
                policy=policy, search_index_client=search_index_client
            )
        for edition in editions:
            edition.calculate_presentation(policy=policy)
        _db.commit()

    def reject_cover(self, search_index_client=None):
        """Suppresses the current cover of the Work"""
        _db = Session.object_session(self)
        self.suppress_covers(
            _db, [self], search_index_client=search_index_client
        )

    def all_editions(self, recursion_level=5):
        """All Editions identified by an Identifier equivalent to 
        the identifiers of this Work's license pools.

        `recursion_level` controls how far to go when looking for equivalent
        Identifiers.
        """
        _db = Session.object_session(self)
        identifier_ids_subquery = Identifier.recursively_equivalent_identifier_ids_query(
            LicensePool.identifier_id, levels=recursion_level)
        identifier_ids_subquery = identifier_ids_subquery.where(LicensePool.work_id==self.id)

        q = _db.query(Edition).filter(
            Edition.primary_identifier_id.in_(identifier_ids_subquery)
        )
        return q

    def all_identifier_ids(self, recursion_level=5):
        _db = Session.object_session(self)
        primary_identifier_ids = [
            lp.identifier.id for lp in self.license_pools
            if lp.identifier
        ]
        # Get a dict that maps identifier ids to lists of their equivalents.
        equivalent_lists = Identifier.recursively_equivalent_identifier_ids(
            _db, primary_identifier_ids, recursion_level)

        identifier_ids = set()
        for equivs in equivalent_lists.values():
            identifier_ids.update(equivs)
        return identifier_ids

    @property
    def language_code(self):
        """A single 2-letter language code for display purposes."""
        if not self.language:
            return None
        language = self.language
        if language in LanguageCodes.three_to_two:
            language = LanguageCodes.three_to_two[language]
        return language

    def all_cover_images(self):
        identifier_ids = self.all_identifier_ids()
        return Identifier.resources_for_identifier_ids(
            _db, identifier_ids, Hyperlink.IMAGE).join(
            Resource.representation).filter(
                Representation.mirrored_at!=None).filter(
                Representation.scaled_at!=None).order_by(
                Resource.quality.desc())

    def all_descriptions(self):
        identifier_ids = self.all_identifier_ids()
        return Identifier.resources_for_identifier_ids(
            _db, identifier_ids, Hyperlink.DESCRIPTION).filter(
                Resource.content != None).order_by(
                Resource.quality.desc())


    def set_presentation_edition(self, new_presentation_edition):
        """ Sets presentation edition and lets owned pools and editions know.
            Raises exception if edition to set to is None.
        """
        # only bother if something changed, or if were explicitly told to 
        # set (useful for setting to None)
        if not new_presentation_edition:
            error_message = "Trying to set presentation_edition to None on Work [%s]" % self.id
            raise ValueError(error_message)

        self.presentation_edition = new_presentation_edition

        # if the edition is the presentation edition for any license
        # pools, let them know they have a Work.
        for pool in self.presentation_edition.is_presentation_for:
            pool.work = self

    def calculate_presentation_edition(self, policy=None):
        """ Which of this Work's Editions should be used as the default?

        First, every LicensePool associated with this work must have
        its presentation edition set.

        Then, we go through the pools, see which has the best presentation edition, 
        and make it our presentation edition.
        """
        changed = False
        policy = policy or PresentationCalculationPolicy()
        if not policy.choose_edition:
            return changed

        # For each owned edition, see if its LicensePool was superceded or suppressed
        # if yes, the edition is unlikely to be the best.
        # An open access pool may be "superceded", if there's a better-quality 
        # open-access pool available.
        self.mark_licensepools_as_superceded()
        edition_metadata_changed = False
        old_presentation_edition = self.presentation_edition
        new_presentation_edition = None

        for pool in self.license_pools:
            # a superceded pool's composite edition is not good enough
            # Note:  making the assumption here that we won't have a situation 
            # where we marked all of the work's pools as superceded or suppressed. 
            if pool.superceded or pool.suppressed:
                continue

            # make sure the pool has most up-to-date idea of its presentation edition, 
            # and then ask what it is.
            pool_edition_changed = pool.set_presentation_edition()
            edition_metadata_changed = (
                edition_metadata_changed or
                pool_edition_changed   
            )
            potential_presentation_edition = pool.presentation_edition

            # We currently have no real way to choose between
            # competing presentation editions. But it doesn't matter much
            # because in the current system there should never be more
            # than one non-superceded license pool per Work.
            #
            # So basically we pick the first available edition and
            # make it the presentation edition.
            if (not new_presentation_edition
                or (potential_presentation_edition is old_presentation_edition and old_presentation_edition)):
                # We would prefer not to change the Work's presentation
                # edition unnecessarily, so if the current presentation
                # edition is still an option, choose it.
                new_presentation_edition = potential_presentation_edition

        if ((self.presentation_edition != new_presentation_edition) and new_presentation_edition != None):
            # did we find a pool whose presentation edition was better than the work's?
            self.set_presentation_edition(new_presentation_edition)

        # tell everyone else we tried to set work's presentation edition
        WorkCoverageRecord.add_for(
            self, operation=WorkCoverageRecord.CHOOSE_EDITION_OPERATION
        )

        changed = (
            edition_metadata_changed or
            old_presentation_edition != self.presentation_edition
        )
        return changed


    def calculate_presentation(self, policy=None, search_index_client=None):
        """Make a Work ready to show to patrons.

        Call calculate_presentation_edition() to find the best-quality presentation edition 
        that could represent this work.

        Then determine the following information, global to the work:

        * Subject-matter classifications for the work.
        * Whether or not the work is fiction.
        * The intended audience for the work.
        * The best available summary for the work.
        * The overall popularity of the work.
        """
        
        # Gather information up front so we can see if anything
        # actually changed.
        changed = False
        edition_changed = False
        classification_changed = False

        policy = policy or PresentationCalculationPolicy()

        edition_changed = self.calculate_presentation_edition(policy)

        if policy.choose_cover:
            cover_changed = self.presentation_edition.calculate_presentation(policy)
            edition_changed = edition_changed or cover_changed

        summary = self.summary
        summary_text = self.summary_text
        quality = self.quality

        # If we find a cover or description that comes direct from a
        # license source, it may short-circuit the process of finding
        # a good cover or description.
        licensed_data_sources = set()
        for pool in self.license_pools:
            # Descriptions from Gutenberg are useless, so we
            # specifically exclude it from being a privileged data
            # source.
            if pool.data_source.name != DataSource.GUTENBERG:
                licensed_data_sources.add(pool.data_source)

        if policy.classify or policy.choose_summary or policy.calculate_quality:
            # Find all related IDs that might have associated descriptions,
            # classifications, or measurements.
            _db = Session.object_session(self)

            identifier_ids = self.all_identifier_ids()
        else:
            identifier_ids = []

        if policy.classify:
            classification_changed = self.assign_genres(identifier_ids)
            WorkCoverageRecord.add_for(
                self, operation=WorkCoverageRecord.CLASSIFY_OPERATION
            )

        if policy.choose_summary:
            staff_data_source = DataSource.lookup(_db, DataSource.LIBRARY_STAFF)
            summary, summaries = Identifier.evaluate_summary_quality(
                _db, identifier_ids, [staff_data_source, licensed_data_sources]
            )
            # TODO: clean up the content
            self.set_summary(summary)      

        if policy.calculate_quality:
            # In the absense of other data, we will make a rough
            # judgement as to the quality of a book based on the
            # license source. Commercial data sources have higher
            # default quality, because it's presumed that a librarian
            # put some work into deciding which books to buy.
            default_quality = None
            for source in licensed_data_sources:
                q = self.default_quality_by_data_source.get(
                    source.name, None
                )
                if q is None:
                    continue
                if default_quality is None or q > default_quality:
                    default_quality = q                    

            if not default_quality:
                # if we still haven't found anything of a quality measurement, 
                # then at least make it an integer zero, not none.
                default_quality = 0
            self.calculate_quality(identifier_ids, default_quality)

        if self.summary_text:
            if isinstance(self.summary_text, unicode):
                new_summary_text = self.summary_text
            else:
                new_summary_text = self.summary_text.decode("utf8")
        else:
            new_summary_text = self.summary_text

        changed = (
            edition_changed or
            classification_changed or
            summary != self.summary or
            summary_text != new_summary_text or
            float(quality) != float(self.quality)
        )

        if changed:
            # last_update_time tracks the last time the data actually
            # changed, not the last time we checked whether or not to
            # change it.
            self.last_update_time = datetime.datetime.utcnow()

        if changed or policy.regenerate_opds_entries:
            self.calculate_opds_entries()

        if changed or policy.update_search_index:
            # Ensure new changes are reflected in database queries
            _db = Session.object_session(self)
            _db.flush()
            self.update_external_index(search_index_client)

        # Now that everything's calculated, print it out.
        if policy.verbose:            
            if changed:
                changed = "changed"
                representation = self.detailed_representation
            else:
                # TODO: maybe change changed to a boolean, and return it as method result
                changed = "unchanged"
                representation = repr(self)                
            logging.info("Presentation %s for work: %s", changed, representation)

    @property
    def detailed_representation(self):
        """A description of this work more detailed than repr()"""
        l = ["%s (by %s)" % (self.title, self.author)]
        l.append(" language=%s" % self.language)
        l.append(" quality=%s" % self.quality)

        if self.presentation_edition and self.presentation_edition.primary_identifier:
            primary_identifier = self.presentation_edition.primary_identifier
        else:
            primary_identifier=None
        l.append(" primary id=%s" % primary_identifier)
        if self.fiction:
            fiction = "Fiction"
        elif self.fiction == False:
            fiction = "Nonfiction"
        else:
            fiction = "???"
        if self.target_age and (self.target_age.upper or self.target_age.lower):
            target_age = " age=" + self.target_age_string
        else:
            target_age = ""
        l.append(" %(fiction)s a=%(audience)s%(target_age)r" % (
                dict(fiction=fiction,
                     audience=self.audience, target_age=target_age)))
        l.append(" " + ", ".join(repr(wg) for wg in self.work_genres))

        if self.cover_full_url:
            l.append(" Full cover: %s" % self.cover_full_url)
        else:
            l.append(" No full cover.")

        if self.cover_thumbnail_url:
            l.append(" Cover thumbnail: %s" % self.cover_full_url)
        else:
            l.append(" No thumbnail cover.")

        downloads = []
        expect_downloads = False
        for pool in self.license_pools:
            if pool.superceded:
                continue
            if pool.open_access:
                expect_downloads = True
            for lpdm in pool.delivery_mechanisms:
                if lpdm.resource and lpdm.resource.final_url:
                    downloads.append(lpdm.resource)

        if downloads:
            l.append(" Open-access downloads:")
            for r in downloads:
                l.append("  " + r.final_url)
        elif expect_downloads:
            l.append(" Expected open-access downloads but found none.")
        def _ensure(s):
            if not s:
                return ""
            elif isinstance(s, unicode):
                return s
            else:
                return s.decode("utf8", "replace")

        if self.summary and self.summary.representation:
            snippet = _ensure(self.summary.representation.content)[:100]
            d = " Description (%.2f) %s" % (self.summary.quality, snippet)
            l.append(d)

        l = [_ensure(s) for s in l]
        return u"\n".join(l)

    def calculate_opds_entries(self, verbose=True):
        from opds import (
            AcquisitionFeed,
            Annotator,
            VerboseAnnotator,
        )
        _db = Session.object_session(self)
        simple = AcquisitionFeed.single_entry(_db, self, Annotator,
                                              force_create=True)
        if simple is not None:
            self.simple_opds_entry = unicode(etree.tostring(simple))
        verbose = AcquisitionFeed.single_entry(_db, self, VerboseAnnotator, 
                                               force_create=True)
        if verbose is not None:
            self.verbose_opds_entry = unicode(etree.tostring(verbose))
        WorkCoverageRecord.add_for(
            self, operation=WorkCoverageRecord.GENERATE_OPDS_OPERATION
        )


    def update_external_index(self, client, add_coverage_record=True):
        client = client or ExternalSearchIndex()
        args = dict(index=client.works_index,
                    doc_type=client.work_document_type,
                    id=self.id)
        if not client.works_index:
            # There is no index set up on this instance.
            return
        present_in_index = False
        if self.presentation_ready:
            doc = self.to_search_document()
            if doc:
                args['body'] = doc
                if logging.getLogger().level == logging.DEBUG:
                    logging.debug(
                        "Indexed work %d (%s): %r", self.id, self.title, doc
                    )
                else:
                    logging.info("Indexed work %d (%s)", self.id, self.title)
                client.index(**args)
                present_in_index = True
            else:
                logging.warn(
                    "Could not generate a search document for allegedly presentation-ready work %d (%s).",
                    self.id, self.title
                )
        else:
            if client.exists(**args):
                client.delete(**args)
        if add_coverage_record and present_in_index:
            WorkCoverageRecord.add_for(
                self, operation=(WorkCoverageRecord.UPDATE_SEARCH_INDEX_OPERATION + "-" + client.works_index)
            )
        return present_in_index

    def set_presentation_ready(self, as_of=None, search_index_client=None):
        as_of = as_of or datetime.datetime.utcnow()
        self.presentation_ready = True
        self.presentation_ready_exception = None
        self.presentation_ready_attempt = as_of
        self.random = random.random()
        self.update_external_index(search_index_client)

    def set_presentation_ready_based_on_content(self, search_index_client=None):
        """Set this work as presentation ready, if it appears to
        be ready based on its data.

        Presentation ready means the book is ready to be shown to
        patrons and (pending availability) checked out. It doesn't
        necessarily mean the presentation is complete.

        The absolute minimum data necessary is a title, a language,
        and a fiction/nonfiction status. We don't need a cover or an
        author -- we can fill in that info later if it exists.
        """

        if (not self.presentation_edition
            or not self.license_pools
            or not self.title
            or not self.language
            or self.fiction is None
        ):
            self.presentation_ready = False
            # This will remove the work from the search index.
            self.update_external_index(search_index_client)
        else:
            self.set_presentation_ready(search_index_client=search_index_client)

    def calculate_quality(self, identifier_ids, default_quality=0):
        _db = Session.object_session(self)
        quantities = [Measurement.POPULARITY, Measurement.RATING,
                      Measurement.DOWNLOADS, Measurement.QUALITY]
        measurements = _db.query(Measurement).filter(
            Measurement.identifier_id.in_(identifier_ids)).filter(
                Measurement.is_most_recent==True).filter(
                    Measurement.quantity_measured.in_(quantities)).all()

        self.quality = Measurement.overall_quality(
            measurements, default_value=default_quality)
        WorkCoverageRecord.add_for(
            self, operation=WorkCoverageRecord.QUALITY_OPERATION
        )

    def assign_genres(self, identifier_ids):
        """Set classification information for this work based on the
        subquery to get equivalent identifiers.

        :return: A boolean explaining whether or not any data actually
        changed.
        """
        classifier = WorkClassifier(self)

        old_fiction = self.fiction
        old_audience = self.audience
        old_target_age = self.target_age

        _db = Session.object_session(self)
        classifications = Identifier.classifications_for_identifier_ids(
            _db, identifier_ids
        )
        for classification in classifications:
            classifier.add(classification)

        (genre_weights, self.fiction, self.audience, 
         target_age) = classifier.classify
        self.target_age = tuple_to_numericrange(target_age)

        workgenres, workgenres_changed = self.assign_genres_from_weights(
            genre_weights
        )

        classification_changed = (
            workgenres_changed or 
            old_fiction != self.fiction or
            old_audience != self.audience or
            numericrange_to_tuple(old_target_age) != target_age
        )

        return classification_changed

    def assign_genres_from_weights(self, genre_weights):
        # Assign WorkGenre objects to the remainder.
        changed = False
        _db = Session.object_session(self)
        total_genre_weight = float(sum(genre_weights.values()))
        workgenres = []
        current_workgenres = _db.query(WorkGenre).filter(WorkGenre.work==self)
        by_genre = dict()
        for wg in current_workgenres:
            by_genre[wg.genre] = wg
        for g, score in genre_weights.items():
            affinity = score / total_genre_weight
            if not isinstance(g, Genre):
                g, ignore = Genre.lookup(_db, g.name)
            if g in by_genre:
                wg = by_genre[g]
                is_new = False
                del by_genre[g]
            else:
                wg, is_new = get_one_or_create(
                    _db, WorkGenre, work=self, genre=g)
            if is_new or round(wg.affinity,2) != round(affinity, 2):
                changed = True
            wg.affinity = affinity
            workgenres.append(wg)

        # Any WorkGenre objects left over represent genres the Work
        # was once classified under, but is no longer. Delete them.
        for wg in by_genre.values():
            _db.delete(wg)
            changed = True

        # ensure that work_genres is up to date without having to read from database again
        self.work_genres = workgenres

        return workgenres, changed


    def assign_appeals(self, character, language, setting, story,
                       cutoff=0.20):
        """Assign the given appeals to the corresponding database fields,
        as well as calculating the primary and secondary appeal.
        """
        self.appeal_character = character
        self.appeal_language = language
        self.appeal_setting = setting
        self.appeal_story = story

        c = Counter()
        c[self.CHARACTER_APPEAL] = character
        c[self.LANGUAGE_APPEAL] = language
        c[self.SETTING_APPEAL] = setting
        c[self.STORY_APPEAL] = story
        primary, secondary = c.most_common(2)
        if primary[1] > cutoff:
            self.primary_appeal = primary[0]
        else:
            self.primary_appeal = self.UNKNOWN_APPEAL

        if secondary[1] > cutoff:
            self.secondary_appeal = secondary[0]
        else:
            self.secondary_appeal = self.NO_APPEAL

    @classmethod
    def to_search_documents(cls, works):
        """Generate search documents for these Works.
        
        This is done by constructing an extremely complicated
        SQL query. The code is ugly, but it's about 100 times
        faster than using python to create documents for
        each work individually. When working on the search
        index, it's very important for this to be fast.
        """

        if not works:
            return []

        _db = Session.object_session(works[0])

        # If this is a batch of search documents, postgres needs extra working
        # memory to process the query quickly.
        if len(works) > 50:
            _db.execute("set work_mem='200MB'")

        # This query gets relevant columns from Work and Edition for the Works we're
        # interested in. The work_id, edition_id, and identifier_id columns are used
        # by other subqueries to filter, and the remaining columns are used directly
        # to create the json document.
        works_alias = select(
            [Work.id.label('work_id'),
             Edition.id.label('edition_id'),
             Edition.primary_identifier_id.label('identifier_id'),
             Edition.title,
             Edition.subtitle,
             Edition.series,
             Edition.language,
             Edition.sort_title,
             Edition.author,
             Edition.sort_author,
             Edition.medium,
             Edition.publisher,
             Edition.imprint,
             Edition.permanent_work_id,
             Work.fiction,
             Work.audience,
             Work.summary_text,
             Work.quality,
             Work.rating,
             Work.popularity,
            ],
            Work.id.in_((w.id for w in works))
        ).select_from(
            join(
                Work, Edition,
                Work.presentation_edition_id==Edition.id
            )
        ).alias('works_alias')


        # This subquery gets Contributors, filtered on edition_id.
        contributors = select(
            [Contributor.sort_name,
             Contributor.family_name,
             Contribution.role,
            ]
        ).where(
            Contribution.edition_id==literal_column(works_alias.name + "." + works_alias.c.edition_id.name)
        ).select_from(
            join(
                Contributor, Contribution,
                Contributor.id==Contribution.contributor_id
            )
        ).alias("contributors_subquery")

        # Create a json array from the set of Contributors.
        contributors_json = select(
            [func.array_to_json(
                    func.array_agg(
                        func.row_to_json(
                            literal_column(contributors.name)
                        )))]
        ).select_from(contributors)


        # For Classifications, use a subquery to get recursively equivalent Identifiers
        # for the Edition's primary_identifier_id.
        identifiers = Identifier.recursively_equivalent_identifier_ids_query(
            literal_column(works_alias.name + "." + works_alias.c.identifier_id.name),
            levels=5, threshold=0.5)

        # Map our constants for Subject type to their URIs. 
        scheme_column = case(
            [(Subject.type==key, literal_column("'%s'" % val)) for key, val in Subject.uri_lookup.items()]
        )

        # If the Subject has a name, use that, otherwise use the Subject's identifier.
        # Also, 3M's classifications have slashes, e.g. "FICTION/Adventure". Make sure
        # we get separated words for search.
        term_column = func.replace(case([(Subject.name != None, Subject.name)], else_=Subject.identifier), "/", " ")

        # Normalize by dividing each weight by the sum of the weights for that Identifier's Classifications.
        weight_column = func.sum(Classification.weight) / func.sum(func.sum(Classification.weight)).over()

        # The subquery for Subjects, with those three columns. The labels will become keys in json objects.
        subjects = select(
            [scheme_column.label('scheme'),
             term_column.label('term'),
             weight_column.label('weight'),
            ],
            # Only include Subjects with terms that are useful for search.
            and_(Subject.type.in_(Subject.TYPES_FOR_SEARCH),
                 term_column != None)
        ).group_by(
            scheme_column, term_column
        ).where(
            Classification.identifier_id.in_(identifiers)
        ).select_from(
            join(Classification, Subject, Classification.subject_id==Subject.id)
        ).alias("subjects_subquery")

        # Create a json array for the set of Subjects.
        subjects_json = select(
            [func.array_to_json(
                    func.array_agg(
                        func.row_to_json(
                            literal_column(subjects.name)
                        )))]
        ).select_from(subjects)


        # Subquery for genres.
        genres = select(
            # All Genres have the same scheme - the simplified genre URI.
            [literal_column("'%s'" % Subject.SIMPLIFIED_GENRE).label('scheme'),
             Genre.name,
             Genre.id.label('term'),
             WorkGenre.affinity.label('weight'),
            ]
        ).where(
            WorkGenre.work_id==literal_column(works_alias.name + "." + works_alias.c.work_id.name)
        ).select_from(
            join(WorkGenre, Genre, WorkGenre.genre_id==Genre.id)
        ).alias("genres_subquery")

        # Create a json array for the set of Genres.
        genres_json = select(
            [func.array_to_json(
                    func.array_agg(
                        func.row_to_json(
                            literal_column(genres.name)
                        )))]
        ).select_from(genres)


        # When we set an inclusive target age range, the upper bound is converted to
        # exclusive and is 1 + our original upper bound, so we need to subtract 1.
        upper_column = func.upper(Work.target_age) - 1

        # Subquery for target age. This has to be a subquery so it can become a
        # nested object in the final json.
        target_age = select(
            [func.lower(Work.target_age).label('lower'),
             upper_column.label('upper'),
            ]
        ).where(
            Work.id==literal_column(works_alias.name + "." + works_alias.c.work_id.name)
        ).alias('target_age_subquery')
        # Create the target age json object.
        target_age_json = select(
            [func.row_to_json(literal_column(target_age.name))]
        ).select_from(target_age)


        # Now, create a query that brings together everything we need for the final
        # search document.
        search_data = select(
            [works_alias.c.work_id.label("_id"),
             works_alias.c.title,
             works_alias.c.subtitle,
             works_alias.c.series,
             works_alias.c.language,
             works_alias.c.sort_title,
             works_alias.c.author,
             works_alias.c.sort_author,
             works_alias.c.medium,
             works_alias.c.publisher,
             works_alias.c.imprint,
             works_alias.c.permanent_work_id,

             # Convert true/false to "Fiction"/"Nonfiction".
             case(
                    [(works_alias.c.fiction==True, literal_column("'Fiction'"))],
                    else_=literal_column("'Nonfiction'")
                    ).label("fiction"),

             # Replace "Young Adult" with "YoungAdult" and "Adults Only" with "AdultsOnly".
             func.replace(works_alias.c.audience, " ", "").label('audience'),

             works_alias.c.summary_text.label('summary'),
             works_alias.c.quality,
             works_alias.c.rating,
             works_alias.c.popularity,

             # Here are all the subqueries.
             contributors_json.label("contributors"),
             subjects_json.label("classifications"),
             genres_json.label('genres'),
             target_age_json.label('target_age'),
            ]
        ).select_from(
            works_alias
        ).alias("search_data_subquery")
        
        # Finally, convert everything to json.
        search_json = select(
            [func.row_to_json(
                    literal_column(search_data.name)
                )]
        ).select_from(search_data)

        result = _db.execute(search_json)
        if result:
            return [r[0] for r in result]

    def to_search_document(self):
        """Generate a search document for this Work."""
        return Work.to_search_documents([self])[0]

    def mark_licensepools_as_superceded(self):
        """Make sure that all but the single best open-access LicensePool for
        this Work are superceded. A non-open-access LicensePool should
        never be superceded, and this method will mark them as
        un-superceded.
        """
        champion_open_access_license_pool = None
        for pool in self.license_pools:
            if not pool.open_access:
                pool.superceded = False
                continue
            if pool.better_open_access_pool_than(champion_open_access_license_pool):
                if champion_open_access_license_pool:
                    champion_open_access_license_pool.superceded = True
                champion_open_access_license_pool = pool
                pool.superceded = False
            else:
                pool.superceded = True
    
    @classmethod
    def restrict_to_custom_lists_from_data_source(
            cls, _db, base_query, data_source, on_list_as_of=None):
        """Annotate a query that joins Work against Edition to match only
        Works that are on a custom list from the given data source."""

        condition = CustomList.data_source==data_source
        return cls._restrict_to_customlist_subquery_condition(
            _db, base_query, condition, on_list_as_of)

    @classmethod
    def restrict_to_custom_lists(
            cls, _db, base_query, custom_lists, on_list_as_of=None):
        """Annotate a query that joins Work against Edition to match only
        Works that are on one of the given custom lists."""
        condition = CustomList.id.in_([x.id for x in custom_lists])
        return cls._restrict_to_customlist_subquery_condition(
            _db, base_query, condition, on_list_as_of)

    @classmethod
    def _restrict_to_customlist_subquery_condition(
            cls, _db, base_query, condition, on_list_as_of=None):
        """Annotate a query that joins Work against Edition to match only
        Works that are on a custom list from the given data source."""
        # Find works that are on a list that meets the given condition.
        qu = base_query.join(LicensePool.custom_list_entries).join(
            CustomListEntry.customlist)
        if on_list_as_of:
            qu = qu.filter(
                CustomListEntry.most_recent_appearance >= on_list_as_of)
        qu = qu.filter(condition)
        return qu

    def classifications_with_genre(self):
        _db = Session.object_session(self)
        identifier = self.presentation_edition.primary_identifier
        return _db.query(Classification) \
            .join(Subject) \
            .filter(Classification.identifier_id == identifier.id) \
            .filter(Subject.genre_id != None) \
            .order_by(Classification.weight.desc())

    def top_genre(self):
        _db = Session.object_session(self)
        genre = _db.query(Genre) \
            .join(WorkGenre) \
            .filter(WorkGenre.work_id == self.id) \
            .order_by(WorkGenre.affinity.desc()) \
            .first()
        return genre.name if genre else None


# Used for quality filter queries.
Index("ix_works_audience_target_age_quality_random", Work.audience, Work.target_age, Work.quality, Work.random)
Index("ix_works_audience_fiction_quality_random", Work.audience, Work.fiction, Work.quality, Work.random)

class Measurement(Base):
    """A  measurement of some numeric quantity associated with a
    Identifier.
    """
    __tablename__ = 'measurements'

    # Some common measurement types
    POPULARITY = u"http://librarysimplified.org/terms/rel/popularity"
    QUALITY = u"http://librarysimplified.org/terms/rel/quality"
    PUBLISHED_EDITIONS = u"http://librarysimplified.org/terms/rel/editions"
    HOLDINGS = u"http://librarysimplified.org/terms/rel/holdings"
    RATING = u"http://schema.org/ratingValue"
    DOWNLOADS = u"https://schema.org/UserDownloads"
    PAGE_COUNT = u"https://schema.org/numberOfPages"
    AWARDS = u"http://librarysimplified.org/terms/rel/awards"

    GUTENBERG_FAVORITE = u"http://librarysimplified.org/terms/rel/lists/gutenberg-favorite"

    # If a book's popularity measurement is found between index n and
    # index n+1 on this list, it is in the nth percentile for
    # popularity and its 'popularity' value should be n * 0.01.
    # 
    # These values are empirically determined and may change over
    # time.
    POPULARITY_PERCENTILES = {
        DataSource.OVERDRIVE : [1, 1, 1, 2, 2, 2, 3, 3, 4, 4, 5, 5, 6, 6, 7, 7, 8, 9, 9, 10, 10, 11, 12, 13, 14, 15, 15, 16, 18, 19, 20, 21, 22, 24, 25, 26, 28, 30, 31, 33, 35, 37, 39, 41, 43, 46, 48, 51, 53, 56, 59, 63, 66, 70, 74, 78, 82, 87, 92, 97, 102, 108, 115, 121, 128, 135, 142, 150, 159, 168, 179, 190, 202, 216, 230, 245, 260, 277, 297, 319, 346, 372, 402, 436, 478, 521, 575, 632, 702, 777, 861, 965, 1100, 1248, 1428, 1665, 2020, 2560, 3535, 5805],
        DataSource.AMAZON : [14937330, 1974074, 1702163, 1553600, 1432635, 1327323, 1251089, 1184878, 1131998, 1075720, 1024272, 978514, 937726, 898606, 868506, 837523, 799879, 770211, 743194, 718052, 693932, 668030, 647121, 627642, 609399, 591843, 575970, 559942, 540713, 524397, 511183, 497576, 483884, 470850, 458438, 444475, 432528, 420088, 408785, 398420, 387895, 377244, 366837, 355406, 344288, 333747, 324280, 315002, 305918, 296420, 288522, 279185, 270824, 262801, 253865, 246224, 238239, 230537, 222611, 215989, 208641, 202597, 195817, 188939, 181095, 173967, 166058, 160032, 153526, 146706, 139981, 133348, 126689, 119201, 112447, 106795, 101250, 96534, 91052, 85837, 80619, 75292, 69957, 65075, 59901, 55616, 51624, 47598, 43645, 39403, 35645, 31795, 27990, 24496, 20780, 17740, 14102, 10498, 7090, 3861],

        # This is as measured by the criteria defined in
        # ContentCafeSOAPClient.estimate_popularity(), in which
        # popularity is the maximum of a) the largest number of books
        # ordered in a single month within the last year, or b)
        # one-half the largest number of books ever ordered in a
        # single month.
        DataSource.CONTENT_CAFE : [0, 1, 1, 1, 1, 1, 1, 1, 1, 1, 1, 1, 1, 1, 1, 1, 1, 1, 1, 1, 1, 1, 1, 1, 1, 1, 1, 1, 1, 1, 1, 1, 1, 1, 1, 1, 1, 1, 1, 1, 1, 1, 1, 1, 1, 1, 1, 1, 2, 2, 2, 2, 2, 2, 2, 2, 2, 2, 2, 2, 2, 2, 2, 2, 2, 2, 2, 2, 3, 3, 3, 3, 3, 3, 3, 3, 3, 4, 4, 4, 4, 4, 4, 5, 5, 5, 5, 6, 6, 7, 8, 9, 10, 11, 14, 18, 25, 41, 125, 387]

        # This is a percentile list of OCLC Work IDs and OCLC Numbers
        # associated with Project Gutenberg texts via OCLC Linked
        # Data.
        #
        # TODO: Calculate a separate distribution for more modern works.
        # DataSource.OCLC_LINKED_DATA : [1, 1, 1, 1, 1, 1, 1, 1, 1, 1, 1, 1, 1, 1, 1, 1, 1, 1, 1, 1, 1, 1, 1, 1, 1, 1, 1, 1, 1, 1, 1, 1, 1, 1, 1, 1, 1, 1, 1, 1, 1, 1, 1, 1, 1, 1, 1, 1, 1, 2, 2, 2, 2, 2, 2, 2, 2, 2, 2, 2, 2, 2, 2, 2, 2, 2, 2, 3, 3, 3, 3, 3, 3, 3, 3, 4, 4, 4, 4, 5, 5, 5, 5, 6, 6, 7, 7, 8, 8, 9, 10, 11, 12, 14, 15, 18, 21, 29, 41, 81],
    }

    DOWNLOAD_PERCENTILES = {
        DataSource.GUTENBERG : [0, 1, 2, 3, 4, 5, 5, 6, 7, 7, 8, 8, 9, 9, 10, 10, 11, 12, 12, 12, 13, 14, 14, 15, 15, 16, 16, 17, 18, 18, 19, 19, 20, 21, 21, 22, 23, 23, 24, 25, 26, 27, 28, 28, 29, 30, 32, 33, 34, 35, 36, 37, 38, 40, 41, 43, 45, 46, 48, 50, 52, 55, 57, 60, 62, 65, 69, 72, 76, 79, 83, 87, 93, 99, 106, 114, 122, 130, 140, 152, 163, 179, 197, 220, 251, 281, 317, 367, 432, 501, 597, 658, 718, 801, 939, 1065, 1286, 1668, 2291, 4139]
    }

    RATING_SCALES = {
        DataSource.OVERDRIVE : [1, 5],
        DataSource.AMAZON : [1, 5],
        DataSource.UNGLUE_IT: [1, 5],
        DataSource.NOVELIST: [0, 5]
    }

    id = Column(Integer, primary_key=True)

    # A Measurement is always associated with some Identifier.
    identifier_id = Column(
        Integer, ForeignKey('identifiers.id'), index=True)

    # A Measurement always comes from some DataSource.
    data_source_id = Column(
        Integer, ForeignKey('datasources.id'), index=True)

    # The quantity being measured.
    quantity_measured = Column(Unicode, index=True)

    # The measurement itself.
    value = Column(Float)

    # The measurement normalized to a 0...1 scale.
    _normalized_value = Column(Float, name="normalized_value")

    # How much weight should be assigned this measurement, relative to
    # other measurements of the same quantity from the same source.
    weight = Column(Float, default=1)

    # When the measurement was taken
    taken_at = Column(DateTime, index=True)
    
    # True if this is the most recent measurement of this quantity for
    # this Identifier.
    #
    is_most_recent = Column(Boolean, index=True)

    def __repr__(self):
        return "%s(%r)=%s (norm=%.2f)" % (
            self.quantity_measured, self.identifier, self.value,
            self.normalized_value or 0)

    @classmethod
    def overall_quality(cls, measurements, popularity_weight=0.3,
                        rating_weight=0.7, default_value=0):
        """Turn a bunch of measurements into an overall measure of quality."""
        if popularity_weight + rating_weight != 1.0:
            raise ValueError(
                "Popularity weight and rating weight must sum to 1! (%.2f + %.2f)" % (
                    popularity_weight, rating_weight)
        )
        popularities = []
        ratings = []
        qualities = []
        for m in measurements:
            l = None
            if m.quantity_measured in (cls.POPULARITY, cls.DOWNLOADS):
                l = popularities
            elif m.quantity_measured == cls.RATING:
                l = ratings
            elif m.quantity_measured == cls.QUALITY:
                l = qualities
            if l is not None:
                l.append(m)
        popularity = cls._average_normalized_value(popularities)
        rating = cls._average_normalized_value(ratings)
        quality = cls._average_normalized_value(qualities)
        if popularity is None and rating is None and quality is None:
            # We have absolutely no idea about the quality of this work.
            return default_value
        if popularity is not None and rating is None and quality is None:
            # Our idea of the quality depends entirely on the work's popularity.
            return popularity
        if rating is not None and popularity is None and quality is None:
            # Our idea of the quality depends entirely on the work's rating.
            return rating
        if quality is not None and rating is None and popularity is None:
            # Our idea of the quality depends entirely on the work's quality scores.
            return quality

        # We have at least two of the three... but which two?
        if popularity is None:
            # We have rating and quality but not popularity.
            final = rating
        elif rating is None:
            # We have quality and popularity but not rating.
            final = popularity
        else:
            # We have popularity and rating but not quality.
            final = (popularity * popularity_weight) + (rating * rating_weight)
            logging.debug(
                "(%.2f * %.2f) + (%.2f * %.2f) = %.2f", 
                popularity, popularity_weight, rating, rating_weight, final
            )
        if quality:
            logging.debug("Popularity+Rating: %.2f, Quality: %.2f" % (final, quality))
            final = (final / 2) + (quality / 2)
            logging.debug("Final value: %.2f" % final)
        return final

    @classmethod
    def _average_normalized_value(cls, measurements):
        num_measurements = 0
        measurement_total = 0
        for m in measurements:
            v = m.normalized_value
            if v is None:
                continue
            num_measurements += m.weight
            measurement_total += (v * m.weight)
        if num_measurements:
            return measurement_total / num_measurements
        else:
            return None

    @property
    def normalized_value(self):
        if self._normalized_value:
            pass
        elif not self.value:
            return None
        elif (self.quantity_measured == self.POPULARITY
              and self.data_source.name in self.POPULARITY_PERCENTILES):
            d = self.POPULARITY_PERCENTILES[self.data_source.name]
            position = bisect.bisect_left(d, self.value)
            self._normalized_value = position * 0.01            
        elif (self.quantity_measured == self.DOWNLOADS
              and self.data_source.name in self.DOWNLOAD_PERCENTILES):
            d = self.DOWNLOAD_PERCENTILES[self.data_source.name]
            position = bisect.bisect_left(d, self.value)
            self._normalized_value = position * 0.01            
        elif (self.quantity_measured == self.RATING
              and self.data_source.name in self.RATING_SCALES):
            scale_min, scale_max = self.RATING_SCALES[self.data_source.name]
            width = float(scale_max-scale_min)
            value = self.value-scale_min
            self._normalized_value = value / width
        elif self.data_source.name == DataSource.METADATA_WRANGLER:
            # Data from the metadata wrangler comes in pre-normalized.
            self._normalized_value = self.value
            
        return self._normalized_value


class LicensePoolDeliveryMechanism(Base):
    """A mechanism for delivering a specific book from a specific
    distributor.

    It's presumed that all LicensePools for a given DataSource and
    Identifier have the same set of LicensePoolDeliveryMechanisms.

    This is mostly an association class between DataSource, Identifier and
    DeliveryMechanism, but it also may incorporate a specific Resource
    (i.e. a static link to a downloadable file) which explains exactly
    where to go for delivery.
    """
    __tablename__ = 'licensepooldeliveries'

    id = Column(Integer, primary_key=True)

    data_source_id = Column(
        Integer, ForeignKey('datasources.id'), index=True, nullable=False
    )

    identifier_id = Column(
        Integer, ForeignKey('identifiers.id'), index=True, nullable=False
    )
    
    delivery_mechanism_id = Column(
        Integer, ForeignKey('deliverymechanisms.id'), 
        index=True,
        nullable=False
    )

    resource_id = Column(Integer, ForeignKey('resources.id'), nullable=True)

    # One LicensePoolDeliveryMechanism may fulfill many Loans.
    fulfills = relationship("Loan", backref="fulfillment")

    # One LicensePoolDeliveryMechanism may be associated with one RightsStatus.
    rightsstatus_id = Column(
        Integer, ForeignKey('rightsstatus.id'), index=True)

    @classmethod
    def set(cls, data_source, identifier, content_type, drm_scheme, rights_uri,
            resource=None):
        """Register the fact that a distributor makes a title available in a
        certain format.

        :param data_source: A DataSource identifying the distributor.
        :param identifier: An Identifier identifying the title.
        :param content_type: The title is available in this media type.
        :param drm_scheme: Access to the title is confounded by this
            DRM scheme.
        :param rights_uri: A URI representing the public's rights to the
            title.
        :param resource: A Resource representing the book itself in
            a freely redistributable form.
        """
        _db = Session.object_session(data_source)
        delivery_mechanism, ignore = DeliveryMechanism.lookup(
            _db, content_type, drm_scheme
        )
        rights_status = RightsStatus.lookup(_db, rights_uri)
        lpdm, ignore = get_one_or_create(
            _db, LicensePoolDeliveryMechanism,
            identifier=identifier,
            data_source=data_source,
            delivery_mechanism=delivery_mechanism,
            resource=resource
        )
        lpdm.rights_status = rights_status

        # Creating or modifying a LPDM might change the open-access status
        # of all LicensePools for that DataSource/Identifier.
        for pool in lpdm.license_pools:
            pool.set_open_access_status()
        return lpdm

    @property
    def is_open_access(self):
        """Is this an open-access delivery mechanism?"""
        return (self.rights_status
                and self.rights_status.uri in RightsStatus.OPEN_ACCESS)
    
    def delete(self):
        """Delete a LicensePoolDeliveryMechanism."""
        _db = Session.object_session(self)
        pools = list(self.license_pools)
        _db.delete(self)        
        # The deletion of a LicensePoolDeliveryMechanism might affect
        # the open-access status of its associated LicensePools.
        for pool in pools:
            pool.set_open_access_status()
        
    def set_rights_status(self, uri):
        _db = Session.object_session(self)
        status = RightsStatus.lookup(_db, uri)
        self.rights_status = status
        # A change to a LicensePoolDeliveryMechanism's rights status
        # might affect the open-access status of its associated
        # LicensePools.
        for pool in self.license_pools:
            pool.set_open_access_status()
        return status

    @property
    def license_pools(self):
        """Find all LicensePools for this LicensePoolDeliveryMechanism.
        """
        _db = Session.object_session(self)
        return _db.query(LicensePool).filter(
            LicensePool.data_source==self.data_source).filter(
                LicensePool.identifier==self.identifier)
    
    def __repr__(self):
        return "<LicensePoolDeliveryMechanism: data_source=%s, identifier=%r, mechanism=%r>" % (self.data_source, self.identifier, self.delivery_mechanism)

    __table_args__ = (
        UniqueConstraint('data_source_id', 'identifier_id',
                         'delivery_mechanism_id', 'resource_id'),
    )

Index(
    "ix_licensepooldeliveries_datasource_identifier_mechanism",
    LicensePoolDeliveryMechanism.data_source_id,
    LicensePoolDeliveryMechanism.identifier_id,
    LicensePoolDeliveryMechanism.delivery_mechanism_id,
    LicensePoolDeliveryMechanism.resource_id,
)

    
class Hyperlink(Base):
    """A link between an Identifier and a Resource."""

    __tablename__ = 'hyperlinks'

    # Some common link relations.
    CANONICAL = u"canonical"
    GENERIC_OPDS_ACQUISITION = u"http://opds-spec.org/acquisition"
    OPEN_ACCESS_DOWNLOAD = u"http://opds-spec.org/acquisition/open-access"
    IMAGE = u"http://opds-spec.org/image"
    THUMBNAIL_IMAGE = u"http://opds-spec.org/image/thumbnail"
    SAMPLE = u"http://opds-spec.org/acquisition/sample"
    ILLUSTRATION = u"http://librarysimplified.org/terms/rel/illustration"
    REVIEW = u"http://schema.org/Review"
    DESCRIPTION = u"http://schema.org/description"
    SHORT_DESCRIPTION = u"http://librarysimplified.org/terms/rel/short-description"
    AUTHOR = u"http://schema.org/author"
    ALTERNATE = u"alternate"

    # TODO: Is this the appropriate relation?
    DRM_ENCRYPTED_DOWNLOAD = u"http://opds-spec.org/acquisition/"

    CIRCULATION_ALLOWED = [OPEN_ACCESS_DOWNLOAD, DRM_ENCRYPTED_DOWNLOAD]
    METADATA_ALLOWED = [CANONICAL, IMAGE, THUMBNAIL_IMAGE, ILLUSTRATION, REVIEW, 
        DESCRIPTION, SHORT_DESCRIPTION, AUTHOR, ALTERNATE, SAMPLE]
    MIRRORED = [OPEN_ACCESS_DOWNLOAD, IMAGE]

    id = Column(Integer, primary_key=True)

    # A Hyperlink is always associated with some Identifier.
    identifier_id = Column(
        Integer, ForeignKey('identifiers.id'), index=True, nullable=False)

    # The DataSource through which this link was discovered.
    data_source_id = Column(
        Integer, ForeignKey('datasources.id'), index=True, nullable=False)

    # The link relation between the Identifier and the Resource.
    rel = Column(Unicode, index=True, nullable=False)

    # The Resource on the other end of the link.
    resource_id = Column(
        Integer, ForeignKey('resources.id'), index=True, nullable=False)

    @classmethod
    def generic_uri(cls, data_source, identifier, rel, content=None):
        """Create a generic URI for the other end of this hyperlink.

        This is useful for resources that are obtained through means
        other than fetching a single URL via HTTP. It lets us get a
        URI that's most likely unique, so we can create a Resource
        object without violating the uniqueness constraint.

        If the output of this method isn't unique in your situation
        (because the data source provides more than one link with a
        given link relation for a given identifier), you'll need some
        other way of coming up with generic URIs.

        """
        l = [identifier.urn, urllib.quote(data_source.name), urllib.quote(rel)]
        if content:
            m = md5.new()
            if isinstance(content, unicode):
                content = content.encode("utf8")
            m.update(content)
            l.append(m.hexdigest())
        return ":".join(l)

    @classmethod
    def _default_filename(self, rel):
        if rel == self.OPEN_ACCESS_DOWNLOAD:
            return 'content'
        elif rel == self.IMAGE:
            return 'cover'
        elif rel == self.THUMBNAIL_IMAGE:
            return 'cover-thumbnail'

    @property
    def default_filename(self):
        return self._default_filename(self.rel)


class Resource(Base):
    """An external resource that may be mirrored locally.
    E.g: a cover image, an epub, a description.
    """

    __tablename__ = 'resources'

    # How many votes is the initial quality estimate worth?
    ESTIMATED_QUALITY_WEIGHT = 5

    # The point at which a generic geometric image is better
    # than a lousy cover we got from the Internet.
    MINIMUM_IMAGE_QUALITY = 0.25

    id = Column(Integer, primary_key=True)

    # A URI that uniquely identifies this resource. Most of the time
    # this will be an HTTP URL, which is why we're calling it 'url',
    # but it may also be a made-up URI.
    url = Column(Unicode, index=True)

    # Many Editions may choose this resource (as opposed to other
    # resources linked to them with rel="image") as their cover image.
    cover_editions = relationship("Edition", backref="cover", foreign_keys=[Edition.cover_id])

    # Many Works may use this resource (as opposed to other resources
    # linked to them with rel="description") as their summary.
    summary_works = relationship("Work", backref="summary", foreign_keys=[Work.summary_id])

    # Many LicensePools (but probably one at most) may use this
    # resource in a delivery mechanism.
    licensepooldeliverymechanisms = relationship(
        "LicensePoolDeliveryMechanism", backref="resource",
        foreign_keys=[LicensePoolDeliveryMechanism.resource_id]
    )

    links = relationship("Hyperlink", backref="resource")

    # The DataSource that is the controlling authority for this Resource.
    data_source_id = Column(Integer, ForeignKey('datasources.id'), index=True)

    # An archived Representation of this Resource.
    representation_id = Column(
        Integer, ForeignKey('representations.id'), index=True)

    # A calculated value for the quality of this resource, based on an
    # algorithmic treatment of its content.
    estimated_quality = Column(Float)

    # The average of human-entered values for the quality of this
    # resource.
    voted_quality = Column(Float, default=float(0))

    # How many votes contributed to the voted_quality value. This lets
    # us scale new votes proportionately while keeping only two pieces
    # of information.
    votes_for_quality = Column(Integer, default=0)

    # A combination of the calculated quality value and the
    # human-entered quality value.
    quality = Column(Float, index=True)

    # URL must be unique.
    __table_args__ = (
        UniqueConstraint('url'),
    )

    @property
    def final_url(self):        
        """URL to the final, mirrored version of this resource, suitable
        for serving to the client.

        :return: A URL, or None if the resource has no mirrored
        representation.
        """
        if not self.representation:
            return None
        if not self.representation.mirror_url:
            return None
        return self.representation.mirror_url

    def set_mirrored_elsewhere(self, media_type):
        """We don't need our own copy of this resource's representation--
        a copy of it has been mirrored already.
        """
        _db = Session.object_session(self)
        if not self.representation:
            self.representation, is_new = get_one_or_create(
                _db, Representation, url=self.url, media_type=media_type)
        self.representation.mirror_url = self.url
        self.representation.set_as_mirrored()

    def set_fetched_content(self, media_type, content, content_path):
        """Simulate a successful HTTP request for a representation
        of this resource.

        This is used when the content of the representation is obtained
        through some other means.
        """
        _db = Session.object_session(self)

        if not (content or content_path):
            raise ValueError(
                "One of content and content_path must be specified.")
        if content and content_path:
            raise ValueError(
                "Only one of content and content_path may be specified.")
        representation, is_new = get_one_or_create(
            _db, Representation, url=self.url, media_type=media_type)
        self.representation = representation
        representation.set_fetched_content(content, content_path)

    def set_estimated_quality(self, estimated_quality):
        """Update the estimated quality."""
        self.estimated_quality = estimated_quality
        self.update_quality()

    def add_quality_votes(self, quality, weight=1):
        """Record someone's vote as to the quality of this resource."""
        self.voted_quality = self.voted_quality or 0
        self.votes_for_quality = self.votes_for_quality or 0

        total_quality = self.voted_quality * self.votes_for_quality
        total_quality += (quality * weight)
        self.votes_for_quality += weight
        self.voted_quality = total_quality / float(self.votes_for_quality)
        self.update_quality()

    def reject(self):
        """Reject a Resource by making its voted_quality negative.

        If the Resource is a cover, this rejection will render it unusable to
        all Editions and Identifiers. Even if the cover is later `approved`
        a rejection impacts the overall weight of the `vote_quality`.
        """
        if not self.voted_quality:
            self.add_quality_votes(-1)
            return

        if self.voted_quality < 0:
            # This Resource has already been rejected.
            return

        # Humans have voted positively on this Resource, and now it's
        # being rejected regardless.
        logging.warn("Rejecting Resource with positive votes: %r", self)

        # Make the voted_quality negative without impacting the weight
        # of existing votes so the value can be restored relatively
        # painlessly if necessary.
        self.voted_quality = -self.voted_quality

        # However, because `votes_for_quality` is incremented, a
        # rejection will impact the weight of all `voted_quality` votes
        # even if the Resource is later approved.
        self.votes_for_quality += 1
        self.update_quality()

    def approve(self):
        """Approve a rejected Resource by making its human-generated
        voted_quality positive while taking its rejection into account.
        """
        if self.voted_quality < 0:
            # This Resource has been rejected. Reset its value to be
            # positive.
            if self.voted_quality == -1 and self.votes_for_quality == 1:
                # We're undoing a single rejection.
                self.voted_quality = 0
            else:
                # An existing positive voted_quality was made negative.
                self.voted_quality = abs(self.voted_quality)
            self.votes_for_quality += 1
            self.update_quality()
            return

        self.add_quality_votes(1)

    def update_quality(self):
        """Combine computer-generated `estimated_quality` with
        human-generated `voted_quality` to form overall `quality`.
        """
        estimated_weight = self.ESTIMATED_QUALITY_WEIGHT
        votes_for_quality = self.votes_for_quality or 0
        total_weight = estimated_weight + votes_for_quality

        voted_quality = (self.voted_quality or 0) * votes_for_quality
        total_quality = (((self.estimated_quality or 0) * self.ESTIMATED_QUALITY_WEIGHT) +
                         voted_quality)

        if voted_quality < 0 and total_quality > 0:
            # If `voted_quality` is negative, the Resource has been
            # rejected by a human and should no longer be available.
            #
            # This human-generated negativity must be passed to the final
            # Resource.quality value.
            total_quality = -(total_quality)
        self.quality = total_quality / float(total_weight)

    @classmethod
    def image_type_priority(cls, media_type):
        """Where does the given image media type rank on our list of
        preferences?

        :return: A lower number is better. None means it's not an
        image type or we don't care about it at all.
        """
        if media_type in Representation.IMAGE_MEDIA_TYPES: 
            return Representation.IMAGE_MEDIA_TYPES.index(media_type)
        return None
        
    @classmethod
    def best_covers_among(cls, resources):

        """Choose the best covers from a list of Resources."""
        champions = []
        champion_score = None
        champion_media_type_score = None

        for r in resources:
            rep = r.representation
            if not rep:
                # A Resource with no Representation is not usable, period
                continue
            media_priority = cls.image_type_priority(rep.media_type)

            # This method will set the quality if it hasn't been set before.
            r.quality_as_thumbnail_image
            # Now we can use it.
            quality = r.quality
            if not quality >= cls.MINIMUM_IMAGE_QUALITY:
                # A Resource below the minimum quality threshold is not
                # usable, period.
                continue
            if not champions or quality > champion_score:
                champions = [r]
                champion_score = r.quality
                champion_media_type_priority = media_priority
            elif quality == champion_score:
                # We have two images with the same score. One might be
                # in a format we prefer.
                if (champion_media_type_priority is None
                    or (media_priority is not None
                        and media_priority < champion_media_type_priority)):
                    champions = [r]
                    champion_score = r.quality
                    champion_media_type_priority = media_priority
                elif media_priority == champion_media_type_priority:
                    # Same score, same format. We have two champions.
                    champions.append(r)

        return champions

    @property
    def quality_as_thumbnail_image(self):
        """Determine this image's suitability for use as a thumbnail image.
        """
        rep = self.representation
        if not rep:
            return 0

        quality = 1
        # If the size of the image is known, that might affect
        # the quality.
        quality = quality * rep.thumbnail_size_quality_penalty

        # Scale the estimated quality by the source of the image.
        source_name = self.data_source.name
        if source_name==DataSource.GUTENBERG_COVER_GENERATOR:
            quality = quality * 0.60
        elif source_name==DataSource.GUTENBERG:
            quality = quality * 0.50
        elif source_name==DataSource.OPEN_LIBRARY:
            quality = quality * 0.25
        elif source_name in DataSource.PRESENTATION_EDITION_PRIORITY:
            # Covers from the data sources listed in
            # PRESENTATION_EDITION_PRIORITY (e.g. the metadata wrangler 
            # and the administrative interface) are given priority
            # over all others, relative to their position in 
            # PRESENTATION_EDITION_PRIORITY.
            i = DataSource.PRESENTATION_EDITION_PRIORITY.index(source_name)
            quality = quality * (i+2)
        self.set_estimated_quality(quality)
        return quality


class Genre(Base):
    """A subject-matter classification for a book.

    Much, much more general than Classification.
    """
    __tablename__ = 'genres'
    id = Column(Integer, primary_key=True)
    name = Column(Unicode)

    # One Genre may have affinity with many Subjects.
    subjects = relationship("Subject", backref="genre")

    # One Genre may participate in many WorkGenre assignments.
    works = association_proxy('work_genres', 'work')

    work_genres = relationship("WorkGenre", backref="genre", 
                               cascade="all, delete, delete-orphan")

    def __repr__(self):
        if classifier.genres.get(self.name):
            length = len(classifier.genres[self.name].subgenres)
        else:
            length = 0
        return "<Genre %s (%d subjects, %d works, %d subcategories)>" % (
            self.name, len(self.subjects), len(self.works), length)

    @classmethod
    def lookup(cls, _db, name, autocreate=False):
        if isinstance(name, GenreData):
            name = name.name
        args = (_db, Genre)
        if autocreate:
            result, new = get_one_or_create(*args, name=name)
        else:
            result = get_one(*args, name=name)
            new = False
        if result is None:
            logging.getLogger().error('"%s" is not a recognized genre.', name)
        return result, new

    @property
    def genredata(self):
        if classifier.genres.get(self.name):
            return classifier.genres[self.name]
        else:
            return GenreData(self.name, False)

    @property
    def subgenres(self):
        for genre in self.self_and_subgenres:
            if genre != self:
                yield genre

    @property
    def self_and_subgenres(self):
        _db = Session.object_session(self)
        genres = []
        for genre_data in self.genredata.self_and_subgenres:
            genres.append(self.lookup(_db, genre_data.name)[0])
        return genres

    @property
    def default_fiction(self):
        if self.name not in classifier.genres:
            return None
        return classifier.genres[self.name].is_fiction


class Subject(Base):
    """A subject under which books might be classified."""

    # Types of subjects.
    LCC = Classifier.LCC              # Library of Congress Classification
    LCSH = Classifier.LCSH            # Library of Congress Subject Headings
    FAST = Classifier.FAST
    DDC = Classifier.DDC              # Dewey Decimal Classification
    OVERDRIVE = Classifier.OVERDRIVE  # Overdrive's classification system
    ONECLICK = Classifier.ONECLICK    # OneClick's genre system
    THREEM = Classifier.THREEM        # 3M's classification system
    BISAC = Classifier.BISAC
    BIC = Classifier.BIC              # BIC Subject Categories
    TAG = Classifier.TAG              # Folksonomic tags.
    FREEFORM_AUDIENCE = Classifier.FREEFORM_AUDIENCE
    NYPL_APPEAL = Classifier.NYPL_APPEAL

    # Types with terms that are suitable for search.
    TYPES_FOR_SEARCH = [
        FAST, OVERDRIVE, THREEM, BISAC, TAG
    ]

    AXIS_360_AUDIENCE = Classifier.AXIS_360_AUDIENCE
    ONECLICK_AUDIENCE = Classifier.ONECLICK_AUDIENCE
    GRADE_LEVEL = Classifier.GRADE_LEVEL
    AGE_RANGE = Classifier.AGE_RANGE
    LEXILE_SCORE = Classifier.LEXILE_SCORE
    ATOS_SCORE = Classifier.ATOS_SCORE
    INTEREST_LEVEL = Classifier.INTEREST_LEVEL

    GUTENBERG_BOOKSHELF = Classifier.GUTENBERG_BOOKSHELF
    TOPIC = Classifier.TOPIC
    PLACE = Classifier.PLACE
    PERSON = Classifier.PERSON
    ORGANIZATION = Classifier.ORGANIZATION
    SIMPLIFIED_GENRE = Classifier.SIMPLIFIED_GENRE
    SIMPLIFIED_FICTION_STATUS = Classifier.SIMPLIFIED_FICTION_STATUS

    by_uri = {
        SIMPLIFIED_GENRE : SIMPLIFIED_GENRE,
        SIMPLIFIED_FICTION_STATUS : SIMPLIFIED_FICTION_STATUS,
        "http://librarysimplified.org/terms/genres/Overdrive/" : OVERDRIVE,
        "http://librarysimplified.org/terms/genres/3M/" : THREEM,
        "http://id.worldcat.org/fast/" : FAST, # I don't think this is official.
        "http://purl.org/dc/terms/LCC" : LCC,
        "http://purl.org/dc/terms/LCSH" : LCSH,
        "http://purl.org/dc/terms/DDC" : DDC,
        "http://schema.org/typicalAgeRange" : AGE_RANGE,
        "http://schema.org/audience" : FREEFORM_AUDIENCE,
    }

    uri_lookup = dict()
    for k, v in by_uri.items():
        uri_lookup[v] = k

    __tablename__ = 'subjects'
    id = Column(Integer, primary_key=True)
    # Type should be one of the constants in this class.
    type = Column(Unicode, index=True)

    # Formal identifier for the subject (e.g. "300" for Dewey Decimal
    # System's Social Sciences subject.)
    identifier = Column(Unicode, index=True)

    # Human-readable name, if different from the
    # identifier. (e.g. "Social Sciences" for DDC 300)
    name = Column(Unicode, default=None, index=True)

    # Whether classification under this subject implies anything about
    # the fiction/nonfiction status of a book.
    fiction = Column(Boolean, default=None)

    # Whether classification under this subject implies anything about
    # the book's audience.
    audience = Column(
        Enum("Adult", "Young Adult", "Children", "Adults Only", 
             name="audience"),
        default=None, index=True)

    # For children's books, the target age implied by this subject.
    target_age = Column(INT4RANGE, default=None, index=True)

    # Each Subject may claim affinity with one Genre.
    genre_id = Column(Integer, ForeignKey('genres.id'), index=True)

    # A locked Subject has been reviewed by a human and software will
    # not mess with it without permission.
    locked = Column(Boolean, default=False, index=True)

    # A checked Subject has been reviewed by software and will
    # not be checked again unless forced.
    checked = Column(Boolean, default=False, index=True)

    # One Subject may participate in many Classifications.
    classifications = relationship(
        "Classification", backref="subject"
    )

    # Type + identifier must be unique.
    __table_args__ = (
        UniqueConstraint('type', 'identifier'),
    )

    def __repr__(self):
        if self.name:
            name = u' ("%s")' % self.name
        else:
            name = u""
        if self.audience:
            audience = " audience=%s" % self.audience
        else:
            audience = ""
        if self.fiction:
            fiction = " (Fiction)"
        elif self.fiction == False:
            fiction = " (Nonfiction)"
        else:
            fiction = ""
        if self.genre:
            genre = ' genre="%s"' % self.genre.name
        else:
            genre = ""
        if (self.target_age is not None
            and (self.target_age.lower or self.target_age.upper)
        ):
            age_range= " " + self.target_age_string
        else:
            age_range = ""
        a = u'[%s:%s%s%s%s%s%s]' % (
            self.type, self.identifier, name, fiction, audience, genre, age_range)
        return a.encode("utf8")

    @property
    def target_age_string(self):
        lower = self.target_age.lower
        upper = self.target_age.upper
        if lower and upper is None:
            return str(lower)
        if upper and lower is None:
            return str(upper)
        if not self.target_age.upper_inc:
            upper -= 1
        if not self.target_age.lower_inc:
            lower += 1
        return "%s-%s" % (lower,upper)

    @property
    def describes_format(self):
        """Does this Subject describe a format of book rather than
        subject matter, audience, etc?

        If so, there are limitations on when we believe this Subject
        actually applies to a given book--it may describe a very
        different adaptation of the same underlying work.

        TODO: See note in assign_genres about the hacky way this is used.
        """
        if self.genre and self.genre.name==COMICS_AND_GRAPHIC_NOVELS:
            return True
        return False

    @classmethod
    def lookup(cls, _db, type, identifier, name, autocreate=True):
        """Turn a subject type and identifier into a Subject."""
        classifier = Classifier.lookup(type)
        if autocreate:
            subject, new = get_one_or_create(
                _db, Subject, type=type,
                identifier=identifier,
                create_method_kwargs=dict(name=name)
            )
        else:
            new = False
            subject = get_one(_db, Subject, type=type, identifier=identifier)
        if name and not subject.name:
            # We just discovered the name of a subject that previously
            # had only an ID.
            subject.name = name
        return subject, new

    @classmethod
    def common_but_not_assigned_to_genre(cls, _db, min_occurances=1000, 
                                         type_restriction=None):
        q = _db.query(Subject).join(Classification).filter(Subject.genre==None)

        if type_restriction:
            q = q.filter(Subject.type==type_restriction)
        q = q.group_by(Subject.id).having(
            func.count(Subject.id) > min_occurances).order_by(
            func.count(Classification.id).desc())
        return q

    @classmethod
    def assign_to_genres(cls, _db, type_restriction=None, force=False,
                         batch_size=1000):
        """Find subjects that have not been checked yet, assign each a
        genre/audience/fiction status if possible, and mark each as
        checked.

        :param type_restriction: Only consider subjects of the given type.
        :param force: Assign a genre to all subjects not just the ones that
                      have been checked.
        :param batch_size: Perform a database commit every time this many
                           subjects have been checked.
        """
        q = _db.query(Subject).filter(Subject.locked==False)

        if type_restriction:
            q = q.filter(Subject.type==type_restriction)

        if not force:
            q = q.filter(Subject.checked==False)

        counter = 0
        for subject in q:
            subject.assign_to_genre()
            counter += 1
            if not counter % batch_size:
                _db.commit()
        _db.commit()

    def assign_to_genre(self):
        """Assign this subject to a genre."""
        classifier = Classifier.classifiers.get(self.type, None)
        if not classifier:
            return
        self.checked = True
        log = logging.getLogger("Subject-genre assignment")

        genredata, audience, target_age, fiction = classifier.classify(self)
        # If the genre is erotica, the audience will always be ADULTS_ONLY,
        # no matter what the classifier says.
        if genredata == Erotica:
            audience = Classifier.AUDIENCE_ADULTS_ONLY

        if audience in Classifier.AUDIENCES_ADULT:
            target_age = Classifier.default_target_age_for_audience(audience)
        if not audience:
            # We have no audience but some target age information.
            # Try to determine an audience based on that.
            audience = Classifier.default_audience_for_target_age(target_age)

        if genredata:
            _db = Session.object_session(self)
            genre, was_new = Genre.lookup(_db, genredata.name, True)
        else:
            genre = None
        if genre != self.genre:
            log.info(
                "%s:%s genre %r=>%r", self.type, self.identifier,
                self.genre, genre
            )
        self.genre = genre

        if audience:
            if self.audience != audience:
                log.info(
                    "%s:%s audience %s=>%s", self.type, self.identifier,
                    self.audience, audience
                )
        self.audience = audience

        if fiction is not None:
            if self.fiction != fiction:
                log.info(
                    "%s:%s fiction %s=>%s", self.type, self.identifier,
                    self.fiction, fiction
                )
        self.fiction = fiction

        if numericrange_to_tuple(self.target_age) != target_age:
            log.info(
                "%s:%s target_age %r=>%r", self.type, self.identifier,
                self.target_age, tuple_to_numericrange(target_age)
            )        
        self.target_age = tuple_to_numericrange(target_age)


class Classification(Base):
    """The assignment of a Identifier to a Subject."""
    __tablename__ = 'classifications'
    id = Column(Integer, primary_key=True)
    identifier_id = Column(
        Integer, ForeignKey('identifiers.id'), index=True)
    subject_id = Column(Integer, ForeignKey('subjects.id'), index=True)
    data_source_id = Column(Integer, ForeignKey('datasources.id'), index=True)

    # How much weight the data source gives to this classification.
    weight = Column(Integer)

    @property
    def scaled_weight(self):
        weight = self.weight
        if self.data_source.name == DataSource.OCLC_LINKED_DATA:
            weight = weight / 10.0
        elif self.data_source.name == DataSource.OVERDRIVE:
            weight = weight * 50
        return weight

    # These subject types are known to be problematic in that their
    # "Juvenile" classifications are applied indiscriminately to both
    # YA books and Children's books. As such, we need to split the
    # difference when weighing a classification whose subject is of
    # this type.
    #
    # This goes into Classification rather than Subject because it's
    # possible that one particular data source could use a certain
    # subject type in an unreliable way.
    #
    # In fact, the 3M classifications are basically BISAC
    # classifications used in an unreliable way, so we could merge
    # them in the future.
    _juvenile_subject_types = set([
        Subject.THREEM,
        Subject.LCC
    ])

    _quality_as_indicator_of_target_age = {
        
        # Not all classifications are equally reliable as indicators
        # of a target age. This dictionary contains the coefficients
        # we multiply against the weights of incoming classifications
        # to reflect the overall reliability of that type of
        # classification.
        #
        # If we had a ton of information about target age this might
        # not be necessary--it doesn't seem necessary for genre
        # classifications. But we sometimes have very little
        # information about target age, so being careful about how
        # much we trust different data sources can become important.
        
        DataSource.MANUAL : 1.0,
        DataSource.LIBRARY_STAFF: 1.0,        
        (DataSource.METADATA_WRANGLER, Subject.AGE_RANGE) : 1.0,

        Subject.AXIS_360_AUDIENCE : 0.9,
        (DataSource.OVERDRIVE, Subject.INTEREST_LEVEL) : 0.9,
        (DataSource.OVERDRIVE, Subject.OVERDRIVE) : 0.9, # But see below
        (DataSource.AMAZON, Subject.AGE_RANGE) : 0.85,
        (DataSource.AMAZON, Subject.GRADE_LEVEL) : 0.85,
        
        # Although Overdrive usually reserves Fiction and Nonfiction
        # for books for adults, it's not as reliable an indicator as
        # other Overdrive classifications.
        (DataSource.OVERDRIVE, Subject.OVERDRIVE, "Fiction") : 0.7,
        (DataSource.OVERDRIVE, Subject.OVERDRIVE, "Nonfiction") : 0.7,
        
        Subject.AGE_RANGE : 0.6,
        Subject.GRADE_LEVEL : 0.6,
        
        # There's no real way to know what this measures, since it
        # could be anything. If a tag mentions a target age or a grade
        # level, the accuracy seems to be... not terrible.
        Subject.TAG : 0.45,

        # Tags that come from OCLC Linked Data are of lower quality
        # because they sometimes talk about completely the wrong book.
        (DataSource.OCLC_LINKED_DATA, Subject.TAG) : 0.3,
        
        # These measure reading level, not age appropriateness.
        # However, if the book is a remedial work for adults we won't
        # be calculating a target age in the first place, so it's okay
        # to use reading level as a proxy for age appropriateness in a
        # pinch. (But not outside of a pinch.)
        (DataSource.OVERDRIVE, Subject.GRADE_LEVEL) : 0.35,
        Subject.LEXILE_SCORE : 0.1,
        Subject.ATOS_SCORE: 0.1,
    }

    @property
    def generic_juvenile_audience(self):        
        """Is this a classification that mentions (e.g.) a Children's audience
        but is actually a generic 'Juvenile' classification?
        """
        return (
            self.subject.audience in Classifier.AUDIENCES_JUVENILE
            and self.subject.type in self._juvenile_subject_types
        )
    
    @property
    def quality_as_indicator_of_target_age(self):
        if not self.subject.target_age:
            return 0
        data_source = self.data_source.name
        subject_type = self.subject.type
        q = self._quality_as_indicator_of_target_age

        keys = [
            (data_source, subject_type, self.subject.identifier),
            (data_source, subject_type),
            data_source,
            subject_type
        ]
        for key in keys:
            if key in q:
                return q[key]
        return 0.1

    @property
    def weight_as_indicator_of_target_age(self):
        return self.weight * self.quality_as_indicator_of_target_age

    @property
    def comes_from_license_source(self):
        """Does this Classification come from a data source that also
        provided a license for this book?
        """
        if not self.identifier.licensed_through:
            return False
        for pool in self.identifier.licensed_through:
            if self.data_source == pool.data_source:
                return True
        return False


class WillNotGenerateExpensiveFeed(Exception):
    """This exception is raised when a feed is not cached, but it's too
    expensive to generate.
    """
    pass

class CachedFeed(Base):

    __tablename__ = 'cachedfeeds'
    id = Column(Integer, primary_key=True)

    # Every feed is associated with a lane. If null, this is a feed
    # for the top level.
    lane_name = Column(Unicode, nullable=True)

    # Every feed includes book from a subset of available languages
    languages = Column(Unicode)

    # Every feed has a timestamp reflecting when it was created.
    timestamp = Column(DateTime, nullable=True)

    # A feed is of a certain type--currently either 'page' or 'groups'.
    type = Column(Unicode, nullable=False)

    # A 'page' feed is associated with a set of values for the facet
    # groups.
    facets = Column(Unicode, nullable=True)

    # A 'page' feed is associated with a set of values for pagination.
    pagination = Column(Unicode, nullable=False)

    # The content of the feed.
    content = Column(Unicode, nullable=True)

    # A feed may be associated with a Work.
    work_id = Column(Integer, ForeignKey('works.id'),
        nullable=True, index=True)

    GROUPS_TYPE = u'groups'
    PAGE_TYPE = u'page'
    RECOMMENDATIONS_TYPE = u'recommendations'
    SERIES_TYPE = u'series'
    CONTRIBUTOR_TYPE = u'contributor'

    log = logging.getLogger("CachedFeed")

    @classmethod
    def fetch(cls, _db, lane, type, facets, pagination, annotator,
              force_refresh=False, max_age=None):
        if max_age is None:
            if lane and hasattr(lane, 'MAX_CACHE_AGE'):
                max_age = lane.MAX_CACHE_AGE
            elif type == cls.GROUPS_TYPE:
                max_age = Configuration.groups_max_age()
            elif type == cls.PAGE_TYPE:
                max_age = Configuration.page_max_age()
        if isinstance(max_age, int):
            max_age = datetime.timedelta(seconds=max_age)

        work = None
        if lane:
            lane_name = unicode(lane.name)
            work = getattr(lane, 'work', None)
        else:
            lane_name = None

        if not lane.languages:
            languages_key = None
        else:
            languages_key = unicode(",".join(lane.languages))

        if facets:
            facets_key = unicode(facets.query_string)
        else:
            facets_key = u""

        if pagination:
            pagination_key = unicode(pagination.query_string)
        else:
            pagination_key = u""

        # Get a CachedFeed object. We will either return its .content,
        # or update its .content.
        constraint_clause = and_(cls.content!=None, cls.timestamp!=None)
        feed, is_new = get_one_or_create(
            _db, cls,
            on_multiple='interchangeable',
            constraint=constraint_clause,
            lane_name=lane_name,
            work=work,
            type=type,
            languages=languages_key,
            facets=facets_key,
            pagination=pagination_key)

        if force_refresh is True:
            # No matter what, we've been directed to treat this
            # cached feed as stale.
            return feed, False

        if max_age is Configuration.CACHE_FOREVER:
            # This feed is so expensive to generate that it must be cached
            # forever (unless force_refresh is True).
            if not is_new and feed.content:
                # Cacheable!
                return feed, True
            else:
                # We're supposed to generate this feed, but as a group
                # feed, it's too expensive.
                #
                # Rather than generate an error (which will provide a
                # terrible user experience), fall back to generating a
                # default page-type feed, which should be cheap to fetch.
                cls.log.warn(
                    "Could not generate a groups feed for %s, falling back to a page feed.",
                    lane.name
                )
                return cls.fetch(
                    _db, lane, CachedFeed.PAGE_TYPE, facets, pagination, 
                    annotator, force_refresh, max_age=None
                )
        else:
            # This feed is cheap enough to generate on the fly.
            cutoff = datetime.datetime.utcnow() - max_age
            fresh = False
            if feed.timestamp and feed.content:
                if feed.timestamp >= cutoff:
                    fresh = True
            return feed, fresh

        # Either there is no cached feed or it's time to update it.
        return feed, False

    def update(self, _db, content):
        self.content = content
        self.timestamp = datetime.datetime.utcnow()
        _db.flush()

    def __repr__(self):
        if self.content:
            length = len(self.content)
        else:
            length = "No content"
        return "<CachedFeed #%s %s %s %s %s %s %s %s >" % (
            self.id, self.languages, self.lane_name, self.type, 
            self.facets, self.pagination,
            self.timestamp, length
        )


Index(
    "ix_cachedfeeds_lane_name_type_facets_pagination", CachedFeed.lane_name, CachedFeed.type,
    CachedFeed.facets, CachedFeed.pagination
)


class LicensePool(Base):
    """A pool of undifferentiated licenses for a work from a given source.
    """

    __tablename__ = 'licensepools'
    id = Column(Integer, primary_key=True)

    # A LicensePool may be associated with a Work. (If it's not, no one
    # can check it out.)
    work_id = Column(Integer, ForeignKey('works.id'), index=True)

    # Each LicensePool is associated with one DataSource and one
    # Identifier.
    data_source_id = Column(Integer, ForeignKey('datasources.id'), index=True)
    identifier_id = Column(Integer, ForeignKey('identifiers.id'), index=True)

    # Each LicensePool belongs to one Collection.
    collection_id = Column(Integer, ForeignKey('collections.id'),
                           index=True, nullable=False)
    
    # Each LicensePool has an Edition which contains the metadata used
    # to describe this book.
    presentation_edition_id = Column(Integer, ForeignKey('editions.id'), index=True)

    # One LicensePool can have many Loans.
    loans = relationship('Loan', backref='license_pool')

    # One LicensePool can have many Holds.
    holds = relationship('Hold', backref='license_pool')

    # One LicensePool can have many CirculationEvents
    circulation_events = relationship(
        "CirculationEvent", backref="license_pool")

    # One LicensePool can be associated with many Complaints.
    complaints = relationship('Complaint', backref='license_pool')

    # The date this LicensePool was first created in our db
    # (the date we first discovered that ​we had that book in ​our collection).
    availability_time = Column(DateTime, index=True)

    # A LicensePool may be superceded by some other LicensePool
    # associated with the same Work. This may happen if it's an
    # open-access LicensePool and a better-quality version of the same
    # book is available from another Open-Access source.
    superceded = Column(Boolean, default=False)

    # A LicensePool that seemingly looks fine may be manually suppressed
    # to be temporarily or permanently removed from the collection.
    suppressed = Column(Boolean, default=False, index=True)

    # A textual description of a problem with this license pool
    # that caused us to suppress it.
    license_exception = Column(Unicode, index=True)

    open_access = Column(Boolean, index=True)
    last_checked = Column(DateTime, index=True)
    licenses_owned = Column(Integer,default=0)
    licenses_available = Column(Integer,default=0, index=True)
    licenses_reserved = Column(Integer,default=0)
    patrons_in_hold_queue = Column(Integer,default=0)

    # This lets us cache the work of figuring out the best open access
    # link for this LicensePool.
    _open_access_download_url = Column(Unicode, name="open_access_download_url")
    
    # A Collection can not have more than one LicensePool for a given
    # Identifier from a given DataSource.
    __table_args__ = (
        UniqueConstraint('identifier_id', 'data_source_id', 'collection_id'),
    )

    @property
    def delivery_mechanisms(self):
        """Find all LicensePoolDeliveryMechanisms for this LicensePool.        
        """
        _db = Session.object_session(self)
        LPDM = LicensePoolDeliveryMechanism
        return _db.query(LPDM).filter(
            LPDM.data_source==self.data_source).filter(
                LPDM.identifier==self.identifier)
    
    def __repr__(self):
        if self.identifier:
            identifier = "%s/%s" % (self.identifier.type, 
                                    self.identifier.identifier)
        else:
            identifier = "unknown identifier"
        return "<LicensePool #%s for %s: owned=%d available=%d reserved=%d holds=%d>" % (
            self.id, identifier, self.licenses_owned, self.licenses_available, 
            self.licenses_reserved, self.patrons_in_hold_queue
        )

    @classmethod
    def for_foreign_id(self, _db, data_source, foreign_id_type, foreign_id,
                       rights_status=None, collection=None, autocreate=True):
        """Find or create a LicensePool for the given foreign ID."""

        if not collection:
            raise CollectionMissing()
        
        # Get the DataSource.
        if isinstance(data_source, basestring):
            data_source = DataSource.lookup(_db, data_source)

        # The type of the foreign ID must be the primary identifier
        # type for the data source.
        if (data_source.primary_identifier_type and 
            foreign_id_type != data_source.primary_identifier_type
            and foreign_id_type != Identifier.DEPRECATED_NAMES.get(data_source.primary_identifier_type)
        ):
            raise ValueError(
                "License pools for data source '%s' are keyed to "
                "identifier type '%s' (not '%s', which was provided)" % (
                    data_source.name, data_source.primary_identifier_type,
                    foreign_id_type
                )
            )
 
        # Get the Identifier.
        identifier, ignore = Identifier.for_foreign_id(
            _db, foreign_id_type, foreign_id
            )

        kw = dict(data_source=data_source, identifier=identifier,
                  collection=collection)
        if rights_status:
            kw['rights_status'] = rights_status

        # Get the LicensePool that corresponds to the
        # DataSource/Identifier/Collection.
        if autocreate:
            license_pool, was_new = get_one_or_create(_db, LicensePool, **kw)
        else:
            license_pool = get_one(_db, LicensePool, **kw)
            was_new = False
            
        if was_new and not license_pool.availability_time:
            now = datetime.datetime.utcnow()
            license_pool.availability_time = now

        if was_new:
            # Set the LicensePool's initial values to indicate
            # that we don't actually know how many copies we own.
            license_pool.licenses_owned = 0
            license_pool.licenses_available = 0
            license_pool.licenses_reserved = 0
            license_pool.patrons_in_hold_queue = 0

        return license_pool, was_new

    @classmethod
    def with_no_work(cls, _db):
        """Find LicensePools that have no corresponding Work."""
        return _db.query(LicensePool).outerjoin(Work).filter(
            Work.id==None).all()

    @property
    def deliverable(self):
        """This LicensePool can actually be delivered to patrons.
        """
        return (
            (self.open_access or self.licenses_owned > 0)
            and any(
                [dm.delivery_mechanism.default_client_can_fulfill
                for dm in self.delivery_mechanisms]
            )
        )

    @classmethod
    def with_complaint(cls, _db, resolved=False):
        """Return query for LicensePools that have at least one Complaint."""
        subquery = _db.query(
                LicensePool.id,
                func.count(LicensePool.id).label("complaint_count")
            ).\
            select_from(LicensePool).\
            join(LicensePool.complaints).\
            group_by(LicensePool.id)

        if resolved == False:
            subquery = subquery.filter(Complaint.resolved == None)
        elif resolved == True:
            subquery = subquery.filter(Complaint.resolved != None)

        subquery = subquery.subquery()

        return _db.query(LicensePool).\
            join(subquery, LicensePool.id == subquery.c.id).\
            order_by(subquery.c.complaint_count.desc()).\
            add_columns(subquery.c.complaint_count)

    @property
    def open_access_source_priority(self):
        """What priority does this LicensePool's DataSource have in
        our list of open-access content sources?
        
        e.g. GITenberg books are prefered over Gutenberg books,
        because there's a defined process for fixing errors and they
        are more likely to have good cover art.
        """
        try:
            priority = DataSource.OPEN_ACCESS_SOURCE_PRIORITY.index(
                self.data_source.name
            )
        except ValueError, e:
            # The source of this download is not mentioned in our
            # priority list. Treat it as the lowest priority.
            priority = -1
        return priority

    def better_open_access_pool_than(self, champion):
        """ Is this open-access pool generally known for better-quality
        download files than the passed-in pool?
        """
        # A license pool with no identifier shouldn't happen, but it
        # definitely shouldn't be considered.
        if not self.identifier:
            return False

        # A suppressed license pool should never be used, even if there is
        # no alternative.
        if self.suppressed:
            return False

        # A non-open-access license pool is not eligible for consideration.
        if not self.open_access:
            return False

        # At this point we have a LicensePool that is at least
        # better than nothing.
        if not champion:
            return True

        challenger_resource = self.best_open_access_link
        if not challenger_resource:
            # This LicensePool is supposedly open-access but we don't
            # actually know where the book is. It will be chosen only
            # if there is no alternative.
            return False

        champion_priority = champion.open_access_source_priority
        challenger_priority = self.open_access_source_priority

        if challenger_priority > champion_priority:
            return True

        if challenger_priority < champion_priority:
            return False

        if (self.data_source.name == DataSource.GUTENBERG
            and champion.data_source == self.data_source):
            # These two LicensePools are both from Gutenberg, and
            # normally this wouldn't matter, but higher Gutenberg
            # numbers beat lower Gutenberg numbers.
            champion_id = int(champion.identifier.identifier)
            challenger_id = int(self.identifier.identifier)

            if challenger_id > champion_id:
                logging.info(
                    "Gutenberg %d beats Gutenberg %d",
                    challenger_id, champion_id
                )
                return True
        return False


    def editions_in_priority_order(self):
        """Return all Editions that describe the Identifier associated with
        this LicensePool, in the order they should be used to create a
        presentation Edition for the LicensePool.
        """
        def sort_key(edition):
            """Return a numeric ordering of this edition."""
            source = edition.data_source
            if not source:
                # This shouldn't happen. Give this edition the
                # lowest priority.
                return -100

            if source == self.data_source:
                # This Edition contains information from the same data
                # source as the LicensePool itself. Put it below any
                # Edition from one of the data sources in
                # PRESENTATION_EDITION_PRIORITY, but above all other
                # Editions.
                return -1
            if source.name in DataSource.PRESENTATION_EDITION_PRIORITY:
                return DataSource.PRESENTATION_EDITION_PRIORITY.index(source.name)
            else:
                return -2

        return sorted(self.identifier.primarily_identifies, key=sort_key)

    def set_open_access_status(self):
        """Set .open_access based on whether there is currently
        an open-access LicensePoolDeliveryMechanism for this LicensePool.
        """
        for dm in self.delivery_mechanisms:
            if dm.is_open_access:
                self.open_access = True
                break
        else:
            self.open_access = False

    def set_presentation_edition(self):
        """Create or update the presentation Edition for this LicensePool.

        The presentation Edition is made of metadata from all Editions
        associated with the LicensePool's identifier.

        :return: A boolean explaining whether any of the presentation
        information associated with this LicensePool actually changed.
        """
        _db = Session.object_session(self)
        old_presentation_edition = self.presentation_edition
        all_editions = list(self.editions_in_priority_order())
        changed = False

        # Note: We can do a cleaner solution, if we refactor to not use metadata's 
        # methods to update editions.  For now, we're choosing to go with the below approach.
        from metadata_layer import (
            Metadata, 
            IdentifierData, 
            ReplacementPolicy,
        )

        if len(all_editions) == 1:
            # There's only one edition associated with this
            # LicensePool. Use it as the presentation edition rather
            # than creating an identical composite.
            self.presentation_edition = all_editions[0]
        else:
            edition_identifier = IdentifierData(self.identifier.type, self.identifier.identifier)
            metadata = Metadata(data_source=DataSource.PRESENTATION_EDITION, primary_identifier=edition_identifier)

            for edition in all_editions:
                if (edition.data_source.name != DataSource.PRESENTATION_EDITION):
                    metadata.update(Metadata.from_edition(edition))

            # Note: Since this is a presentation edition it does not have a
            # license data source, even if one of the editions it was
            # created from does have a license data source.
            metadata._license_data_source = None
            metadata.license_data_source_obj = None
            edition, is_new = metadata.edition(_db)

            policy = ReplacementPolicy.from_metadata_source()
            self.presentation_edition, edition_core_changed = metadata.apply(
                edition, collection=self.collection, replace=policy
            )
            changed = changed or edition_core_changed

        presentation_changed = self.presentation_edition.calculate_presentation()
        changed = changed or presentation_changed

        # if the license pool is associated with a work, and the work currently has no presentation edition, 
        # then do a courtesy call to the work, and tell it about the presentation edition.
        if self.work and not self.work.presentation_edition:
            self.work.set_presentation_edition(self.presentation_edition)

        return (
            self.presentation_edition != old_presentation_edition 
            or changed
        )


    def add_link(self, rel, href, data_source, media_type=None,
                 content=None, content_path=None):
        """Add a link between this LicensePool and a Resource.

        :param rel: The relationship between this LicensePool and the resource
               on the other end of the link.
        :param href: The URI of the resource on the other end of the link.
        :param media_type: Media type of the representation associated
               with the resource.
        :param content: Content of the representation associated with the
               resource.
        :param content_path: Path (relative to DATA_DIRECTORY) of the
               representation associated with the resource.
        """
        return self.identifier.add_link(
            rel, href, data_source, media_type, content, content_path)

    def needs_update(self):
        """Is it time to update the circulation info for this license pool?"""
        now = datetime.datetime.utcnow()
        if not self.last_checked:
            # This pool has never had its circulation info checked.
            return True
        maximum_stale_time = self.data_source.extra.get(
            'circulation_refresh_rate_seconds')
        if maximum_stale_time is None:
            # This pool never needs to have its circulation info checked.
            return False
        age = now - self.last_checked
        return age > maximum_stale_time

    def update_availability(
            self, new_licenses_owned, new_licenses_available, 
            new_licenses_reserved, new_patrons_in_hold_queue, as_of=None):
        """Update the LicensePool with new availability information.
        Log the implied changes as CirculationEvents.
        """
        changes_made = False
        _db = Session.object_session(self)
        if not as_of:
            as_of = datetime.datetime.utcnow()

        old_licenses_owned = self.licenses_owned
        old_licenses_available = self.licenses_available
        old_licenses_reserved = self.licenses_reserved
        old_patrons_in_hold_queue = self.patrons_in_hold_queue

        for old_value, new_value, more_event, fewer_event in (
                [self.patrons_in_hold_queue,  new_patrons_in_hold_queue,
                 CirculationEvent.DISTRIBUTOR_HOLD_PLACE, CirculationEvent.DISTRIBUTOR_HOLD_RELEASE],
                [self.licenses_available, new_licenses_available,
                 CirculationEvent.DISTRIBUTOR_CHECKIN, CirculationEvent.DISTRIBUTOR_CHECKOUT],
                [self.licenses_reserved, new_licenses_reserved,
                 CirculationEvent.DISTRIBUTOR_AVAILABILITY_NOTIFY, None],
                [self.licenses_owned, new_licenses_owned,
                 CirculationEvent.DISTRIBUTOR_LICENSE_ADD,
                 CirculationEvent.DISTRIBUTOR_LICENSE_REMOVE]):
            if new_value is None:
                continue
            if old_value == new_value:
                continue
            changes_made = True

            if old_value < new_value:
                event_name = more_event
            else:
                event_name = fewer_event

            if not event_name:
                continue

            Analytics.collect_event(
                _db, self, event_name, as_of,
                old_value=old_value, new_value=new_value)

        # Update the license pool with the latest information.
        any_data = False
        if new_licenses_owned is not None:
            self.licenses_owned = new_licenses_owned
            any_data = True
        if new_licenses_available is not None:
            self.licenses_available = new_licenses_available
            any_data = True
        if new_licenses_reserved is not None:
            self.licenses_reserved = new_licenses_reserved
            any_data = True
        if new_patrons_in_hold_queue is not None:
            self.patrons_in_hold_queue = new_patrons_in_hold_queue
            any_data = True

        if any_data or changes_made:
            # Sometimes update_availability is called with no actual
            # numbers, but that's not the case this time. We got
            # numbers and they may have even changed our view of the
            # LicensePool.
            self.last_checked = as_of
            if self.work:
                self.work.last_update_time = as_of

        if changes_made:
            message, args = self.circulation_changelog(
                old_licenses_owned, old_licenses_available,
                old_licenses_reserved, old_patrons_in_hold_queue
            )
            logging.info(message, *args)

        return changes_made

    def circulation_changelog(self, old_licenses_owned, old_licenses_available,
                              old_licenses_reserved, old_patrons_in_hold_queue):
        """Generate a log message describing a change to the circulation.

        :return: a 2-tuple (message, args) suitable for passing into 
        logging.info or a similar method
        """
        edition = self.presentation_edition
        message = 'CHANGED '
        args = []
        if edition:
            message += '%s "%s" %s (%s)'
            args.extend([edition.medium, 
                         edition.title or "[NO TITLE]",
                         edition.author or "[NO AUTHOR]",
                         self.identifier]
                    )
        else:
            message += '%s'
            args.append(self.identifier)

        def _part(message, args, string, old_value, new_value):
            if old_value != new_value:
                args.extend([string, old_value, new_value])
                message += ' %s: %s=>%s'
            return message, args

        message, args = _part(
            message, args, "OWN", old_licenses_owned, self.licenses_owned
        )
        
        message, args = _part(
            message, args, "AVAIL", old_licenses_available, 
            self.licenses_available
        )

        message, args = _part(
            message, args, "RSRV", old_licenses_reserved, 
            self.licenses_reserved
        )

        message, args =_part(
            message, args, "HOLD", old_patrons_in_hold_queue, 
            self.patrons_in_hold_queue
        )
        return message, tuple(args)

    def loan_to(self, patron, start=None, end=None, fulfillment=None):
        _db = Session.object_session(patron)
        kwargs = dict(start=start or datetime.datetime.utcnow(),
                      end=end)
        loan, is_new = get_one_or_create(
            _db, Loan, patron=patron, license_pool=self, 
            create_method_kwargs=kwargs)
        if fulfillment:
            loan.fulfillment = fulfillment
        return loan, is_new

    def on_hold_to(self, patron, start=None, end=None, position=None):
        _db = Session.object_session(patron)
        if (Configuration.hold_policy() 
            != Configuration.HOLD_POLICY_ALLOW):
            raise PolicyException("Holds are disabled on this system.")
        start = start or datetime.datetime.utcnow()
        hold, new = get_one_or_create(
            _db, Hold, patron=patron, license_pool=self)
        hold.update(start, end, position)
        return hold, new

    @classmethod
    def consolidate_works(cls, _db, calculate_work_even_if_no_author=False,
                          batch_size=10):
        """Assign a (possibly new) Work to every unassigned LicensePool."""
        a = 0
        lps = cls.with_no_work(_db)
        logging.info(
            "Assigning Works to %d LicensePools with no Work.", len(lps)
        )
        for unassigned in lps:
            etext, new = unassigned.calculate_work(
                even_if_no_author=calculate_work_even_if_no_author)
            if not etext:
                # We could not create a work for this LicensePool,
                # most likely because it does not yet have any
                # associated Edition.
                continue
            a += 1
            logging.info("When consolidating works, created %r", etext)
            if a and not a % batch_size:
                _db.commit()
        _db.commit()


    def calculate_work(self, even_if_no_author=False, known_edition=None):
        """Find or create a Work for this LicensePool.

        A pool that is not open-access will always have its own
        Work. Open-access LicensePools will be grouped together with
        other open-access LicensePools based on the permanent work ID
        of the LicensePool's presentation edition.

        :param even_if_no_author: Ordinarily this method will refuse
        to create a Work for a LicensePool whose Edition has no title
        or author. But sometimes a book just has no known author. If
        that's really the case, pass in even_if_no_author=True and the
        Work will be created.

        TODO: I think known_edition is mostly useless. We should
        either remove it or replace it with a boolean that stops us
        from calling set_presentation_edition() and assumes we've
        already done that work.
        """
        if not self.identifier:
            # A LicensePool with no Identifier should never have a Work.
            self.work = None
            return None, False
       
        if known_edition:
            presentation_edition = known_edition
        else:
            self.set_presentation_edition()
            presentation_edition = self.presentation_edition
            
        if presentation_edition:
            if self not in presentation_edition.is_presentation_for:
                raise ValueError(
                    "Alleged presentation edition is not the presentation edition for the license pool for which work is being calculated!"
                )
                    
        logging.info("Calculating work for %r", presentation_edition)
        if not presentation_edition:
            # We don't have any information about the identifier
            # associated with this LicensePool, so we can't create a work.
            logging.warn("NO EDITION for %s, cowardly refusing to create work.",
                     self.identifier)

            # If there was a work associated with this LicensePool,
            # it was by mistake. Remove it.
            self.work = None
            return None, False

        if not presentation_edition.title or not presentation_edition.author:
            presentation_edition.calculate_presentation()

        if not presentation_edition.title:
            if presentation_edition.work:
                logging.warn(
                    "Edition %r has no title but has a Work assigned. This will not stand.", presentation_edition
                )
            else:
                logging.info("Edition %r has no title and it will not get a Work.", presentation_edition)
            self.work = None
            self.work_id = None
            return None, False

        if (not presentation_edition.work
            and presentation_edition.author in (None, Edition.UNKNOWN_AUTHOR)
            and not even_if_no_author
        ):
            logging.warn(
                "Edition %r has no author, not assigning Work to Edition.", 
                presentation_edition
            )
            # If there was a work associated with this LicensePool,
            # it was by mistake. Remove it.
            self.work = None
            self.work_id = None
            return None, False

        presentation_edition.calculate_permanent_work_id()

        _db = Session.object_session(self)
        work = None
        is_new = False
        licensepools_changed = False
        if self.open_access and presentation_edition.permanent_work_id:
            # This is an open-access book. Use the Work for all
            # open-access books associated with this book's permanent
            # work ID.
            #
            # If the dataset is in an inconsistent state, calling
            # Work.open_access_for_permanent_work_id may result in works being
            # merged.
            work, is_new = Work.open_access_for_permanent_work_id(
                _db, presentation_edition.permanent_work_id,
                presentation_edition.medium
            )

            # Run a sanity check to make sure every LicensePool
            # associated with this Work actually belongs there. This
            # may result in new Works being created.
            #
            # This could go into Work.for_permanent_work_id, but that
            # could conceivably lead to an infinite loop, or at least
            # a very long recursive call, so I've put it here.
            work.make_exclusive_open_access_for_permanent_work_id(
                presentation_edition.permanent_work_id, 
                presentation_edition.medium
            )
            self.work = work
            licensepools_changed = True

        # All LicensePools with a given Identifier must share a work.
        existing_works = set([x.work for x in self.identifier.licensed_through])
        if len(existing_works) > 1:
            logging.warn(
                "LicensePools for %r have more than one Work between them. Removing them all and starting over."
            )
            for lp in self.identifier.licensed_through:
                lp.work = None
                if lp.presentation_edition:
                    lp.presentation_edition.work = None
        else:
            # There is a consensus Work for this Identifier.
            [self.work] = existing_works

        if self.work:
            # This pool is already associated with a Work. Use that
            # Work.
            work = self.work
        elif presentation_edition.work:
            # This pool's presentation edition is already associated with
            # a Work. Use that Work.
            work = presentation_edition.work
            self.work = work

        if work:
            # There is already a Work associated with this LicensePool,
            # but we need to run a sanity check because occasionally
            # LicensePools get mis-grouped due to bugs.
            #
            # A commercially-licensed book should have a Work to
            # itself. All other LicensePools need to be kicked out and
            # associated with some other work.
            #
            # This won't cause an infinite recursion because we're
            # setting pool.work to None before calling
            # pool.calculate_work(), and the recursive call only
            # happens if self.work is set.
            for pool in list(work.license_pools):
                if pool is self:
                    continue
                if not (self.open_access and pool.open_access):
                    pool.work = None
                    pool.calculate_work()
                    licensepools_changed = True

        else:
            # There is no better choice than creating a brand new Work.
            is_new = True
            logging.info(
                "Creating a new work for %r" % presentation_edition.title
            )
            work = Work()
            _db = Session.object_session(self)
            _db.add(work)
            _db.flush()
            licensepools_changed = True

        # Associate this LicensePool and its Edition with the work we
        # chose or created.
        if not self in work.license_pools:
            work.license_pools.append(self)
            licensepools_changed = True

        # Recalculate the display information for the Work, since the
        # associated LicensePools have changed, which may have caused
        # the Work's presentation Edition to change.
        #
        # TODO: In theory we can speed things up by only calling
        # calculate_presentation if licensepools_changed is
        # True. However, some bits of other code call calculate_work()
        # under the assumption that it always calls
        # calculate_presentation(), so we'd need to evaluate those
        # call points first.
        work.calculate_presentation()

        # Ensure that all LicensePools with this Identifier share
        # the same Work. (We may have wiped out their .work earlier
        # in this method.)
        for lp in self.identifier.licensed_through:
            lp.work = work
        
        if is_new:
            logging.info("Created a new work: %r", work)

        # All done!
        return work, is_new


    @property
    def open_access_links(self):
        """Yield all open-access Resources for this LicensePool."""

        open_access = Hyperlink.OPEN_ACCESS_DOWNLOAD
        _db = Session.object_session(self)
        if not self.identifier:
            return
        q = Identifier.resources_for_identifier_ids(
            _db, [self.identifier.id], open_access
        )
        for resource in q:
            yield resource

    @property
    def open_access_download_url(self):
        """Alias for best_open_access_link.

        If _open_access_download_url is currently None, this will set
        to a good value if possible.
        """
        return self.best_open_access_link
        
    @property
    def best_open_access_link(self):
        """Find the best open-access link for this LicensePool.

        Cache it so that the next access will be faster.
        """
        if not self.open_access:
            return None
        if not self._open_access_download_url:
            url = None
            resource = self.best_open_access_resource
            if resource and resource.representation:
                url = resource.representation.mirror_url
            self._open_access_download_url = url
        return self._open_access_download_url

    @property
    def best_open_access_resource(self):
        """Determine the best open-access Resource currently provided by this 
        LicensePool.
        """
        best = None
        best_priority = -1
        for resource in self.open_access_links:
            if not any(
                    [resource.representation and
                     resource.representation.media_type and
                     resource.representation.media_type.startswith(x) 
                     for x in Representation.SUPPORTED_BOOK_MEDIA_TYPES]):
                # This representation is not in a media type we 
                # support. We can't serve it, so we won't consider it.
                continue
                
            data_source_priority = self.open_access_source_priority
            if not best or data_source_priority > best_priority:
                # Something is better than nothing.
                best = resource
                best_priority = data_source_priority
                continue

            if (best.data_source.name==DataSource.GUTENBERG
                and resource.data_source.name==DataSource.GUTENBERG
                and 'noimages' in best.representation.mirror_url
                and not 'noimages' in resource.representation.mirror_url):
                # A Project Gutenberg-ism: an epub without 'noimages'
                # in the filename is better than an epub with
                # 'noimages' in the filename.
                best = resource
                best_priority = data_source_priority
                continue

        return best

    @property
    def best_license_link(self):
        """Find the best available licensing link for the work associated
        with this LicensePool.

        # TODO: This needs work and may not be necessary anymore.
        """
        edition = self.edition
        if not edition:
            return self, None
        link = edition.best_open_access_link
        if link:
            return self, link

        # Either this work is not open-access, or there was no epub
        # link associated with it.
        work = self.work
        for pool in work.license_pools:
            edition = pool.edition
            link = edition.best_open_access_link
            if link:
                return pool, link
        return self, None

    def set_delivery_mechanism(self, *args, **kwargs):
        """Ensure that this LicensePool (and any other LicensePools for the same
        book) have a LicensePoolDeliveryMechanism for this media type,
        DRM scheme, rights status, and resource.
        """
        return LicensePoolDeliveryMechanism.set(
            self.data_source, self.identifier, *args, **kwargs
        )

Index("ix_licensepools_data_source_id_identifier_id_collection_id", LicensePool.collection_id, LicensePool.data_source_id, LicensePool.identifier_id, unique=True)


class RightsStatus(Base):

    """The terms under which a book has been made available to the general
    public.

    This will normally be 'in copyright', or 'public domain', or a
    Creative Commons license.
    """

    # Currently in copyright.
    IN_COPYRIGHT = u"http://librarysimplified.org/terms/rights-status/in-copyright"

    # Public domain in the USA.
    PUBLIC_DOMAIN_USA = u"http://librarysimplified.org/terms/rights-status/public-domain-usa"

    # Public domain in some unknown territory
    PUBLIC_DOMAIN_UNKNOWN = u"http://librarysimplified.org/terms/rights-status/public-domain-unknown"

    # Creative Commons Public Domain Dedication (No rights reserved)
    CC0 = u"https://creativecommons.org/publicdomain/zero/1.0/"

    # Creative Commons Attribution (CC BY)
    CC_BY = u"http://creativecommons.org/licenses/by/4.0/"
    
    # Creative Commons Attribution-ShareAlike (CC BY-SA)
    CC_BY_SA = u"https://creativecommons.org/licenses/by-sa/4.0"

    # Creative Commons Attribution-NoDerivs (CC BY-ND)
    CC_BY_ND = u"https://creativecommons.org/licenses/by-nd/4.0"

    # Creative Commons Attribution-NonCommercial (CC BY-NC)
    CC_BY_NC = u"https://creativecommons.org/licenses/by-nc/4.0"

    # Creative Commons Attribution-NonCommercial-ShareAlike (CC BY-NC-SA)
    CC_BY_NC_SA = u"https://creativecommons.org/licenses/by-nc-sa/4.0"

    # Creative Commons Attribution-NonCommercial-NoDerivs (CC BY-NC-ND)
    CC_BY_NC_ND = u"https://creativecommons.org/licenses/by-nc-nd/4.0"

    # Open access download but no explicit license
    GENERIC_OPEN_ACCESS = u"http://librarysimplified.org/terms/rights-status/generic-open-access"

    # Unknown copyright status.
    UNKNOWN = u"http://librarysimplified.org/terms/rights-status/unknown"

    OPEN_ACCESS = [
        PUBLIC_DOMAIN_USA,
        CC0,
        CC_BY,
        CC_BY_SA,
        CC_BY_ND,
        CC_BY_NC,
        CC_BY_NC_SA,
        CC_BY_NC_ND,
        GENERIC_OPEN_ACCESS,
    ]

    NAMES = {
        IN_COPYRIGHT: "In Copyright",
        PUBLIC_DOMAIN_USA: "Public domain in the USA",
        CC0: "Creative Commons Public Domain Dedication (CC0)",
        CC_BY: "Creative Commons Attribution (CC BY)",
        CC_BY_SA: "Creative Commons Attribution-ShareAlike (CC BY-SA)",
        CC_BY_ND: "Creative Commons Attribution-NoDerivs (CC BY-ND)",
        CC_BY_NC: "Creative Commons Attribution-NonCommercial (CC BY-NC)",
        CC_BY_NC_SA: "Creative Commons Attribution-NonCommercial-ShareAlike (CC BY-NC-SA)",
        CC_BY_NC_ND: "Creative Commons Attribution-NonCommercial-NoDerivs (CC BY-NC-ND)",
        GENERIC_OPEN_ACCESS: "Open access with no specific license",
        UNKNOWN: "Unknown",
    }

    DATA_SOURCE_DEFAULT_RIGHTS_STATUS = {
        DataSource.GUTENBERG: PUBLIC_DOMAIN_USA,
        DataSource.PLYMPTON: CC_BY_NC,
        # workaround for opds-imported license pools with 'content server' as data source
        DataSource.OA_CONTENT_SERVER : GENERIC_OPEN_ACCESS,

        DataSource.OVERDRIVE: IN_COPYRIGHT,
        DataSource.THREEM: IN_COPYRIGHT,
        DataSource.AXIS_360: IN_COPYRIGHT,
    }
    
    __tablename__ = 'rightsstatus'
    id = Column(Integer, primary_key=True)

    # A URI unique to the license. This may be a URL (e.g. Creative
    # Commons)
    uri = Column(String, index=True, unique=True)

    # Human-readable name of the license.
    name = Column(String, index=True)

    # One RightsStatus may apply to many LicensePoolDeliveryMechanisms.
    licensepooldeliverymechanisms = relationship("LicensePoolDeliveryMechanism", backref="rights_status")

    @classmethod
    def lookup(cls, _db, uri):
        if not uri in cls.NAMES.keys():
            uri = cls.UNKNOWN
        name = cls.NAMES.get(uri)
        create_method_kwargs = dict(name=name)
        status, ignore = get_one_or_create(
            _db, RightsStatus, uri=uri,
            create_method_kwargs=create_method_kwargs
        )
        return status

    @classmethod
    def rights_uri_from_string(cls, rights):
        rights = rights.lower()
        if rights == 'public domain in the usa.':
            return RightsStatus.PUBLIC_DOMAIN_USA
        elif rights == 'public domain in the united states.':
            return RightsStatus.PUBLIC_DOMAIN_USA
        elif rights == 'pd-us':
            return RightsStatus.PUBLIC_DOMAIN_USA
        elif rights.startswith('public domain'):
            return RightsStatus.PUBLIC_DOMAIN_UNKNOWN
        elif rights.startswith('copyrighted.'):
            return RightsStatus.IN_COPYRIGHT
        elif rights == 'cc0':
            return RightsStatus.CC0
        elif rights == 'cc by':
            return RightsStatus.CC_BY
        elif rights == 'cc by-sa':
            return RightsStatus.CC_BY_SA
        elif rights == 'cc by-nd':
            return RightsStatus.CC_BY_ND
        elif rights == 'cc by-nc':
            return RightsStatus.CC_BY_NC
        elif rights == 'cc by-nc-sa':
            return RightsStatus.CC_BY_NC_SA
        elif rights == 'cc by-nc-nd':
            return RightsStatus.CC_BY_NC_ND
        elif (rights in RightsStatus.OPEN_ACCESS
              or rights == RightsStatus.IN_COPYRIGHT):
            return rights
        else:
            return RightsStatus.UNKNOWN

    
class CirculationEvent(Base):

    """Changes to a license pool's circulation status.

    We log these so we can measure things like the velocity of
    individual books.
    """
    __tablename__ = 'circulationevents'

    id = Column(Integer, primary_key=True)

    # One LicensePool can have many circulation events.
    license_pool_id = Column(
        Integer, ForeignKey('licensepools.id'), index=True)

    type = Column(String(32), index=True)
    start = Column(DateTime, index=True)
    end = Column(DateTime)
    old_value = Column(Integer)
    delta = Column(Integer)
    new_value = Column(Integer)
    foreign_patron_id = Column(String)

    # A given license pool can only have one event of a given type for
    # a given patron at a given time.
    __table_args__ = (UniqueConstraint('license_pool_id', 'type', 'start',
                                       'foreign_patron_id'),)

    # Constants for use in logging circulation events to JSON
    SOURCE = u"source"
    TYPE = u"event"

    # The names of the circulation events we recognize.
    # They may be sent to third-party analytics services
    # as well as used locally.

    # Events that happen in a circulation manager.
    NEW_PATRON = u"circulation_manager_new_patron"
    CM_CHECKOUT = u"circulation_manager_check_out"
    CM_CHECKIN = u"circulation_manager_check_in"
    CM_HOLD_PLACE = u"circulation_manager_hold_place"
    CM_HOLD_RELEASE = u"circulation_manager_hold_release"
    CM_FULFILL = u"circulation_manager_fulfill"

    # Events that we hear about from a distributor.
    DISTRIBUTOR_CHECKOUT = u"distributor_check_out"
    DISTRIBUTOR_CHECKIN = u"distributor_check_in"
    DISTRIBUTOR_HOLD_PLACE = u"distributor_hold_place"
    DISTRIBUTOR_HOLD_RELEASE = u"distributor_hold_release"
    DISTRIBUTOR_LICENSE_ADD = u"distributor_license_add"
    DISTRIBUTOR_LICENSE_REMOVE = u"distributor_license_remove"
    DISTRIBUTOR_AVAILABILITY_NOTIFY = u"distributor_availability_notify"
    DISTRIBUTOR_TITLE_ADD = u"distributor_title_add"
    DISTRIBUTOR_TITLE_REMOVE = u"distributor_title_remove"

    # Events that we hear about from a client app.
    OPEN_BOOK = u"open_book"
    
    CLIENT_EVENTS = [
        OPEN_BOOK,
    ]


    # The time format used when exporting to JSON.
    TIME_FORMAT = "%Y-%m-%dT%H:%M:%S+00:00"

    @classmethod
    def log(cls, _db, license_pool, event_name, old_value, new_value,
            start=None, end=None, foreign_patron_id=None):
        if new_value is None or old_value is None:
            delta = None
        else:
            delta = new_value - old_value
        if not start:
            start = datetime.datetime.utcnow()
        if not end:
            end = start
        logging.info("EVENT %s %s=>%s", event_name, old_value, new_value)
        event, was_new = get_one_or_create(
            _db, CirculationEvent, license_pool=license_pool,
            type=event_name, start=start, foreign_patron_id=foreign_patron_id,
            create_method_kwargs=dict(
                old_value=old_value,
                new_value=new_value,
                delta=delta,
                end=end)
            )
        return event, was_new

Index("ix_circulationevents_start_desc_nullslast", CirculationEvent.start.desc().nullslast())


class Credential(Base):
    """A place to store credentials for external services."""
    __tablename__ = 'credentials'
    id = Column(Integer, primary_key=True)
    data_source_id = Column(Integer, ForeignKey('datasources.id'), index=True)
    patron_id = Column(Integer, ForeignKey('patrons.id'), index=True)
    type = Column(String(255), index=True)
    credential = Column(String)
    expires = Column(DateTime)

    # One Credential can have many associated DRMDeviceIdentifiers.
    drm_device_identifiers = relationship(
        "DRMDeviceIdentifier", backref=backref("credential", lazy='joined')
    )
    
    __table_args__ = (
        UniqueConstraint('data_source_id', 'patron_id', 'type'),
    )

    @classmethod
    def lookup(self, _db, data_source, type, patron, refresher_method,
               allow_persistent_token=False):
        if isinstance(data_source, basestring):
            data_source = DataSource.lookup(_db, data_source)
        credential, is_new = get_one_or_create(
            _db, Credential, data_source=data_source, type=type, patron=patron)
        if (is_new or (not credential.expires and not allow_persistent_token)
            or (credential.expires 
                and credential.expires <= datetime.datetime.utcnow())):
            if refresher_method:
                refresher_method(credential)
        return credential

    @classmethod
    def lookup_by_token(self, _db, data_source, type, token,
                               allow_persistent_token=False):
        """Look up a unique token.

        Lookup will fail on expired tokens. Unless persistent tokens
        are specifically allowed, lookup will fail on persistent tokens.
        """

        credential = get_one(
            _db, Credential, data_source=data_source, type=type, 
            credential=token)

        if not credential:
            # No matching token.
            return None

        if not credential.expires:
            if allow_persistent_token:
                return credential
            else:
                # It's an error that this token never expires. It's invalid.
                return None
        elif credential.expires > datetime.datetime.utcnow():
            return credential
        else:
            # Token has expired.
            return None

    @classmethod
    def lookup_and_expire_temporary_token(cls, _db, data_source, type, token):
        """Look up a temporary token and expire it immediately."""
        credential = cls.lookup_by_token(_db, data_source, type, token)
        if not credential:
            return None
        credential.expires = datetime.datetime.utcnow() - datetime.timedelta(
            seconds=5)
        return credential

    @classmethod
    def temporary_token_create(
            self, _db, data_source, type, patron, duration, value=None
    ):
        """Create a temporary token for the given data_source/type/patron.

        The token will be good for the specified `duration`.
        """
        expires = datetime.datetime.utcnow() + duration
        token_string = value or str(uuid.uuid1())
        credential, is_new = get_one_or_create(
            _db, Credential, data_source=data_source, type=type, patron=patron)
        # If there was already a token of this type for this patron,
        # the new one overwrites the old one.
        credential.credential=token_string
        credential.expires=expires
        return credential, is_new

    @classmethod
    def persistent_token_create(self, _db, data_source, type, patron):
        """Create or retrieve a persistent token for the given 
        data_source/type/patron.
        """
        token_string = str(uuid.uuid1())
        credential, is_new = get_one_or_create(
            _db, Credential, data_source=data_source, type=type, patron=patron,
            create_method_kwargs=dict(credential=token_string)
        )
        credential.expires=None
        return credential, is_new

    # A Credential may have many associated DRMDeviceIdentifiers.
    def register_drm_device_identifier(self, device_identifier):
        _db = Session.object_session(self)
        return get_one_or_create(
            _db, DRMDeviceIdentifier,
            credential=self,
            device_identifier=device_identifier
        )

    def deregister_drm_device_identifier(self, device_identifier):
        _db = Session.object_session(self)
        device_id_obj = get_one(
            _db, DRMDeviceIdentifier,
            credential=self,
            device_identifier=device_identifier
        )
        if device_id_obj:
            _db.delete(device_id_obj)

    
# Index to make lookup_by_token() fast.
Index("ix_credentials_data_source_id_type_token", Credential.data_source_id, Credential.type, Credential.credential, unique=True)


class DelegatedPatronIdentifier(Base):
    """This library is in charge of coming up with, and storing,
    identifiers associated with the patrons of some other library.

    e.g. NYPL provides Adobe IDs for patrons of all libraries that use
    the SimplyE app.

    Those identifiers are stored here.
    """
    ADOBE_ACCOUNT_ID = u'Adobe Account ID'
    
    __tablename__ = 'delegatedpatronidentifiers'
    id = Column(Integer, primary_key=True)
    type = Column(String(255), index=True)
    library_uri = Column(String(255), index=True)

    # This is the ID the foreign library gives us when referring to
    # this patron.
    patron_identifier = Column(String(255), index=True)

    # This is the identifier we made up for the patron. This is what the
    # foreign library is trying to look up.
    delegated_identifier = Column(String)
    
    __table_args__ = (
        UniqueConstraint('type', 'library_uri', 'patron_identifier'),
    )

    @classmethod
    def get_one_or_create(
            cls, _db, library_uri, patron_identifier, identifier_type,
            create_function
    ):
        """Look up the delegated identifier for the given patron. If there is
        none, create one.

        :param library_uri: A URI identifying the patron's library.

        :param patron_identifier: An identifier used by that library to
         distinguish between this patron and others. This should be
         an identifier created solely for the purpose of identifying the
         patron with _this_ library, and not (e.g.) the patron's barcode.

        :param identifier_type: The type of the delegated identifier
         to look up. (probably ADOBE_ACCOUNT_ID)

        :param create_function: If this patron does not have a
         DelegatedPatronIdentifier, one will be created, and this
         function will be called to determine the value of
         DelegatedPatronIdentifier.delegated_identifier. 

        :return: A 2-tuple (DelegatedPatronIdentifier, is_new)
        """
        identifier, is_new = get_one_or_create(
            _db, DelegatedPatronIdentifier, library_uri=library_uri,
            patron_identifier=patron_identifier, type=identifier_type
        )
        if is_new:
            identifier.delegated_identifier = create_function()
        return identifier, is_new

    
class DRMDeviceIdentifier(Base):
    """A device identifier for a particular DRM scheme.

    Associated with a Credential, most commonly a patron's "Identifier
    for Adobe account ID purposes" Credential.
    """
    __tablename__ = 'drmdeviceidentifiers'
    id = Column(Integer, primary_key=True)
    credential_id = Column(Integer, ForeignKey('credentials.id'), index=True)
    device_identifier = Column(String(255), index=True)    

    
class Timestamp(Base):
    """A general-purpose timestamp for Monitors."""

    __tablename__ = 'timestamps'
    id = Column(Integer, primary_key=True)
    service = Column(String(255), index=True, nullable=False)
    collection_id = Column(Integer, ForeignKey('collections.id'),
                           index=True, nullable=True)
    timestamp = Column(DateTime)
    counter = Column(Integer)

    def __repr__(self):
        if self.timestamp:
            timestamp = self.timestamp.strftime('%b %d, %Y at %H:%M')
        else:
            timestamp = None
        if self.counter:
            timestamp += (' %d' % self.counter)
        if self.collection:
            collection = self.collection.name
        else:
            collection = None

        message = u"<Timestamp %s: collection=%s, timestamp=%s>" % (
            self.service, collection, timestamp
        )
        return message.encode("utf8")

    @classmethod
    def stamp(self, _db, service, collection, date=None):
        date = date or datetime.datetime.utcnow()
        stamp, was_new = get_one_or_create(
            _db, Timestamp,
            service=service,
            collection=collection,
            create_method_kwargs=dict(timestamp=date))
        if not was_new:
            stamp.timestamp = date
        return stamp

    __table_args__ = (
        UniqueConstraint('service', 'collection_id'),
    )

    
class Representation(Base):
    """A cached document obtained from (and possibly mirrored to) the Web
    at large.

    Sometimes this is a DataSource's representation of a specific
    book.

    Sometimes it's associated with a database Resource (which has a
    well-defined relationship to one specific book).

    Sometimes it's just a web page that we need a cached local copy
    of.
    """

    EPUB_MEDIA_TYPE = u"application/epub+zip"
    PDF_MEDIA_TYPE = u"application/pdf"
    MOBI_MEDIA_TYPE = u"application/x-mobipocket-ebook"
    TEXT_XML_MEDIA_TYPE = u"text/xml"
    TEXT_HTML_MEDIA_TYPE = u"text/html"
    APPLICATION_XML_MEDIA_TYPE = u"application/xml"
    JPEG_MEDIA_TYPE = u"image/jpeg"
    PNG_MEDIA_TYPE = u"image/png"
    GIF_MEDIA_TYPE = u"image/gif"
    SVG_MEDIA_TYPE = u"image/svg+xml"
    MP3_MEDIA_TYPE = u"audio/mpeg"
    OCTET_STREAM_MEDIA_TYPE = u"application/octet-stream"
    TEXT_PLAIN = u"text/plain"

    BOOK_MEDIA_TYPES = [
        EPUB_MEDIA_TYPE,
        PDF_MEDIA_TYPE,
        MOBI_MEDIA_TYPE,
        MP3_MEDIA_TYPE,
    ]

    # These media types are in the order we would prefer to use them.
    # e.g. all else being equal, we would prefer a PNG to a JPEG.
    IMAGE_MEDIA_TYPES = [
        PNG_MEDIA_TYPE,
        JPEG_MEDIA_TYPE,
        GIF_MEDIA_TYPE,
        SVG_MEDIA_TYPE,
    ]

    SUPPORTED_BOOK_MEDIA_TYPES = [
        EPUB_MEDIA_TYPE
    ]

    # Most of the time, if you believe a resource to be media type A,
    # but then you make a request and get media type B, then the
    # actual media type (B) takes precedence over what you thought it
    # was (A). These media types are the exceptions: they are so
    # generic that they don't tell you anything, so it's more useful
    # to stick with A.
    GENERIC_MEDIA_TYPES = [OCTET_STREAM_MEDIA_TYPE]

    FILE_EXTENSIONS = {
        EPUB_MEDIA_TYPE: "epub",
        MOBI_MEDIA_TYPE: "mobi",
        PDF_MEDIA_TYPE: "pdf",
        MP3_MEDIA_TYPE: "mp3",
        JPEG_MEDIA_TYPE: "jpg",
        PNG_MEDIA_TYPE: "png",
        SVG_MEDIA_TYPE: "svg",
        GIF_MEDIA_TYPE: "gif",
    }

    __tablename__ = 'representations'
    id = Column(Integer, primary_key=True)

    # URL from which the representation was fetched.
    url = Column(Unicode, index=True)

    # The media type of the representation.
    media_type = Column(Unicode)

    resource = relationship("Resource", backref="representation", uselist=False)

    ### Records of things we tried to do with this representation.

    # When the representation was last fetched from `url`.
    fetched_at = Column(DateTime, index=True)

    # A textual description of the error encountered the last time
    # we tried to fetch the representation
    fetch_exception = Column(Unicode, index=True)

    # A URL under our control to which this representation will be
    # mirrored.
    mirror_url = Column(Unicode, index=True)

    # When the representation was last pushed to `mirror_url`.
    mirrored_at = Column(DateTime, index=True)
    
    # An exception that happened while pushing this representation
    # to `mirror_url.
    mirror_exception = Column(Unicode, index=True)

    # If this image is a scaled-down version of some other image,
    # `scaled_at` is the time it was last generated.
    scaled_at = Column(DateTime, index=True)

    # If this image is a scaled-down version of some other image,
    # this is the exception that happened the last time we tried
    # to scale it down.
    scale_exception = Column(Unicode, index=True)

    ### End records of things we tried to do with this representation.

    # An image Representation may be a thumbnail version of another
    # Representation.
    thumbnail_of_id = Column(
        Integer, ForeignKey('representations.id'), index=True)

    thumbnails = relationship(
        "Representation",
        backref=backref("thumbnail_of", remote_side = [id]),
        lazy="joined")

    # The HTTP status code from the last fetch.
    status_code = Column(Integer)

    # A textual representation of the HTTP headers sent along with the
    # representation.
    headers = Column(Unicode)

    # The Location header from the last representation.
    location = Column(Unicode)

    # The Last-Modified header from the last representation.
    last_modified = Column(Unicode)

    # The Etag header from the last representation.
    etag = Column(Unicode)

    # The size of the representation, in bytes.
    file_size = Column(Integer)
    
    # If this representation is an image, the height of the image.
    image_height = Column(Integer, index=True)

    # If this representation is an image, the width of the image.
    image_width = Column(Integer, index=True)

    # The content of the representation itself.
    content = Column(Binary)

    # Instead of being stored in the database, the content of the
    # representation may be stored on a local file relative to the
    # data root.
    local_content_path = Column(Unicode)

    # At any given time, we will have a single representation for a
    # given URL and media type.
    __table_args__ = (
        UniqueConstraint('url', 'media_type'),
    )

    # A User-Agent to use when acting like a web browser.
    # BROWSER_USER_AGENT = "Mozilla/5.0 (Windows NT 6.3; Win64; x64) AppleWebKit/537.36 (KHTML, like Gecko) Chrome/37.0.2049.0 Safari/537.36 (Simplified)"
    BROWSER_USER_AGENT = "Mozilla/5.0 (X11; Ubuntu; Linux x86_64; rv:37.0) Gecko/20100101 Firefox/37.0"

    @property
    def age(self):
        if not self.fetched_at:
            return 1000000
        return (datetime.datetime.utcnow() - self.fetched_at).total_seconds()

    @property
    def has_content(self):
        if self.content and self.status_code == 200 and self.fetch_exception is None:
            return True
        if self.local_content_path and os.path.exists(self.local_content_path) and self.fetch_exception is None:
            return True
        return False

    @classmethod
    def is_media_type(cls, s):
        """Return true if the given string looks like a media type."""
        if not s:
            return False
        s = s.lower()
        return any(s.startswith(x) for x in [
                   'application/', 
                   'audio/',
                   'example/',
                   'image/',
                   'message/',
                   'model/',
                   'multipart/',
                   'text/', 
                   'video/'
        ])

    @classmethod
    def get(cls, _db, url, do_get=None, extra_request_headers=None,
            accept=None, max_age=None, pause_before=0, allow_redirects=True,
            presumed_media_type=None, debug=True, response_reviewer=None,
            exception_handler=None):
        """Retrieve a representation from the cache if possible.
        
        If not possible, retrieve it from the web and store it in the
        cache.
        
        :param do_get: A function that takes arguments (url, headers)
        and retrieves a representation over the network.

        :param max_age: A timedelta object representing the maximum
        time to consider a cached representation fresh. (We ignore the
        caching directives from web servers because they're usually
        far too conservative for our purposes.)

        :return: A 2-tuple (representation, obtained_from_cache)

        """
        representation = None
        do_get = do_get or cls.simple_http_get

        exception_handler = exception_handler or cls.record_exception

        # TODO: We allow representations of the same URL in different
        # media types, but we don't have a good solution here for
        # doing content negotiation (letting the caller ask for a
        # specific set of media types and matching against what we
        # have cached). Fortunately this isn't an issue with any of
        # the data sources we currently use, so for now we can treat
        # different representations of a URL as interchangeable.

        a = dict(url=url)
        if accept:
            a['media_type'] = accept
        representation = get_one(_db, Representation, 'interchangeable', **a)

        # Convert a max_age timedelta to a number of seconds.
        if isinstance(max_age, datetime.timedelta):
            max_age = max_age.total_seconds()

        # Do we already have a usable representation?
        #
        # 'Usable' means we tried it and either got some data or
        # received a status code that's not in the 5xx series.
        usable_representation = (
            representation and not representation.fetch_exception
            and (
                representation.content or representation.local_path
                or representation.status_code and representation.status_code / 100 != 5
            )
        )

        # Assuming we have a usable representation, is it
        # fresh?
        fresh_representation = (
            usable_representation and (
                max_age is None or max_age > representation.age))

        if debug is True:
            debug_level = logging.DEBUG
        elif debug is False:
            debug_level = None
        else:
            debug_level = debug

        if fresh_representation:
            if debug_level is not None:
                logging.info("Cached %s", url)
            return representation, True

        # We have a representation that is either not fresh or not usable.
        # We must make an HTTP request.
        if debug_level is not None:
            logging.log(debug_level, "Fetching %s", url)
        headers = {}
        if extra_request_headers:
            headers.update(extra_request_headers)
        if accept:
            headers['Accept'] = accept

        if usable_representation:
            # We have a representation but it's not fresh. We will
            # be making a conditional HTTP request to see if there's
            # a new version.
            if representation.last_modified:
                headers['If-Modified-Since'] = representation.last_modified
            if representation.etag:
                headers['If-None-Match'] = representation.etag

        fetched_at = datetime.datetime.utcnow()
        if pause_before:
            time.sleep(pause_before)
        media_type = None
        fetch_exception = None
        exception_traceback = None
        try:
            status_code, headers, content = do_get(url, headers)
            if response_reviewer:
                # An optional function passed to raise errors if the
                # post response isn't worth caching.
                response_reviewer((status_code, headers, content))
            exception = None
            media_type = cls._best_media_type(headers, presumed_media_type)
            if isinstance(content, unicode):
                content = content.encode("utf8")
        except Exception, fetch_exception:
            # This indicates there was a problem with making the HTTP
            # request, not that the HTTP request returned an error
            # condition.
            logging.error("Error making HTTP request to %s", url, exc_info=fetch_exception)
            exception_traceback = traceback.format_exc()

            status_code = None
            headers = None
            content = None
            media_type = None

        # At this point we can create/fetch a Representation object if
        # we don't have one already, or if the URL or media type we
        # actually got from the server differs from what we thought
        # we had.
        if (not usable_representation
            or media_type != representation.media_type
            or url != representation.url):
            representation, is_new = get_one_or_create(
                _db, Representation, url=url, media_type=unicode(media_type))

        if fetch_exception:
            exception_handler(
                representation, fetch_exception, exception_traceback
            )
        representation.fetched_at = fetched_at

        if status_code == 304:
            # The representation hasn't changed since we last checked.
            # Set its fetched_at property and return the cached
            # version as though it were new.
            representation.fetched_at = fetched_at
            representation.status_code = status_code
            return representation, False

        if status_code:
            status_code_series = status_code / 100
        else:
            status_code_series = None

        if status_code_series in (2,3) or status_code in (404, 410):
            # We have a new, good representation. Update the
            # Representation object and return it as fresh.
            representation.status_code = status_code
            representation.content = content
            representation.media_type = media_type

            for header, field in (
                    ('etag', 'etag'),
                    ('last-modified', 'last_modified'),
                    ('location', 'location')):
                if header in headers:
                    value = headers[header]
                else:
                    value = None
                setattr(representation, field, value)

            representation.headers = cls.headers_to_string(headers)
            representation.content = content          
            representation.update_image_size()
            return representation, False

        # Okay, things didn't go so well.
        date_string = fetched_at.strftime("%Y-%m-%d %H:%M:%S")
        representation.fetch_exception = representation.fetch_exception or (
            "Most recent fetch attempt (at %s) got status code %s" % (
                date_string, status_code))
        if usable_representation:
            # If we have a usable (but stale) representation, we'd
            # rather return the cached data than destroy the information.
            return representation, True

        # We didn't have a usable representation before, and we still don't.
        # At this point we're just logging an error.
        representation.status_code = status_code
        representation.headers = cls.headers_to_string(headers)
        representation.content = content
        return representation, False

    @classmethod
    def _best_media_type(cls, headers, default):
        """Determine the most likely media type for the given HTTP headers.

        Almost all the time, this is the value of the content-type
        header, if present. However, if the content-type header has a
        really generic value like "application/octet-stream" (as often
        happens with binary files hosted on Github), we'll privilege
        the default value.
        """
        if not headers or not 'content-type' in headers:
            return default
        headers_type = headers['content-type'].lower()
        clean = cls._clean_media_type(headers_type)
        if clean in Representation.GENERIC_MEDIA_TYPES and default:
            return default
        return headers_type

    @classmethod
    def reraise_exception(cls, representation, exception, traceback):
        """Deal with a fetch exception by re-raising it."""
        raise exception

    @classmethod
    def record_exception(cls, representation, exception, traceback):
        """Deal with a fetch exception by recording it
        and moving on.
        """
        representation.fetch_exception = traceback

    @classmethod
    def cacheable_post(cls, _db, url, params, max_age=None,
                       response_reviewer=None):
        """Transforms cacheable POST request into a Representation"""

        def do_post(url, headers, **kwargs):
            kwargs.update({'data' : params})
            return cls.simple_http_post(url, headers, **kwargs)

        return cls.get(
            _db, url, do_get=do_post, max_age=max_age,
            response_reviewer=response_reviewer
        )

    @property
    def mirrorable_media_type(self):
        """Does this Representation look like the kind of thing we
        create mirrors of?

        Basically, images and books.
        """
        return any(
            self.media_type in x for x in 
            (Representation.BOOK_MEDIA_TYPES, 
             Representation.IMAGE_MEDIA_TYPES)
        )

    def update_image_size(self):
        """Make sure .image_height and .image_width are up to date.
       
        Clears .image_height and .image_width if the representation
        is not an image.
        """
        if self.media_type and self.media_type.startswith('image/'):
            image = self.as_image()
            self.image_width, self.image_height = image.size
        else:
            self.image_width = self.image_height = None

    @classmethod
    def normalize_content_path(cls, content_path, base=None):
        if not content_path:
            return None
        base = base or Configuration.data_directory()
        if content_path.startswith(base):
            content_path = content_path[len(base):]
            if content_path.startswith('/'):
                content_path = content_path[1:]
        return content_path

    @property
    def unicode_content(self):
        """Attempt to convert the content into Unicode.
        
        If all attempts fail, we will return None rather than raise an exception.
        """
        content = None
        for encoding in ('utf-8', 'windows-1252'):
            try:
                content = self.content.decode(encoding)
                break
            except UnicodeDecodeError, e:
                pass
        return content

    def set_fetched_content(self, content, content_path=None):
        """Simulate a successful HTTP request for this representation.

        This is used when the content of the representation is obtained
        through some other means.
        """
        if isinstance(content, unicode):
            content = content.encode("utf8")
        self.content = content

        self.local_content_path = self.normalize_content_path(content_path)
        self.status_code = 200
        self.fetched_at = datetime.datetime.utcnow()
        self.fetch_exception = None
        self.update_image_size()

    def set_as_mirrored(self):
        """Record the fact that the representation has been mirrored
        to its .mirror_url.
        """
        self.mirrored_at = datetime.datetime.utcnow()
        self.mirror_exception = None

    @classmethod
    def headers_to_string(cls, d):
        if d is None:
            return None
        return json.dumps(dict(d))

    @classmethod
    def simple_http_get(cls, url, headers, **kwargs):
        """The most simple HTTP-based GET."""
        if not 'allow_redirects' in kwargs:
            kwargs['allow_redirects'] = True
        response = HTTP.get_with_timeout(url, headers=headers, **kwargs)
        return response.status_code, response.headers, response.content

    @classmethod
    def simple_http_post(cls, url, headers, **kwargs):
        """The most simple HTTP-based POST."""
        response = HTTP.post_with_timeout(url, headers=headers, **kwargs)
        return response.status_code, response.headers, response.content

    @classmethod
    def http_get_no_timeout(cls, url, headers, **kwargs):
        return Representation.simple_http_get(url, headers, timeout=None, **kwargs)

    @classmethod
    def http_get_no_redirect(cls, url, headers, **kwargs):
        """HTTP-based GET with no redirects."""
        return cls.simple_http_get(url, headers, allow_redirects=False, **kwargs)

    @classmethod
    def browser_http_get(cls, url, headers, **kwargs):
        """GET the representation that would be displayed to a web browser.
        """
        headers = dict(headers)
        headers['User-Agent'] = cls.BROWSER_USER_AGENT
        return cls.simple_http_get(url, headers, **kwargs)

    @property
    def is_image(self):
        return self.media_type and self.media_type.startswith("image/")

    @property
    def local_path(self):
        """Return the full local path to the representation on disk."""
        if not self.local_content_path:
            return None
        return os.path.join(Configuration.data_directory(),
                            self.local_content_path)

    @property
    def clean_media_type(self):
        """The most basic version of this representation's media type.

        No profiles or anything.
        """
        return self._clean_media_type(self.media_type)

    @property
    def url_extension(self):
        """The file extension in this representation's original url."""

        url_path = urlparse.urlparse(self.url).path

        # Known extensions can be followed by a version number (.epub3)
        # or an additional extension (.epub.noimages)
        known_extensions = "|".join(self.FILE_EXTENSIONS.values())
        known_extension_re = re.compile("\.(%s)\d?\.?[\w\d]*$" % known_extensions, re.I)

        known_match = known_extension_re.search(url_path)

        if known_match:
            return known_match.group()

        else:
            any_extension_re = re.compile("\.[\w\d]*$", re.I)
        
            any_match = any_extension_re.search(url_path)

            if any_match:
                return any_match.group()
        return None

    def extension(self, destination_type=None):
        """Try to come up with a good file extension for this representation."""
        if destination_type:
            return self._extension(destination_type)

        # We'd like to use url_extension because it has some extra
        # features for preserving information present in the original
        # URL. But if we're going to be changing the media type of the
        # resource when mirroring it, the original URL is irrelevant
        # and we need to use an extension associated with the
        # outward-facing media type.
        internal = self.clean_media_type
        external = self._clean_media_type(self.external_media_type)
        if internal != external:
            # External media type overrides any information that might
            # be present in the URL.
            return self._extension(external)

        # If there is information in the URL, use it.
        extension = self.url_extension
        if extension:
            return extension

        # Take a guess based on the internal media type.
        return self._extension(internal)

    @classmethod
    def _clean_media_type(cls, media_type):
        if not media_type:
            return media_type
        if ';' in media_type:
            media_type = media_type[:media_type.index(';')].strip()
        return media_type

    @classmethod
    def _extension(cls, media_type):
        value = cls.FILE_EXTENSIONS.get(media_type, '')
        if not value:
            return value
        return '.' + value

    def default_filename(self, link=None, destination_type=None):
        """Try to come up with a good filename for this representation."""

        scheme, netloc, path, query, fragment = urlparse.urlsplit(self.url)
        path_parts = path.split("/")
        filename = None
        if path_parts:
            filename = path_parts[-1]

        if not filename and link:
            filename = link.default_filename
        if not filename:
            # This is the absolute last-ditch filename solution, and
            # it's basically only used when we try to mirror the root
            # URL of a domain.
            filename = 'resource'

        default_extension = self.extension()
        extension = self.extension(destination_type)
        if default_extension and default_extension != extension and filename.endswith(default_extension):
            filename = filename[:-len(default_extension)] + extension
        elif extension and not filename.endswith(extension):
            filename += extension
        return filename

    @property
    def external_media_type(self):
        if self.clean_media_type == self.SVG_MEDIA_TYPE:
            return self.PNG_MEDIA_TYPE
        return self.media_type

    def external_content(self):
        """Return a filehandle to the representation's contents, as they
        should be mirrored externally, and the media type to be used
        when mirroring.
        """
        if not self.is_image or self.clean_media_type != self.SVG_MEDIA_TYPE:
            # Passthrough
            return self.content_fh()

        # This representation is an SVG image. We want to mirror it as
        # PNG.
        image = self.as_image()
        output = StringIO()
        image.save(output, format='PNG')
        output.seek(0)
        return output

    def content_fh(self):
        """Return an open filehandle to the representation's contents.

        This works whether the representation is kept in the database
        or in a file on disk.
        """
        if self.content:
            return StringIO(self.content)
        elif self.local_path:
            if not os.path.exists(self.local_path):
                raise ValueError("%s does not exist." % self.local_path)
            return open(self.local_path)
        return None

    def as_image(self):
        """Load this Representation's contents as a PIL image."""
        if not self.is_image:
            raise ValueError(
                "Cannot load non-image representation as image: type %s." 
                % self.media_type)
        if not self.content and not self.local_path:
            raise ValueError("Image representation has no content.")

        fh = self.content_fh()
        if not fh:
            return None
        if self.clean_media_type == self.SVG_MEDIA_TYPE:
            # Transparently convert the SVG to a PNG.
            png_data = cairosvg.svg2png(fh.read())
            fh = StringIO(png_data)
        return Image.open(fh)

    pil_format_for_media_type = {
        "image/gif": "gif",
        "image/png": "png",
        "image/jpeg": "jpeg",
    }

    def scale(self, max_height, max_width,
              destination_url, destination_media_type, force=False):
        """Return a Representation that's a scaled-down version of this
        Representation, creating it if necessary.

        :param destination_url: The URL the scaled-down resource will
        (eventually) be uploaded to.

        :return: A 2-tuple (Representation, is_new)

        """
        _db = Session.object_session(self)

        if not destination_media_type in self.pil_format_for_media_type:
            raise ValueError("Unsupported destination media type: %s" % destination_media_type)
                
        pil_format = self.pil_format_for_media_type[destination_media_type]

        # Make sure we actually have an image to scale.
        try:
            image = self.as_image()
        except Exception, e:
            self.scale_exception = traceback.format_exc()
            self.scaled_at = None
            # This most likely indicates an error during the fetch
            # phrase.
            self.fetch_exception = "Error found while scaling: %s" % (
                self.scale_exception)
            logging.error("Error found while scaling %r", self, exc_info=e)
            return self, False

        # Now that we've loaded the image, take the opportunity to set
        # the image size of the original representation.
        self.image_width, self.image_height = image.size

        # If the image is already a thumbnail-size bitmap, don't bother.
        if (self.clean_media_type != Representation.SVG_MEDIA_TYPE
            and self.image_height <= max_height 
            and self.image_width <= max_width):
            self.thumbnails = []
            return self, False

        # Do we already have a representation for the given URL?
        thumbnail, is_new = get_one_or_create(
            _db, Representation, url=destination_url, 
            media_type=destination_media_type
        )
        if thumbnail not in self.thumbnails:
            thumbnail.thumbnail_of = self

        if not is_new and not force:
            # We found a preexisting thumbnail and we're allowed to
            # use it.
            return thumbnail, is_new

        # At this point we have a parent Representation (self), we
        # have a Representation that will contain a thumbnail
        # (thumbnail), and we know we need to actually thumbnail the
        # parent into the thumbnail.
        #
        # Because the representation of this image is being
        # changed, it will need to be mirrored later on.
        now = datetime.datetime.utcnow()
        thumbnail.mirror_url = thumbnail.url
        thumbnail.mirrored_at = None
        thumbnail.mirror_exception = None

        args = [(max_width, max_height),
                Image.ANTIALIAS]
        try:
            image.thumbnail(*args)
        except IOError, e:
            # I'm not sure why, but sometimes just trying
            # it again works.
            original_exception = traceback.format_exc()
            try:
                image.thumbnail(*args)
            except IOError, e:
                self.scale_exception = original_exception
                self.scaled_at = None
                return self, False

        # Save the thumbnail image to the database under
        # thumbnail.content.
        output = StringIO()
        if image.mode != 'RGB':
            image = image.convert('RGB')
        try:
            image.save(output, pil_format)
        except Exception, e:
            self.scale_exception = traceback.format_exc()
            self.scaled_at = None
            # This most likely indicates a problem during the fetch phase,
            # Set fetch_exception so we'll retry the fetch.
            self.fetch_exception = "Error found while scaling: %s" % (self.scale_exception)
            return self, False
        thumbnail.content = output.getvalue()
        thumbnail.image_width, thumbnail.image_height = image.size
        output.close()
        thumbnail.scale_exception = None
        thumbnail.scaled_at = now
        return thumbnail, True      

    @property
    def thumbnail_size_quality_penalty(self):
        return self._thumbnail_size_quality_penalty(
            self.image_width, self.image_height
        )

    @classmethod
    def _thumbnail_size_quality_penalty(cls, width, height):
        """Measure a cover image's deviation from the ideal aspect ratio, and
        by its deviation (in the "too small" direction only) from the
        ideal thumbnail resolution.
        """

        quotient = 1

        if not width or not height:
            # In the absence of any information, assume the cover is
            # just dandy.
            #
            # This is obviously less than ideal, but this code is used
            # pretty rarely now that we no longer have hundreds of
            # covers competing for the privilege of representing a
            # public domain book, so I'm not too concerned about it.
            #
            # Look at it this way: this escape hatch only causes a
            # problem if we compare an image whose size we know
            # against an image whose size we don't know.
            #
            # In the circulation manager, we never know what size an
            # image is, and we must always trust that the cover
            # (e.g. Overdrive and the metadata wrangler) give us
            # "thumbnail" images that are approximately the right
            # size. So we always use this escape hatch.
            #
            # In the metadata wrangler and content server, we always
            # have access to the covers themselves, so we always have
            # size information and we never use this escape hatch.
            return quotient

        # Penalize an image for deviation from the ideal aspect ratio.
        aspect_ratio = width / float(height)
        ideal = Identifier.IDEAL_COVER_ASPECT_RATIO
        if aspect_ratio > ideal:
            deviation = ideal / aspect_ratio
        else:
            deviation = aspect_ratio/ideal
        if deviation != 1:
            quotient *= deviation

        # Penalize an image for not being wide enough.
        width_shortfall = (
            float(width - Identifier.IDEAL_IMAGE_WIDTH) / Identifier.IDEAL_IMAGE_WIDTH)
        if width_shortfall < 0:
            quotient *= (1+width_shortfall)

        # Penalize an image for not being tall enough.
        height_shortfall = (
            float(height - Identifier.IDEAL_IMAGE_HEIGHT) / Identifier.IDEAL_IMAGE_HEIGHT)
        if height_shortfall < 0:
            quotient *= (1+height_shortfall)
        return quotient


class DeliveryMechanism(Base):
    """A technique for delivering a book to a patron.

    There are two parts to this: a DRM scheme and a content
    type. Either may be identified with a MIME media type
    (e.g. "vnd.adobe/adept+xml" or "application/epub+zip") or an
    informal name ("Kindle via Amazon").
    """
    KINDLE_CONTENT_TYPE = u"Kindle via Amazon"
    NOOK_CONTENT_TYPE = u"Nook via B&N"
    STREAMING_TEXT_CONTENT_TYPE = u"Streaming Text"
    STREAMING_AUDIO_CONTENT_TYPE = u"Streaming Audio"
    STREAMING_VIDEO_CONTENT_TYPE = u"Streaming Video"

    NO_DRM = None
    ADOBE_DRM = u"vnd.adobe/adept+xml"
    KINDLE_DRM = u"Kindle DRM"
    NOOK_DRM = u"Nook DRM"
    STREAMING_DRM = u"Streaming"
    ONECLICK_DRM = u"OneClick DRM"
    OVERDRIVE_DRM = u"Overdrive DRM"

    STREAMING_PROFILE = ";profile=http://librarysimplified.org/terms/profiles/streaming-media"
    MEDIA_TYPES_FOR_STREAMING = {
        STREAMING_TEXT_CONTENT_TYPE: Representation.TEXT_HTML_MEDIA_TYPE
    }

    __tablename__ = 'deliverymechanisms'
    id = Column(Integer, primary_key=True)
    content_type = Column(String, nullable=False)
    drm_scheme = Column(String)

    # Can the Library Simplified client fulfill a book with this
    # content type and this DRM scheme?
    default_client_can_fulfill = Column(Boolean, default=False, index=True)
 
    # These are the media type/DRM scheme combos known to be supported
    # by the default Library Simplified client.
    default_client_can_fulfill_lookup = set([
        (Representation.EPUB_MEDIA_TYPE, NO_DRM),
        (Representation.EPUB_MEDIA_TYPE, ADOBE_DRM),
    ])

    license_pool_delivery_mechanisms = relationship(
        "LicensePoolDeliveryMechanism",
        backref="delivery_mechanism"
    )

    @property
    def name(self):
        if self.drm_scheme is self.NO_DRM:
            drm_scheme = "DRM-free"
        else:
            drm_scheme = self.drm_scheme
        return "%s (%s)" % (self.content_type, drm_scheme)

    def __repr__(self):   

        if self.default_client_can_fulfill:
            fulfillable = "fulfillable"
        else:
            fulfillable = "not fulfillable"

        return "<Delivery mechanism: %s, %s)>" % (
            self.name, fulfillable
        )

    @classmethod
    def lookup(cls, _db, content_type, drm_scheme):
        return get_one_or_create(
            _db, DeliveryMechanism, content_type=content_type,
            drm_scheme=drm_scheme
        )

    @property
    def implicit_medium(self):
        """What would be a good setting for Edition.MEDIUM for an edition
        available through this DeliveryMechanism?
        """
        if self.content_type in (
                Representation.EPUB_MEDIA_TYPE,
                Representation.PDF_MEDIA_TYPE,
                "Kindle via Amazon",
                "Streaming Text"):
            return Edition.BOOK_MEDIUM
        elif self.content_type in (
                "Streaming Video" or self.content_type.startswith('video/')
        ):
            return Edition.VIDEO_MEDIUM
        else:
            return None

    @classmethod
    def is_media_type(cls, x):
        "Does this string look like a media type?"
        if x is None:
            return False

        return any(x.startswith(prefix) for prefix in 
                   ['vnd.', 'application', 'text', 'video', 'audio', 'image'])

    @property
    def is_streaming(self):
        return self.content_type in self.MEDIA_TYPES_FOR_STREAMING.keys()

    @property
    def drm_scheme_media_type(self):
        """Return the media type for this delivery mechanism's
        DRM scheme, assuming it's represented that way.
        """
        if self.is_media_type(self.drm_scheme):
            return self.drm_scheme
        return None

    @property
    def content_type_media_type(self):
        """Return the media type for this delivery mechanism's
        content type, assuming it's represented as a media type.
        """
        if self.is_media_type(self.content_type):
            return self.content_type

        media_type_for_streaming = self.MEDIA_TYPES_FOR_STREAMING.get(self.content_type)
        if media_type_for_streaming:
            return media_type_for_streaming + self.STREAMING_PROFILE

        return None


Index("ix_deliverymechanisms_drm_scheme_content_type", 
      DeliveryMechanism.drm_scheme, 
      DeliveryMechanism.content_type,
      unique=True)


class CustomList(Base):
    """A custom grouping of Editions."""

    STAFF_PICKS_NAME = u"Staff Picks"

    __tablename__ = 'customlists'
    id = Column(Integer, primary_key=True)
    primary_language = Column(Unicode, index=True)
    data_source_id = Column(Integer, ForeignKey('datasources.id'), index=True)
    foreign_identifier = Column(Unicode, index=True)
    name = Column(Unicode, index=True)
    description = Column(Unicode)
    created = Column(DateTime, index=True)
    updated = Column(DateTime, index=True)
    responsible_party = Column(Unicode)

    entries = relationship(
        "CustomListEntry", backref="customlist", lazy="joined")

    __table_args__ = (
        UniqueConstraint('data_source_id', 'foreign_identifier'),
        UniqueConstraint('data_source_id', 'name'),
    )

    # TODO: It should be possible to associate a CustomList with an
    # audience, fiction status, and subject, but there is no planned
    # interface for managing this.

    def __repr__(self):
        return (u'<Custom List name="%s" foreign_identifier="%s" [%d entries]>' % (
            self.name, self.foreign_identifier, len(self.entries))).encode('utf8')

    @classmethod
    def all_from_data_sources(cls, _db, data_sources):
        """All custom lists from the given data sources."""
        if not isinstance(data_sources, list):
            data_sources = [data_sources]
        ids = []
        for ds in data_sources:
            if isinstance(ds, basestring):
                ds = DataSource.lookup(_db, ds)
            ids.append(ds.id)
        return _db.query(CustomList).filter(CustomList.data_source_id.in_(ids))

    @classmethod
    def find(cls, _db, source, foreign_identifier_or_name):
        """Finds a foreign list in the database by its foreign_identifier
        or its name.
        """
        source_name = source
        if isinstance(source, DataSource):
            source_name = source.name
        foreign_identifier = unicode(foreign_identifier_or_name)

        custom_lists = _db.query(cls).join(CustomList.data_source).filter(
            DataSource.name==unicode(source_name),
            or_(CustomList.foreign_identifier==foreign_identifier,
                CustomList.name==foreign_identifier)).all()

        if not custom_lists:
            return None
        return custom_lists[0]

    @property
    def featured_works(self):
        _db = Session.object_session(self)
        editions = [e.edition for e in self.entries if e.featured]
        if not editions:
            return None

        identifiers = [ed.primary_identifier for ed in editions]
        return Work.from_identifiers(_db, identifiers)

    def add_entry(self, edition, annotation=None, first_appearance=None,
                  featured=None):
        first_appearance = first_appearance or datetime.datetime.utcnow()
        _db = Session.object_session(self)

        existing = list(self.entries_for_work(edition))
        if existing:
            was_new = False
            entry = existing[0]
            if len(existing) > 1:
                entry.update(_db, equivalent_entries=existing[1:])
            entry.edition = edition
            _db.commit()
        else:
            entry, was_new = get_one_or_create(
                _db, CustomListEntry,
                customlist=self, edition=edition,
                create_method_kwargs=dict(first_appearance=first_appearance)
            )

        if (not entry.most_recent_appearance 
            or entry.most_recent_appearance < first_appearance):
            entry.most_recent_appearance = first_appearance
        if annotation:
            entry.annotation = unicode(annotation)
        if edition.work and not entry.work:
            entry.work = edition.work
        if featured is not None:
            entry.featured = featured

        if was_new:
            self.updated = datetime.datetime.utcnow()

        return entry, was_new

    def remove_entry(self, edition):
        """Remove the entry for a particular Edition and/or any of its
        equivalent Editions.
        """
        _db = Session.object_session(self)

        existing_entries = list(self.entries_for_work(edition))
        for entry in existing_entries:
            _db.delete(entry)

        if existing_entries:
            self.updated = datetime.datetime.utcnow()
        _db.commit()

    def entries_for_work(self, work_or_edition):
        """Find all of the entries in the list representing a particular
        Edition or Work.
        """
        edition = work_or_edition
        if isinstance(work_or_edition, Work):
            edition = work_or_edition.presentation_edition

        equivalents = edition.equivalent_editions().all()

        for entry in self.entries:
            if entry.edition in equivalents:
                yield entry


class CustomListEntry(Base):

    __tablename__ = 'customlistentries'
    id = Column(Integer, primary_key=True)    
    list_id = Column(Integer, ForeignKey('customlists.id'), index=True)
    edition_id = Column(Integer, ForeignKey('editions.id'), index=True)
    work_id = Column(Integer, ForeignKey('works.id'), index=True)
    featured = Column(Boolean, nullable=False, default=False)
    annotation = Column(Unicode)

    # These two fields are for best-seller lists. Even after a book
    # drops off the list, the fact that it once was on the list is
    # still relevant.
    first_appearance = Column(DateTime, index=True)
    most_recent_appearance = Column(DateTime, index=True)
    
    def set_work(self, metadata=None, metadata_client=None):
        """If possible, identify a locally known Work that is the same
        title as the title identified by this CustomListEntry.
        """
        _db = Session.object_session(self)
        edition = self.edition
        if not self.edition:
            # This shouldn't happen, but no edition means no work
            self.work = None
            return self.work

        new_work = None
        if not metadata:
            from metadata_layer import Metadata
            metadata = Metadata.from_edition(edition)

        # Try to guess based on metadata, if we can get a high-quality
        # guess.
        potential_license_pools = metadata.guess_license_pools(
            _db, metadata_client)
        for lp, quality in sorted(
                potential_license_pools.items(), key=lambda x: -x[1]):
            if lp.deliverable and lp.work and quality >= 0.8:
                # This work has at least one deliverable LicensePool
                # associated with it, so it's likely to be real
                # data and not leftover junk.
                new_work = lp.work
                break

        if not new_work:
            # Try using the less reliable, more expensive method of
            # matching based on equivalent identifiers.
            equivalent_identifier_id_subquery = Identifier.recursively_equivalent_identifier_ids_query(
                self.edition.primary_identifier.id, levels=3, threshold=0.5)
            pool_q = _db.query(LicensePool).filter(
                LicensePool.identifier_id.in_(equivalent_identifier_id_subquery)).order_by(
                    LicensePool.licenses_available.desc(),
                    LicensePool.patrons_in_hold_queue.asc())
            pools = [x for x in pool_q if x.deliverable]
            for pool in pools:
                if pool.deliverable and pool.work:
                    new_work = pool.work
                    break

        old_work = self.work
        if old_work != new_work:
            if old_work:
                logging.info(
                    "Changing work for list entry %r to %r (was %r)", 
                    self.edition, new_work, old_work
                )
            else:
                logging.info(
                    "Setting work for list entry %r to %r", 
                    self.edition, new_work
                )
        self.work = new_work
        return self.work

    def update(self, _db, equivalent_entries=None):
        """Combines any number of equivalent entries into a single entry
        and updates the edition being used to represent the Work.
        """
        if not equivalent_entries:
            # There are no entries to compare against. Leave it be.
            return
        equivalent_entries += [self]
        equivalent_entries = list(set(equivalent_entries))

        # Confirm that all the entries are from the same CustomList.
        list_ids = set([e.list_id for e in equivalent_entries])
        if not len(list_ids)==1:
            raise ValueError("Cannot combine entries on different CustomLists.")

        # Confirm that all the entries are equivalent.
        error = "Cannot combine entries that represent different Works."
        equivalents = self.edition.equivalent_editions()
        for equivalent_entry in equivalent_entries:
            if equivalent_entry.edition not in equivalents:
                raise ValueError(error)

        # And get a Work if one exists.
        works = set([])
        for e in equivalent_entries:
            work = e.edition.work
            if work:
                works.add(work)
        works = [w for w in works if w]

        if works:
            if not len(works)==1:
                # This shouldn't happen, given all the Editions are equivalent.
                raise ValueError(error)
            [work] = works

        self.first_appearance = min(
            [e.first_appearance for e in equivalent_entries]
        )
        self.most_recent_appearance = max(
            [e.most_recent_appearance for e in equivalent_entries]
        )

        annotations = [unicode(e.annotation) for e in equivalent_entries
                       if e.annotation]
        if annotations:
            if len(annotations) > 1:
                # Just pick the longest one?
                self.annotation = max(annotations, key=lambda a: len(a))
            else:
                self.annotation = annotations[0]

        # Reset the entry's edition to be the Work's presentation edition.
        best_edition = work.presentation_edition
        if work and not best_edition:
            work.calculate_presentation()
            best_edition = work.presentation_edition
        if best_edition and not best_edition==self.edition:
            logging.info(
                "Changing edition for list entry %r to %r from %r",
                self, best_edition, self.edition
            )
            self.edition = best_edition

        self.set_work()

        for entry in equivalent_entries:
            if entry != self:
                _db.delete(entry)
        _db.commit


class Complaint(Base):
    """A complaint about a LicensePool (or, potentially, something else)."""

    __tablename__ = 'complaints'

    VALID_TYPES = set([
        u"http://librarysimplified.org/terms/problem/" + x
        for x in [
                'wrong-genre',
                'wrong-audience', 
                'wrong-age-range',
                'wrong-title',
                'wrong-medium',
                'wrong-author',
                'bad-cover-image',
                'bad-description',
                'cannot-fulfill-loan', 
                'cannot-issue-loan',
                'cannot-render',
                'cannot-return',
              ]
    ])

    LICENSE_POOL_TYPES = [
        'cannot-fulfill-loan',
        'cannot-issue-loan',
        'cannot-render',
        'cannot-return',
    ]

    id = Column(Integer, primary_key=True)

    # One LicensePool can have many complaints lodged against it.
    license_pool_id = Column(
        Integer, ForeignKey('licensepools.id'), index=True)

    # The type of complaint.
    type = Column(String, nullable=False, index=True) 

    # The source of the complaint.
    source = Column(String, nullable=True, index=True)

    # Detailed information about the complaint.
    detail = Column(String, nullable=True)

    timestamp = Column(DateTime, nullable=False)

    # When the complaint was resolved.
    resolved = Column(DateTime, nullable=True)

    @classmethod
    def register(self, license_pool, type, source, detail, resolved=None):
        """Register a problem detail document as a Complaint against the
        given LicensePool.
        """
        if not license_pool:
            raise ValueError("No license pool provided")
        _db = Session.object_session(license_pool)
        if type not in self.VALID_TYPES:
            raise ValueError("Unrecognized complaint type: %s" % type)
        now = datetime.datetime.utcnow()
        if source:
            complaint, is_new = get_one_or_create(
                _db, Complaint,
                license_pool=license_pool, 
                source=source, type=type,
                resolved=resolved,
                on_multiple='interchangeable',
                create_method_kwargs = dict(
                    timestamp=now,
                )
            )
            complaint.timestamp = now
            complaint.detail = detail
        else:
            complaint, is_new = create(
                _db,
                Complaint,
                license_pool=license_pool,
                source=source,
                type=type,
                timestamp=now,
                detail=detail,
                resolved=resolved
            )
        return complaint, is_new

    @property
    def for_license_pool(self):
        return any(self.type.endswith(t) for t in self.LICENSE_POOL_TYPES)

    def resolve(self):
        self.resolved = datetime.datetime.utcnow()
        return self.resolved


class Library(Base):
    """A library that uses this circulation manager to authenticate
    its patrons and manage access to its content.

    Currently, a circulation manager serves only one library,
    but that will change.
    """
    __tablename__ = 'libraries'

    id = Column(Integer, primary_key=True)

    # The human-readable name of this library. Used in the library's
    # Authentication for OPDS document.
    name = Column(Unicode, unique=True)

    # A short name of this library, to use when identifying it in
    # scripts. e.g. "NYPL" for NYPL.
    short_name = Column(Unicode, unique=True, nullable=False)
    
    # A UUID that uniquely identifies the library among all libraries
    # in the world. This is used to serve the library's Authentication
    # for OPDS document, and it also goes to the library registry.
    uuid = Column(Unicode, unique=True)

    # The name of this library to use when signing short client tokens
    # for consumption by the library registry. e.g. "NYNYPL" for NYPL.
    # This name must be unique across the library registry.
    _library_registry_short_name = Column(
        Unicode, unique=True, name='library_registry_short_name'
    )

    # The shared secret to use when signing short client tokens for
    # consumption by the library registry.
    library_registry_shared_secret = Column(Unicode, unique=True)

    # A library may have many Patrons.
    patrons = relationship(
        'Patron', backref='library', cascade="all, delete, delete-orphan"
    )

    # A Library may have many ExternalIntegrations.
    integrations = relationship(
        "ExternalIntegration", secondary=lambda: externalintegrations_libraries,
        backref="libraries"
    )
    
    # Any additional configuration information is stored as
    # ConfigurationSettings.
    settings = relationship(
        "ConfigurationSetting", backref="library",
        lazy="joined", cascade="save-update, merge, delete, delete-orphan",
    )
    
    def __repr__(self):
        return '<Library: name="%s", short name="%s", uuid="%s", library registry short name="%s">' % (
            self.name, self.short_name, self.uuid, self.library_registry_short_name
        )

    @classmethod
    def instance(cls, _db):
        """Find the one and only library."""
        library, is_new = get_one_or_create(
            _db, Library, create_method_kwargs=dict(
                uuid=unicode(uuid.uuid4()),
                short_name="default",
            )
        )
        return library

    @hybrid_property
    def library_registry_short_name(self):
        """Gets library_registry_short_name from database"""
        return self._library_registry_short_name

    @library_registry_short_name.setter
    def _set_library_registry_short_name(self, value):
        """Uppercase the library registry short name on the way in."""
        if value:
            value = value.upper()
            if '|' in value:
                raise ValueError(
                    "Library registry short name cannot contain the pipe character."
                )
            value = unicode(value)
        self._library_registry_short_name = value

    def explain(self, include_secrets=False):
        """Create a series of human-readable strings to explain a library's
        settings.

        :param include_secrets: For security reasons, secrets are not
            displayed by default.

        :return: A list of explanatory strings.
        """
        lines = []
        if self.uuid:
            lines.append('Library UUID: "%s"' % self.uuid)
        if self.name:
            lines.append('Name: "%s"' % self.name)
        if self.short_name:
            lines.append('Short name: "%s"' % self.short_name)

        if self.library_registry_short_name:
            lines.append(
                'Short name (for library registry): "%s"' %
                self.library_registry_short_name
            )
        if (self.library_registry_shared_secret and include_secrets):
            lines.append(
                'Shared secret (for library registry): "%s"' %
                self.library_registry_shared_secret
            )

        integrations = list(self.integrations)
        if integrations:
            lines.append("")
            lines.append("External integrations:")
            lines.append("----------------------")
        for integration in integrations:
            lines.extend(integration.explain(include_secrets))
            lines.append("")
        return lines


class Admin(Base):

    __tablename__ = 'admins'

    id = Column(Integer, primary_key=True)
    email = Column(Unicode, unique=True, nullable=False)

    # Admins who log in with OAuth will have a credential.
    credential = Column(Unicode)

    # Admins can also log in with a local password.
    password_hashed = Column(Unicode, index=True)

    def update_credentials(self, _db, credential=None):
        if credential:
            self.credential = credential
        _db.commit()

    class HashedPasswordComparator(Comparator):
        def __init__(self, hashed_password):
            self.hashed_password = hashed_password
        def __eq__(self, password):
            return self.hashed_password == func.crypt(password, self.hashed_password)

    @hybrid_property
    def password(self):
        raise NotImplementedError("Password comparison is only supported in the database")

    @password.comparator
    def password(self):
        return Admin.HashedPasswordComparator(self.password_hashed)

    @password.setter
    def password(self, value):
        self.password_hashed = func.crypt(value, func.gen_salt('bf', 8))


class ExternalIntegration(Base):

    """An external integration contains configuration for connecting
    to a third-party API.
    """

    # Possible goals of ExternalIntegrations.
    #
    # These integrations are associated with external services such as
    # Google Enterprise which authenticate library administrators.
    ADMIN_AUTH_GOAL = 'admin_auth'

    # These integrations are associated with external services such as
    # SIP2 which authenticate library patrons. Other constants related
    # to this are defined in the circulation manager.
    PATRON_AUTH_GOAL = 'patron_auth'

    # These integrations are associated with external services such
    # as Overdrive which provide access to books.
    LICENSE_GOAL = 'licenses'

    # These integrations are associated with external services such as
    # the metadata wrangler, which provide information about books,
    # but not the books themselves.
    METADATA_GOAL = 'metadata'

    # These integrations are associated with external services such as
    # Google Analytics, which receive analytics events.
    ANALYTICS_GOAL = 'analytics'
    
    # Supported protocols for ExternalIntegrations with LICENSE_GOAL.
    OPDS_IMPORT = u'OPDS Import'
    OVERDRIVE = DataSource.OVERDRIVE
    BIBLIOTHECA = DataSource.BIBLIOTHECA
    AXIS_360 = DataSource.AXIS_360
    ONE_CLICK = DataSource.ONECLICK

    LICENSE_PROTOCOLS = [
        OPDS_IMPORT, OVERDRIVE, BIBLIOTHECA, AXIS_360, ONE_CLICK
    ]
    
    # Some integrations with LICENSE_GOAL imply that the data and
    # licenses come from a specific data source.
    DATA_SOURCE_FOR_LICENSE_PROTOCOL = {
        OVERDRIVE : DataSource.OVERDRIVE,
        BIBLIOTHECA : DataSource.BIBLIOTHECA,
        AXIS_360 : DataSource.AXIS_360,
        ONE_CLICK : DataSource.ONECLICK
    }

    # TODO: Goals for the following.
    # * The Library Simplified application components
    #   themselves. (what's the actual goal here?)
    # * Search services (e.g. protocol="Elasticsearch")
    # * Cover images (e.g. protocol="HTTP" or protocol="S3")
    # * Open-access content (e.g. protocol="HTTP" or protocol="S3")
    # * Adobe Vendor ID server

        
    # Integrations with METADATA_GOAL
    BIBBLIO = u'Bibblio'
    CONTENT_CAFE = u'Content Cafe'
    NOVELIST = Configuration.NOVELIST_INTEGRATION
    NYPL_SHADOWCAT = u'Shadowcat'
    NYT = Configuration.NYT_INTEGRATION
    STAFF_PICKS = u'Staff Picks'
    METADATA_WRANGLER = Configuration.METADATA_WRANGLER_INTEGRATION
    
    # Integrations with ANALYTICS_GOAL
    GOOGLE_ANALYTICS = u'Google Analytics'

    # Integrations with ADMIN_AUTH_GOAL
    GOOGLE_OAUTH = u'Google OAuth'

    # List of such ADMIN_AUTH_GOAL integrations
    ADMIN_AUTH_PROTOCOLS = [GOOGLE_OAUTH]

    __tablename__ = 'externalintegrations'
    id = Column(Integer, primary_key=True)

    # Each integration should have a protocol (explaining what type of
    # code or network traffic we need to run to get things done) and a
    # goal (explaining the real-world goal of the integration).
    #
    # Basically, the protocol is the 'how' and the goal is the 'why'.
    protocol = Column(Unicode, nullable=False)
    goal = Column(Unicode, nullable=True)

    # If there is a special URL to use for access to this API,
    # put it here.
    url = Column(Unicode, nullable=True)

    # If access requires authentication, these fields represent the
    # username/password or key/secret combination necessary to
    # authenticate. If there's a secret but no key, it's stored in
    # 'password'.
    username = Column(Unicode, nullable=True)
    password = Column(Unicode, nullable=True)

    # Any additional configuration information goes into
    # ConfigurationSettings.
    settings = relationship(
        "ConfigurationSetting", backref="external_integration",
        lazy="joined", cascade="save-update, merge, delete, delete-orphan",
    )
    
    @classmethod
    def lookup(cls, _db, protocol, goal=None):
        integration = get_one(_db, cls, protocol=protocol, goal=goal)
        return integration

    @classmethod
    def admin_authentication(cls, _db):
        admin_auth = get_one(_db, cls, goal=cls.ADMIN_AUTH_GOAL)
        return admin_auth

    def set_setting(self, key, value):
        """Create or update a key-value setting for this ExternalIntegration."""
        setting = self.setting(key)
        setting.value = value
        return setting
    
    def setting(self, key):
        """Find or create a ConfigurationSetting on this ExternalIntegration.

        :param key: Name of the setting.
        :return: A ConfigurationSetting
        """
        _db = Session.object_session(self)
        return ConfigurationSetting.for_externalintegration(
            _db, key, self
        )

    def explain(self, include_password=False):
        """Create a series of human-readable strings to explain an
        ExternalIntegration's settings.

        :param include_password: For security reasons,
           the password (if any) is not displayed by default.

        :return: A list of explanatory strings.
        """
        lines = []
        lines.append("Protocol/Goal: %s/%s" % (self.protocol, self.goal))
        if self.url:
            lines.append("URL: %s" % self.url)
        if self.username:
            lines.append("Username: %s" % self.username)
        if self.password and include_password:
            lines.append("Password: %s" % self.password)
        for setting in self.settings:
            lines.append("%s=%s" % (setting.key, setting.value))
        return lines

class ConfigurationSetting(Base):
    """An extra piece of site configuration.

    A ConfigurationSetting may be associated with an
    ExternalIntegration, a Library, both, or neither.

    * The secret used by the circulation manager to sign OAuth bearer
      tokens is not associated with an ExternalIntegration or with a
      Library.

    * The link to a library's privacy policy is associated with the
      Library, but not with any particular ExternalIntegration.

    * The "website ID" for an Overdrive collection is associated with
      an ExternalIntegration (the Overdrive integration), but not with
      any particular Library (since multiple libraries might share an
      Overdrive collection).

    * The "identifier prefix" used to determine which library a patron
      is a patron of, is associated with both a Library and an
      ExternalIntegration.
    """
    __tablename__ = 'configurationsettings'
    id = Column(Integer, primary_key=True)
    external_integration_id = Column(
        Integer, ForeignKey('externalintegrations.id'), index=True
    )
    library_id = Column(
        Integer, ForeignKey('libraries.id'), index=True
    )
    key = Column(Unicode, index=True)
    value = Column(Unicode)

    __table_args__ = (
        UniqueConstraint('external_integration_id', 'library_id', 'key'),
    )

    @classmethod
    def sitewide(cls, _db, key):
        """Find or create a sitewide ConfigurationSetting."""
        return cls.for_library_and_externalintegration(_db, key, None, None)

    @classmethod
    def for_library(cls, _db, key, library):
        """Find or create a ConfigurationSetting for the given Library."""
        return cls.for_library_and_externalintegration(_db, key, library, None)

    @classmethod
    def for_externalintegration(cls, _db, key, externalintegration):
        """Find or create a ConfigurationSetting for the given
        ExternalIntegration.
        """
        return cls.for_library_and_externalintegration(
            _db, key, None, externalintegration
        )
    
    @classmethod
    def for_library_and_externalintegration(
            cls, _db, key, library, external_integration
    ):
        """Find or create a ConfigurationSetting associated with a Library
        and an ExternalIntegration.
        """
        setting, ignore = get_one_or_create(
            _db, ConfigurationSetting,
            library=library, external_integration=external_integration,
            key=key
        )
        return setting

<<<<<<< HEAD
    @property
    def int_value(self):
        """Turn the value into an int if possible.

        :return: An integer, or None if there is no value.
=======
    # Supported values for the 'provider' field
    GOOGLE_OAUTH = 'Google OAuth'
    LOCAL_PASSWORD = 'Local Password'

    PROVIDERS = [GOOGLE_OAUTH, LOCAL_PASSWORD]
>>>>>>> eb8ed2c7

        :raise ValueError: If the value cannot be converted to an int.
        """
        if self.value:
            return int(self.value)
        return None

    @property
    def json_value(self):
        """Interpret the value as JSON if possible.

        :return: An object, or None if there is no value.

        :raise ValueError: If the value cannot be parsed as JSON.
        """
        if self.value:
            return json.loads(self.value)
        return None

    
class Collection(Base):

    """A Collection is a set of LicensePools obtained through some mechanism.
    """

    __tablename__ = 'collections'
    id = Column(Integer, primary_key=True)

    name = Column(Unicode, unique=True, nullable=False, index=True)

    DATA_SOURCE_NAME_SETTING = u'data_source'
    
    # How does the provider of this collection distinguish it from
    # other collections it provides? On the other side this is usually
    # called a "library ID".
    external_account_id = Column(Unicode, nullable=True)

    # How do we connect to the provider of this collection? Any url,
    # authentication information, or additional configuration goes
    # into the external integration, as does the 'protocol', which
    # designates the integration technique we will use to actually get
    # the metadata and licenses.
    external_integration_id = Column(
        Integer, ForeignKey('externalintegrations.id'), index=True)

    # A Collection may specialize some other Collection. For instance,
    # an Overdrive Advantage collection is a specialization of an
    # ordinary Overdrive collection. It uses the same access key and
    # secret as the Overdrive collection, but it has a distinct
    # external_account_id.
    parent_id = Column(Integer, ForeignKey('collections.id'), index=True)

    # A collection may have many child collections. For example,
    # An Overdrive collection may have many children corresponding
    # to Overdrive Advantage collections.
    children = relationship(
        "Collection", backref=backref("parent", remote_side = [id]),
        uselist=True
    )
    
    # A Collection can provide books to many Libraries.
    libraries = relationship(
        "Library", secondary=lambda: collections_libraries,
        backref="collections"
    )
    
    # A Collection can include many LicensePools.
    licensepools = relationship(
        "LicensePool", backref="collection",
        cascade="save-update, merge, delete"
    )

    # A Collection can be monitored by many Monitors, each of which
    # will have its own Timestamp.
    timestamps = relationship("Timestamp", backref="collection")
    
    catalog = relationship(
        "Identifier", secondary=lambda: collections_identifiers,
        backref="collections"
    )

    # A Collection can be associated with multiple CoverageRecords
    # for Identifiers in its catalog.
    coverage_records = relationship(
        "CoverageRecord", backref="collection",
        cascade="save-update, merge, delete"
    )

    def __repr__(self):
        return (u'<Collection "%s"/"%s" ID=%d>' %
                (self.name, self.protocol, self.id)).encode('utf8')        

    @classmethod
    def by_name_and_protocol(cls, _db, name, protocol):
        """Find or create a Collection with the given name and the given
        protocol.

        We can't use get_one_or_create because the protocol is kept in
        a separate database object, (an ExternalIntegration).

        :return: A 2-tuple (collection, is_new)
        """
        qu = cls.by_protocol(_db, protocol)
        qu = qu.filter(Collection.name==name)
        try:
            collection = qu.one()                    
            is_new = False
        except NoResultFound, e:
            # Make a new Collection.
            collection, is_new = get_one_or_create(_db, Collection, name=name)
            if not is_new and collection.protocol != protocol:
                # The collection already exists, it just uses a different
                # protocol than the one we asked about.
                raise ValueError(
                    'Collection "%s" does not use protocol "%s".' % (
                        name, protocol
                    )
                )
            integration = collection.create_external_integration(
                protocol=protocol
            )
            collection.external_integration.protocol=protocol           
        return collection, is_new
    
    @classmethod
    def by_protocol(cls, _db, protocol):
        """Query collections that get their licenses through the given protocol.

        :param protocol: Protocol to use. If this is None, all
        Collections will be returned.
        """
        qu = _db.query(Collection)
        if protocol:
            qu = qu.join(
            ExternalIntegration,
            ExternalIntegration.id==Collection.external_integration_id).filter(
                ExternalIntegration.goal==ExternalIntegration.LICENSE_GOAL
            ).filter(ExternalIntegration.protocol==protocol)
        return qu

    @hybrid_property
    def protocol(self):
        """What protocol do we need to use to get licenses for this 
        collection?
        """
        return self.external_integration.protocol
    
    @protocol.setter
    def set_protocol(self, new_protocol):
        """Modify the protocol in use by this Collection."""
        if self.parent and self.parent.protocol != new_protocol:
            raise ValueError(
                "Proposed new protocol (%s) contradicts parent collection's protocol (%s)." % (
                    new_protocol, self.parent.protocol
                )
            )
        self.external_integration.protocol = new_protocol
        for child in self.children:
            child.protocol = new_protocol

    def create_external_integration(self, protocol):
        """Create an ExternalIntegration for this Collection.

        To be used immediately after creating a new Collection,
        e.g. in by_name_and_protocol, from_metadata_identifier, and
        various test methods that create mock Collections.

        If an external integration already exists, return it instead
        of creating another one.

        :param protocol: The protocol known to be in use when getting
        licenses for this collection.
        """
        _db = Session.object_session(self)
        goal = ExternalIntegration.LICENSE_GOAL
        external_integration, is_new = get_one_or_create(
            _db, ExternalIntegration, id=self.external_integration_id,
            create_method_kwargs=dict(protocol=protocol, goal=goal)
        )
        if external_integration.protocol != protocol:
            raise ValueError(
                "Located ExternalIntegration, but its protocol (%s) does not match desired protocol (%s)." % (
                    external_integration.protocol, protocol
                )
            )
        self.external_integration_id = external_integration.id
        return external_integration
            
    @property
    def external_integration(self):
        """Find the external integration for this Collection, assuming
        it already exists.

        This is generally a safe assumption since by_name_and_protocol and 
        from_metadata_identifier both create ExternalIntegrations for the
        Collections they create.
        """
        if not self.external_integration_id:
            raise ValueError(
                "No known external integration for collection %s" % self.name
            )
        _db = Session.object_session(self)
        return get_one(
            _db, ExternalIntegration, id=self.external_integration_id
        )

    @property
    def unique_account_id(self):
        """Identifier that uniquely represents this Collection of works"""
        unique_account_id = self.external_account_id

        if not unique_account_id:
            raise ValueError("Unique account identifier not set")

        if self.parent:
            return self.parent.unique_account_id + '+' + unique_account_id
        return unique_account_id        
    
    @property
    def data_source(self):
        """Find the data source associated with this Collection.

        Bibliographic metadata obtained through the collection
        protocol is recorded as coming from this data source. A
        LicensePool inserted into this collection will be associated
        with this data source, unless its bibliographic metadata
        indicates some other data source.

        For most Collections, the integration protocol sets the data
        source.  For collections that use the OPDS import protocol,
        the data source is a Collection-specific setting.
        """
        data_source = None
        protocol = self.external_integration.protocol
        name = ExternalIntegration.DATA_SOURCE_FOR_LICENSE_PROTOCOL.get(
            protocol
        )
        if not name:
            name = self.external_integration.setting(
                Collection.DATA_SOURCE_NAME_SETTING
            ).value
        _db = Session.object_session(self)
        if name:
            data_source = DataSource.lookup(_db, name, autocreate=True)
        return data_source
    
    @property
    def metadata_identifier(self):
        """Identifier based on collection details that uniquely represents
        this Collection on the metadata wrangler. This identifier is
        composed of the Collection protocol and account identifier.

        In the metadata wrangler, this identifier is used as the unique
        name of the collection.
        """
        account_id = base64.b64encode(unicode(self.unique_account_id), '-_')
        protocol = base64.b64encode(
            unicode(self.external_integration.protocol), '-_'
        )

        metadata_identifier = protocol + ':' + account_id
        return base64.b64encode(metadata_identifier, '-_')

    @classmethod
    def from_metadata_identifier(cls, _db, metadata_identifier):
        """Finds or creates a Collection on the metadata wrangler, based
        on its unique metadata_identifier
        """
        collection = get_one(_db, Collection, name=metadata_identifier)
        is_new = False

        if not collection:
            details = base64.b64decode(metadata_identifier, '-_')
            protocol = base64.b64decode(details.split(':', 1)[0], '-_')
            collection, is_new = create(_db, Collection,
                name=metadata_identifier)

            integration = collection.create_external_integration(protocol)
            collection.external_integration.goal = (
                ExternalIntegration.LICENSE_GOAL
            )
            collection.external_integration.protocol = protocol

        return collection, is_new

    def explain(self, include_password=False):
        """Create a series of human-readable strings to explain a collection's
        settings.

        :param include_password: For security reasons,
           the password (if any) is not displayed by default.

        :return: A list of explanatory strings.
        """
        lines = []
        if self.name:
            lines.append('Name: "%s"' % self.name)
        if self.parent:
            lines.append('Parent: %s' % self.parent.name)
        integration = self.external_integration
        if integration.protocol:
            lines.append('Protocol: "%s"' % integration.protocol)
        for library in self.libraries:
            lines.append('Used by library: "%s"' % library.short_name)
        if self.external_account_id:
            lines.append('External account ID: "%s"' % self.external_account_id)
        if integration.url:
            lines.append('URL: "%s"' % integration.url)
        if integration.username:
            lines.append('Username: "%s"' % integration.username)
        if integration.password and include_password:
            lines.append('Password: "%s"' % integration.password)
        for setting in integration.settings:
            lines.append('Setting "%s": "%s"' % (setting.key, setting.value))
        return lines

    def catalog_identifier(self, _db, identifier):
        """Inserts an identifier into a catalog"""
        if identifier not in self.catalog:
            self.catalog.append(identifier)
            _db.flush()

    def works_updated_since(self, _db, timestamp):
        """Returns all of a collection's works that have been updated
        since the last time the catalog was checked
        """
        query = _db.query(Work).join(Work.coverage_records)
        query = query.join(Work.license_pools).join(Identifier)
        query = query.join(Identifier.collections).filter(
            Collection.id==self.id
        )
        if timestamp:
            query = query.filter(
                WorkCoverageRecord.timestamp > timestamp
            )

        return query


collections_libraries = Table(
    'collections_libraries', Base.metadata,
     Column(
         'collection_id', Integer, ForeignKey('collections.id'),
         index=True, nullable=False
     ),
     Column(
         'library_id', Integer, ForeignKey('libraries.id'),
         index=True, nullable=False
     ),
     UniqueConstraint('collection_id', 'library_id'),
 )

externalintegrations_libraries = Table(
    'externalintegrations_libraries', Base.metadata,
     Column(
         'externalintegration_id', Integer, ForeignKey('externalintegrations.id'),
         index=True, nullable=False
     ),
     Column(
         'library_id', Integer, ForeignKey('libraries.id'),
         index=True, nullable=False
     ),
     UniqueConstraint('externalintegration_id', 'library_id'),
 )

collections_identifiers = Table(
    'collections_identifiers', Base.metadata,
    Column(
        'collection_id', Integer, ForeignKey('collections.id'),
        index=True, nullable=False
    ),
    Column(
        'identifier_id', Integer, ForeignKey('identifiers.id'),
        index=True, nullable=False
    ),
    UniqueConstraint('collection_id', 'identifier_id'),
)


class IntegrationClient(Base):
    """A client that has authenticated access to this application.

    Currently used to represent circulation managers that have access
    to the metadata wrangler.
    """
    __tablename__ = 'integrationclients'

    id = Column(Integer, primary_key=True)

    # URL (or human readable name) to represent the server.
    url = Column(Unicode, unique=True)

    # Unique identifier
    key = Column(Unicode, unique=True, index=True)

    # Encrypted secret
    _secret = Column(Unicode, nullable=False)

    created = Column(DateTime)
    last_accessed = Column(DateTime)

    def __repr__(self):
        return (u"<IntegrationClient: URL=%s ID=%s>" % (self.url, self.id)).encode('utf8')

    @hybrid_property
    def secret(self):
        """Gets encrypted client secret from database"""
        return self._secret

    @secret.setter
    def _set_secret(self, plaintext_secret):
        """Encrypts client secret string for database"""
        self._secret = unicode(bcrypt.hashpw(
            plaintext_secret, bcrypt.gensalt()
        ))

    def _correct_secret(self, plaintext_secret):
        """Determines if a plaintext string is this client's secret"""
        return (bcrypt.hashpw(plaintext_secret, self.secret) == self.secret)

    @classmethod
    def register(cls, _db, url):
        """Creates a new server with client details."""
        url = cls.normalize_url(url)
        if get_one(_db, cls, url=url):
            raise ValueError(
                "An IntegrationClient for '%s' already exists" % url
            )

        key, plaintext_secret = cls._generate_client_details()
        while get_one(_db, cls, key=key):
            # Generate a new key if it's not unique initially.
            key, plaintext_secret = cls._generate_client_details()

        now = datetime.datetime.utcnow()
        server, ignore = create(
            _db, cls, url=url, key=unicode(key),
            secret=unicode(plaintext_secret), created=now, last_accessed=now
        )

        _db.flush()
        return server, plaintext_secret

    @classmethod
    def _generate_client_details(cls):
        key_chars = ('abcdefghijklmnopqrstuvwxyz'
                     'ABCDEFGHIJKLMNOPQRSTUVWXYZ'
                     '0123456789')
        secret_chars = key_chars + '!#$%&*+,-._'

        def make_client_string(chars, length):
            return u"".join([random.choice(chars) for x in range(length)])
        key = make_client_string(key_chars, 25)
        secret = make_client_string(secret_chars, 40)

        return key, secret

    @classmethod
    def normalize_url(cls, url):
        url = re.sub(r'^(http://|https://)', '', url)
        url = re.sub(r'^www\.', '', url)
        if url.endswith('/'):
            url = url[:-1]
        return unicode(url.lower())

    @classmethod
    def authenticate(cls, _db, key, plaintext_secret):
        server = get_one(_db, cls, key=unicode(key))
        if (server and server._correct_secret(plaintext_secret)):
            server.last_accessed = datetime.datetime.utcnow()
            _db.flush()
            return server
        return None


from sqlalchemy.sql import compiler
from psycopg2.extensions import adapt as sqlescape

def dump_query(query):
    dialect = query.session.bind.dialect
    statement = query.statement
    comp = compiler.SQLCompiler(dialect, statement)
    comp.compile()
    enc = dialect.encoding
    params = {}
    for k,v in comp.params.iteritems():
        if isinstance(v, unicode):
            v = v.encode(enc)
        params[k] = sqlescape(v)
    return (comp.string.encode(enc) % params).decode(enc)


def numericrange_to_tuple(r):
    """Helper method to normalize NumericRange into a tuple."""
    if r is None:
        return (None, None)
    lower = r.lower
    upper = r.upper
    if lower and not r.lower_inc:
        lower -= 1
    if upper and not r.upper_inc:
        upper -= 1
    return lower, upper

def tuple_to_numericrange(t):
    """Helper method to convert a tuple to an inclusive NumericRange."""
    return NumericRange(t[0], t[1], '[]')
        <|MERGE_RESOLUTION|>--- conflicted
+++ resolved
@@ -8942,9 +8942,10 @@
 
     # Integrations with ADMIN_AUTH_GOAL
     GOOGLE_OAUTH = u'Google OAuth'
-
+    LOCAL_PASSWORD = 'Local Password'
+    
     # List of such ADMIN_AUTH_GOAL integrations
-    ADMIN_AUTH_PROTOCOLS = [GOOGLE_OAUTH]
+    ADMIN_AUTH_PROTOCOLS = [GOOGLE_OAUTH, LOCAL_PASSWORD]
 
     __tablename__ = 'externalintegrations'
     id = Column(Integer, primary_key=True)
@@ -9060,6 +9061,7 @@
         UniqueConstraint('external_integration_id', 'library_id', 'key'),
     )
 
+    
     @classmethod
     def sitewide(cls, _db, key):
         """Find or create a sitewide ConfigurationSetting."""
@@ -9092,20 +9094,12 @@
             key=key
         )
         return setting
-
-<<<<<<< HEAD
+    
     @property
     def int_value(self):
         """Turn the value into an int if possible.
 
         :return: An integer, or None if there is no value.
-=======
-    # Supported values for the 'provider' field
-    GOOGLE_OAUTH = 'Google OAuth'
-    LOCAL_PASSWORD = 'Local Password'
-
-    PROVIDERS = [GOOGLE_OAUTH, LOCAL_PASSWORD]
->>>>>>> eb8ed2c7
 
         :raise ValueError: If the value cannot be converted to an int.
         """
