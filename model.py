--- conflicted
+++ resolved
@@ -1388,7 +1388,7 @@
             identifier = edition_or_identifier.primary_identifier
         else:
             raise ValueError(
-                "Cannot look up a coverage record for %r." % edition) 
+                "Cannot look up a coverage record for %r." % edition)
 
         if isinstance(data_source, basestring):
             data_source = DataSource.lookup(_db, data_source)
@@ -1531,9 +1531,9 @@
 
         # The SELECT part of the INSERT...SELECT query.
         new_records = _db.query(
-            Work.id.label('work_id'), 
+            Work.id.label('work_id'),
             literal(operation, type_=String(255)).label('operation'),
-            literal(timestamp, type_=DateTime).label('timestamp'), 
+            literal(timestamp, type_=DateTime).label('timestamp'),
             literal(status, type_=BaseCoverageRecord.status_enum).label('status')
         ).select_from(
             Work
@@ -6070,11 +6070,7 @@
                 )
         self.fiction = fiction
 
-<<<<<<< HEAD
         if (numericrange_to_tuple(self.target_age) != target_age and
-=======
-        if (numericrange_to_tuple(self.target_age) != target_age and 
->>>>>>> 87d77095
             not (not self.target_age and not target_age)):
             log.info(
                 "%s:%s target_age %r=>%r", self.type, self.identifier,
@@ -6380,7 +6376,7 @@
         else:
             length = "No content"
         return "<CachedFeed #%s %s %s %s %s %s %s >" % (
-            self.id, self.lane_id, self.type, 
+            self.id, self.lane_id, self.type,
             self.facets, self.pagination,
             self.timestamp, length
         )
@@ -10526,7 +10522,7 @@
     AUDIOBOOK_LOAN_DURATION_KEY = 'audio_loan_duration'
     EBOOK_LOAN_DURATION_KEY = 'ebook_loan_duration'
     STANDARD_DEFAULT_LOAN_PERIOD = 21
-        
+
     def default_loan_period(self, library, medium=Edition.BOOK_MEDIUM):
         """Until we hear otherwise from the license provider, we assume
         that someone who borrows a non-open-access item from this
@@ -10540,17 +10536,6 @@
         that someone who borrows a non-open-access item from this
         collection has it for this number of days.
         """
-<<<<<<< HEAD
-        return self.default_loan_period_setting(
-            library, medium).int_value or self.STANDARD_DEFAULT_LOAN_PERIOD
-
-    def default_loan_period_setting(self, library, medium=Edition.BOOK_MEDIUM):
-        """Until we hear otherwise from the license provider, we assume
-        that someone who borrows a non-open-access item from this
-        collection has it for this number of days.
-        """
-=======
->>>>>>> 87d77095
         _db = Session.object_session(library)
         if medium == Edition.AUDIO_MEDIUM:
             key = self.AUDIOBOOK_LOAN_DURATION_KEY
@@ -11108,7 +11093,7 @@
     return Session.object_session(obj).is_modified(
         obj, include_collections=False
     )
-            
+
 # Most of the time, we can know whether a change to the database is
 # likely to require that the application reload the portion of the
 # configuration it gets from the database. These hooks will call
