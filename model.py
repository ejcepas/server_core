--- conflicted
+++ resolved
@@ -1202,12 +1202,9 @@
                 (cls.GUTENBERG, True, False, Identifier.GUTENBERG_ID, None),
                 (cls.RB_DIGITAL, True, True, Identifier.RB_DIGITAL_ID, None),
                 (cls.OVERDRIVE, True, False, Identifier.OVERDRIVE_ID, 0),
-<<<<<<< HEAD
+                (cls.BIBLIOTHECA, True, False, Identifier.BIBLIOTHECA_ID, 60*60*6),
                 (cls.ODILO, True, False, Identifier.ODILO_ID, 0),
                 (cls.THREEM, True, False, Identifier.BIBLIOTHECA_ID, 60*60*6),
-=======
-                (cls.BIBLIOTHECA, True, False, Identifier.BIBLIOTHECA_ID, 60*60*6),
->>>>>>> e5c4c26a
                 (cls.AXIS_360, True, False, Identifier.AXIS_360_ID, 0),
                 (cls.OCLC, False, False, None, None),
                 (cls.OCLC_LINKED_DATA, False, False, None, None),
@@ -1531,7 +1528,7 @@
         new_records = _db.query(
             Work.id.label('work_id'), 
             literal(operation, type_=String(255)).label('operation'),
-            literal(timestamp, type_=DateTime).label('timestamp'), 
+            literal(timestamp, type_=DateTime).label('timestamp'),
             literal(status, type_=BaseCoverageRecord.status_enum).label('status')
         ).select_from(
             Work
@@ -6062,7 +6059,7 @@
                 )
         self.fiction = fiction
 
-        if (numericrange_to_tuple(self.target_age) != target_age and 
+        if (numericrange_to_tuple(self.target_age) != target_age and
             not (not self.target_age and not target_age)):
             log.info(
                 "%s:%s target_age %r=>%r", self.type, self.identifier,
@@ -6368,7 +6365,7 @@
         else:
             length = "No content"
         return "<CachedFeed #%s %s %s %s %s %s %s >" % (
-            self.id, self.lane_id, self.type, 
+            self.id, self.lane_id, self.type,
             self.facets, self.pagination,
             self.timestamp, length
         )
@@ -7924,12 +7921,9 @@
     GIF_MEDIA_TYPE = u"image/gif"
     SVG_MEDIA_TYPE = u"image/svg+xml"
     MP3_MEDIA_TYPE = u"audio/mpeg"
-<<<<<<< HEAD
+    ZIP_MEDIA_TYPE = u"application/zip"
     MP4_MEDIA_TYPE = u"video/mp4"
     WMV_MEDIA_TYPE = u"video/x-ms-wmv"
-=======
->>>>>>> e5c4c26a
-    ZIP_MEDIA_TYPE = u"application/zip"
     OCTET_STREAM_MEDIA_TYPE = u"application/octet-stream"
     TEXT_PLAIN = u"text/plain"
     AUDIOBOOK_MANIFEST_MEDIA_TYPE = u"application/audiobook+json"
@@ -11088,7 +11082,7 @@
     return Session.object_session(obj).is_modified(
         obj, include_collections=False
     )
-            
+
 # Most of the time, we can know whether a change to the database is
 # likely to require that the application reload the portion of the
 # configuration it gets from the database. These hooks will call
