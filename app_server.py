"""Implement logic common to more than one of the Simplified applications."""
from nose.tools import set_trace
import flask
import json
import os
from lxml import etree
from flask import url_for, make_response
from util.flask_util import problem
import traceback
import logging
from opds import (
    AcquisitionFeed,
    LookupAcquisitionFeed,
    OPDSFeed,
)
from sqlalchemy.orm.session import Session
from sqlalchemy.orm.exc import (
    NoResultFound,
)
from model import (
    get_one,
    Complaint,
    CoverageRecord,
    DataSource,
    Edition,
    Identifier,
    Patron,
    UnresolvedIdentifier,
    Work,
)
from util.cdn import cdnify
from classifier import Classifier
from config import Configuration


opds_cdn_host = Configuration.cdn_host(Configuration.CDN_OPDS_FEEDS)
def cdn_url_for(*args, **kwargs):
    base_url = url_for(*args, **kwargs)
    return cdnify(base_url, opds_cdn_host)

def load_lending_policy(policy):
    if not policy:
        logging.info("No lending policy.")
        return {}
    if isinstance(policy, basestring):
        policy = json.loads(policy)
    for external_type, p in policy.items():
        if Patron.AUDIENCE_RESTRICTION_POLICY in p:
            for audience in p[Patron.AUDIENCE_RESTRICTION_POLICY]:
                if not audience in Classifier.AUDIENCES:
                    raise ValueError(
                        "Unrecognized audience in lending policy: %s" % 
                        audience)
    return policy

def feed_response(feed, acquisition=True, cache_for=OPDSFeed.FEED_CACHE_TIME):
    if acquisition:
        content_type = OPDSFeed.ACQUISITION_FEED_TYPE
    else:
        content_type = OPDSFeed.NAVIGATION_FEED_TYPE
    return _make_response(feed, content_type, cache_for)

def entry_response(entry, cache_for=OPDSFeed.FEED_CACHE_TIME):
    content_type = OPDSFeed.ENTRY_TYPE
    return _make_response(entry, content_type, cache_for)

def _make_response(content, content_type, cache_for):
    if isinstance(content, etree._Element):
        content = etree.tostring(content)
    elif not isinstance(content, basestring):
        content = unicode(content)

    if isinstance(cache_for, int):
        # A CDN should hold on to the cached representation only half
        # as long as the end-user.
        client_cache = cache_for
        cdn_cache = cache_for / 2
        cache_control = "public, no-transform, max-age: %d, s-maxage: %d" % (
            client_cache, cdn_cache)
    else:
        cache_control = "private, no-cache"

    return make_response(content, 200, {"Content-Type": content_type,
                                        "Cache-Control": cache_control})

class ErrorHandler(object):
<<<<<<< HEAD
    def __init__(self, conf, debug):
        self.conf = conf
        #self.debug = debug
        self.debug = True
=======
    def __init__(self, app, debug):
        self.app = app
        self.debug = debug
>>>>>>> 0bf03a76

    def handle(self, exception):
        self.app.manager._db.rollback()
        logging.error(
            "Exception in web app: %s", exception, exc_info=exception)
        tb = traceback.format_exc()
        if self.debug:
            body = tb
        else:
            body = "An internal error occured."
        return make_response(body, 500, {"Content-Type": "text/plain"})

class HeartbeatController(object):

    def heartbeat(self):
        return make_response("", 200, {"Content-Type": "text/plain"})


class URNLookupController(object):

    INVALID_URN = "Could not parse identifier."
    UNRECOGNIZED_IDENTIFIER = "I've never heard of this work."
    UNRESOLVABLE_URN = "I don't know how to get metadata for this kind of identifier."
    WORK_NOT_PRESENTATION_READY = "Work created but not yet presentation-ready."
    WORK_NOT_CREATED = "Identifier resolved but work not yet created."
    IDENTIFIER_REGISTERED = "You're the first one to ask about this identifier. I'll try to find out about it."
    WORKING_TO_RESOLVE_IDENTIFIER = "I'm working to locate a source for this identifier."

    COULD_NOT_PARSE_URN_TYPE = "http://librarysimplified.org/terms/problem/could-not-parse-urn"

    def __init__(self, _db, can_resolve_identifiers=False):
        self._db = _db
        self.works = []
        self.precomposed_entries = []
        self.unresolved_identifiers = []
        self.can_resolve_identifiers = can_resolve_identifiers
        self.content_cafe = DataSource.lookup(self._db, DataSource.CONTENT_CAFE)

    @classmethod
    def parse_urn(self, _db, urn, must_support_metadata=True):

        try:
            identifier, is_new = Identifier.parse_urn(
                _db, urn)
        except ValueError, e:
            return (400, self.INVALID_URN)

        if not must_support_metadata:
            return identifier

        # We support any identifier that can support a metadata
        # lookup.
        if DataSource.metadata_sources_for(_db, identifier):
            return identifier

        # Failing that, we support any identifier that can support a
        # license pool.
        source = DataSource.license_sources_for(_db, identifier)
        if source.count() > 0:
            return identifier

        return (400, self.UNRESOLVABLE_URN)

    def process_urn(self, urn):
        """Turn a URN into a Work suitable for use in an OPDS feed.

        :return: If a Work is found, the return value is None.
        Otherwise a 2-tuple (status, message) is returned explaining why
        no work was found.
        """
        identifier = self.parse_urn(self._db, urn, True)
        if not isinstance(identifier, Identifier):
            # Error.
            return identifier

        if identifier.licensed_through:
            # There is a LicensePool for this identifier!
            work = identifier.licensed_through.work
            if work:
                # And there's a Work! Is it presentation ready?
                if work.presentation_ready:
                    # It's ready for use in an OPDS feed!
                    self.works.append((identifier, work))
                    return None, None
                else:
                    return (202, self.WORK_NOT_PRESENTATION_READY)
            else:
                # There is a LicensePool but no Work. 
                return (202, self.WORK_NOT_CREATED)

        # This identifier has yet to be resolved into a LicensePool. Or maybe
        # the best we can do is metadata lookups.
        if not self.can_resolve_identifiers:
            # This app can't resolve identifiers, so the best thing to
            # do is to treat this identifier as a 404 error.
            #
            # TODO: We should delete the original Identifier object as it
            # is not properly part of the dataset and never will be.
            return (404, self.UNRECOGNIZED_IDENTIFIER)

        license_sources = DataSource.license_sources_for(
            self._db, identifier)
        if license_sources.count():
            return self.register_identifier_as_unresolved(identifier)
        else:
            entry = self.make_opds_entry_from_metadata_lookups(identifier)
            if isinstance(entry, tuple):
                # Alleged 'entry' is actually a message
                return entry
            else:
                self.precomposed_entries.append(entry)
                return None, None

    def register_identifier_as_unresolved(self, identifier):
        # This identifier could have a LicensePool associated with
        # it. If this application is capable of resolving identifiers,
        # then create or retrieve an UnresolvedIdentifier object for
        # it.
        unresolved_identifier, is_new = UnresolvedIdentifier.register(
            self._db, identifier)
        self.unresolved_identifiers.append(unresolved_identifier)
        if is_new:
            # We just found out about this identifier, or rather,
            # we just found out that someone expects it to be associated
            # with a LicensePool.
            return (201, self.IDENTIFIER_REGISTERED)
        else:
            # There is a pending attempt to resolve this identifier.
            message = (unresolved_identifier.exception 
                           or self.WORKING_TO_RESOLVE_IDENTIFIER)
            return (unresolved_identifier.status, message)

    def make_opds_entry_from_metadata_lookups(self, identifier):
        """This identifier cannot be resolved into a LicensePool,
        but maybe we can make an OPDS entry based on metadata
        lookups.
        """

        # We can only create an OPDS entry if all the lookups have
        # in fact been done.
        metadata_sources = DataSource.metadata_sources_for(
            self._db, identifier)
        q = self._db.query(
            CoverageRecord).filter(
                CoverageRecord.identifier==identifier).filter(
                    CoverageRecord.data_source_id.in_(
                        [x.id for x in metadata_sources]))
        coverage_records = q.all()
        unaccounted_for = set(metadata_sources)
        for r in coverage_records:
            if r.data_source in unaccounted_for:
                unaccounted_for.remove(r.data_source)

        if unaccounted_for:
            # At least one metadata lookup has not successfully
            # completed.
            names = [x.name for x in unaccounted_for]
            logging.info(
                "Cannot build metadata-based OPDS feed for %r: missing coverage records for %s",
                identifier,
                ", ".join(names)
            )
            unresolved_identifier, is_new = UnresolvedIdentifier.register(
                self._db, identifier)
            if is_new:
                # We just found out about this identifier, or rather,
                # we just found out that someone expects it to be associated
                # with a LicensePool.
                return (201, self.IDENTIFIER_REGISTERED)
            else:
                # There is a pending attempt to resolve this identifier.
                message = (unresolved_identifier.exception 
                           or self.WORKING_TO_RESOLVE_IDENTIFIER)
                return (unresolved_identifier.status, message)
        else:
            # All metadata lookups have completed. Create that OPDS
            # entry!
            entry = identifier.opds_entry()

        if entry is None:
            # This app can't do lookups on an identifier of this
            # type, so the best thing to do is to treat this
            # identifier as a 404 error.
            return (404, self.UNRECOGNIZED_IDENTIFIER)

        # We made it!
        return entry

    def work_lookup(self, annotator, controller_name='lookup'):
        """Generate an OPDS feed describing works identified by identifier."""
        urns = flask.request.args.getlist('urn')

        messages_by_urn = dict()
        this_url = cdn_url_for(controller_name, _external=True, urn=urns)
        for urn in urns:
            code, message = self.process_urn(urn)
            if code:
                messages_by_urn[urn] = (code, message)

        # The commit is necessary because we may have registered new
        # Identifier or UnresolvedIdentifier objects.
        self._db.commit()

        opds_feed = LookupAcquisitionFeed(
            self._db, "Lookup results", this_url, self.works, annotator,
            messages_by_urn=messages_by_urn, 
            precomposed_entries=self.precomposed_entries)

        return feed_response(opds_feed)

    def permalink(self, urn, annotator):
        """Generate an OPDS feed for looking up a single work by identifier."""
        this_url = cdn_url_for('work', _external=True, urn=urn)
        messages_by_urn = dict()
        code, message = self.process_urn(urn)
        if code:
            messages_by_urn[urn] = (code, message)

        # The commit is necessary because we may have registered new
        # Identifier or UnresolvedIdentifier objects.
        self._db.commit()

        opds_feed = AcquisitionFeed(
            self._db, urn, this_url, self.works, annotator,
            messages_by_urn=messages_by_urn)

        return feed_response(opds_feed)

    
class ComplaintController(object):
    """A controller to register complaints against objects."""

    def register(self, license_pool, raw_data):

        if license_pool is None:
            return problem(None, 400, "No license pool specified")

        _db = Session.object_session(license_pool)
        try:
            data = json.loads(raw_data)
        except ValueError, e:
            return problem(None, 400, "Invalid problem detail document")

        type = data.get('type')
        source = data.get('source')
        detail = data.get('detail')
        if not type:
            return problem(None, 400, "No problem type specified.")
        if type not in Complaint.VALID_TYPES:
            return problem(None, 400, "Unrecognized problem type: %s" % type)

        complaint = None
        try:
            complaint = Complaint.register(license_pool, type, source, detail)
            _db.commit()
        except ValueError, e:
            return problem(
                None, 400, "Error registering complaint: %s" % str(e)
            )

        return make_response("Success", 201, {"Content-Type": "text/plain"})
        <|MERGE_RESOLUTION|>--- conflicted
+++ resolved
@@ -84,16 +84,9 @@
                                         "Cache-Control": cache_control})
 
 class ErrorHandler(object):
-<<<<<<< HEAD
-    def __init__(self, conf, debug):
-        self.conf = conf
-        #self.debug = debug
-        self.debug = True
-=======
     def __init__(self, app, debug):
         self.app = app
         self.debug = debug
->>>>>>> 0bf03a76
 
     def handle(self, exception):
         self.app.manager._db.rollback()
