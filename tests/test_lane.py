--- conflicted
+++ resolved
@@ -9,12 +9,6 @@
 )
 
 from . import DatabaseTest
-<<<<<<< HEAD
-from sqlalchemy import func
-
-from classifier import Classifier
-
-=======
 from sqlalchemy import (
     and_,
     func,
@@ -22,7 +16,6 @@
 
 from classifier import Classifier
 
->>>>>>> 87d77095
 from external_search import (
     DummyExternalSearchIndex,
 )
@@ -312,7 +305,6 @@
         eq_([licensed_low.id, open_access_high.id, licensed_high.id, 
              open_access_low.id],
             [x.works_id for x in random_order])
-<<<<<<< HEAD
 
 
 class TestFeaturedFacets(DatabaseTest):
@@ -328,22 +320,6 @@
         featurable_but_not_available = self._work(
             title="Featurable but not available",
             with_license_pool=True
-=======
-
-
-class TestFeaturedFacets(DatabaseTest):
-
-    def test_quality_calculation(self):
-        
-        minimum_featured_quality = 0.6
-
-        # Create a number of works that fall into various quality tiers.
-        featurable = self._work(title="Featurable", with_license_pool=True)
-        featurable.quality = minimum_featured_quality
-
-        featurable_but_not_available = self._work(
-            title="Featurable but not available",
-            with_license_pool=True
         )
         featurable_but_not_available.quality = minimum_featured_quality
         featurable_but_not_available.license_pools[0].licenses_available = 0
@@ -354,47 +330,6 @@
         )
         awful_but_licensed.quality = 0
 
-        decent_open_access = self._work(
-            title="Decent open access", with_license_pool=True,
-            with_open_access_download=True
-        )
-        decent_open_access.quality = 0.3
-    
-        awful_open_access = self._work(
-            title="Awful open access", with_license_pool=True,
-            with_open_access_download=True
-        )
-        awful_open_access.quality = 0
-
-        awful_but_featured_on_a_list = self._work(
-            title="Awful but featured on a list", with_license_pool=True,
-            with_open_access_download=True
-        )
-        awful_but_featured_on_a_list.license_pools[0].licenses_available = 0
-        awful_but_featured_on_a_list.quality = 0
-
-        custom_list, ignore = self._customlist(num_entries=0)
-        entry, ignore = custom_list.add_entry(
-            awful_but_featured_on_a_list, featured=True
->>>>>>> 87d77095
-        )
-        featurable_but_not_available.quality = minimum_featured_quality
-        featurable_but_not_available.license_pools[0].licenses_available = 0
-
-<<<<<<< HEAD
-        awful_but_licensed = self._work(
-            title="Awful but licensed",
-            with_license_pool=True
-=======
-        self.add_to_materialized_view(
-            [awful_but_featured_on_a_list, featurable,
-             featurable_but_not_available, decent_open_access,
-             awful_but_licensed, awful_open_access]
->>>>>>> 87d77095
-        )
-        awful_but_licensed.quality = 0
-
-<<<<<<< HEAD
         decent_open_access = self._work(
             title="Decent open access", with_license_pool=True,
             with_open_access_download=True
@@ -853,12 +788,12 @@
                 called['only_show_ready_deliverable_works'] = True
                 return query
 
-            def apply_bibliographic_filters(
+            def bibliographic_filter_clause(
                     self, _db, query, work_model, featured
             ):
                 called['apply_bibliographic_filters'] = True
                 called['apply_bibliographic_filters.featured'] = featured
-                return query, self.distinct
+                return query, None, self.distinct
 
         class MockFacets(object):
             def apply(self, _db, query, work_model, distinct):
@@ -905,14 +840,14 @@
 
     def test_apply_bibliographic_filters_short_circuits_apply_filters(self):
         class MockWorkList(WorkList):
-            """Mock WorkList whose apply_bibliographic_filters implementation
+            """Mock WorkList whose bibliographic_filter_clause implementation
             believes the WorkList should not exist at all.
             """
 
-            def apply_bibliographic_filters(
+            def bibliographic_filter_clause(
                     self, _db, query, work_model, featured
             ):
-                return None, False
+                return None, None, False
 
         wl = MockWorkList()
         wl.initialize(self._default_library)
@@ -920,12 +855,12 @@
         qu = self._db.query(MaterializedWork)
         eq_(None, wl.apply_filters(self._db, qu, MaterializedWork, None, None))
 
-    def test_apply_bibliographic_filters(self):
+    def test_bibliographic_filter_clause(self):
         called = dict()
 
         class MockWorkList(WorkList):
-            """Mock WorkList that simply verifies that apply_filters()
-            calls various hook methods.
+            """Mock WorkList that simply verifies that
+            bibliographic_filter_clause() calls various hook methods.
             """
 
             def __init__(self, languages=None, genre_ids=None, media=None):
@@ -933,74 +868,72 @@
                 self.genre_ids = genre_ids
                 self.media = media
 
-            def apply_audience_filter(self, _db, qu, work_model):
+            def audience_filter_clauses(self, _db, qu, work_model):
                 called['apply_audience_filter'] = True
-                return qu
-
-            def apply_custom_filters(self, _db, qu, work_model, featured):
-                called['apply_custom_filters'] = True
-                called['apply_custom_filters.featured'] = featured
-                return qu, featured
+                return []
 
         wl = MockWorkList()
         from model import MaterializedWorkWithGenre as wg
         original_qu = self._db.query(wg)
 
         # If no languages or genre IDs are specified, and the hook
-        # methods do nothing, then apply_bibliographic_filters() has
+        # methods do nothing, then bibliographic_filter_clause() has
         # no effect.
         featured_object = object()
-        final_qu, distinct = wl.apply_bibliographic_filters(
+        final_qu, bibliographic_filter, distinct = wl.bibliographic_filter_clause(
             self._db, original_qu, wg, featured_object
         )
         eq_(original_qu, final_qu)
-
-        # But the hook methods were called with the correct arguments.
+        eq_(None, bibliographic_filter)
+
+        # But at least the hook methods were called with the correct
+        # arguments.
         eq_(True, called['apply_audience_filter'])
 
         # If languages, media, and genre IDs are specified, then they are
         # incorporated into the query.
+        #
         english_sf = self._work(language="eng", with_license_pool=True)
         english_sf.presentation_edition.medium = Edition.BOOK_MEDIUM
         sf, ignore = Genre.lookup(self._db, "Science Fiction")
+        romance, ignore = Genre.lookup(self._db, "Romance")
         english_sf.genres.append(sf)
         self.add_to_materialized_view(english_sf)
 
         # Create a WorkList that will find the MaterializedWorkWithGenre
         # for the English SF book.
-        english_sf_list = MockWorkList(languages=["eng"], genre_ids=[sf.id], media=[Edition.BOOK_MEDIUM])
-        english_sf_qu, distinct = english_sf_list.apply_bibliographic_filters(
-            self._db, original_qu, wg, False
-        )
-
-        # Here it is!
-        eq_([english_sf.sort_title], [x.sort_title for x in english_sf_qu])
+        def worklist_has_books(
+                expect_books, **worklist_constructor_args
+        ):
+            """Apply bibliographic filters to a query and verify
+            that it finds only the given books.
+            """
+            worklist = MockWorkList(**worklist_constructor_args)
+            qu, clause, distinct = worklist.bibliographic_filter_clause(
+                self._db, original_qu, wg, False
+            )
+            qu = qu.filter(clause)
+            if distinct:
+                qu = qu.distinct()
+            expect_titles = sorted([x.sort_title for x in expect_books])
+            actual_titles = sorted([x.sort_title for x in qu])
+            eq_(expect_titles, actual_titles)
+
+        worklist_has_books(
+            [english_sf], 
+            languages=["eng"], genre_ids=[sf.id], media=[Edition.BOOK_MEDIUM]
+        )
 
         # WorkLists that do not match by language, medium, or genre will not
         # find the English SF book.
-        spanish_sf_list = MockWorkList(languages=["spa"], genre_ids=[sf.id])
-        spanish_sf_qu, distinct = spanish_sf_list.apply_bibliographic_filters(
-            self._db, original_qu, wg, False
-        )
-        eq_(0, spanish_sf_qu.count())
-        
-        romance, ignore = Genre.lookup(self._db, "Romance")
-        english_romance_list = MockWorkList(
-            languages=["eng"], genre_ids=[romance.id]
-        )
-        english_romance_qu, distinct = english_romance_list.apply_bibliographic_filters(
-            self._db, original_qu, wg, False
-        )
-        eq_(0, english_romance_qu.count())
-
-        audio_list = MockWorkList(
-            languages=["eng"], genre_ids=[sf.id], media=[Edition.AUDIO_MEDIUM])
-        audio_qu, distinct = audio_list.apply_bibliographic_filters(
-            self._db, original_qu, wg, False
-        )
-        eq_(0, audio_qu.count())
-
-    def test_apply_audience_filter(self):
+        worklist_has_books([], languages=["spa"], genre_ids=[sf.id])
+        worklist_has_books([], languages=["eng"], genre_ids=[romance.id])
+        worklist_has_books(
+            [], 
+            languages=["eng"], genre_ids=[sf.id], media=[Edition.AUDIO_MEDIUM]
+        )
+
+    def test_audience_filter_clauses(self):
 
         # Create two childrens' books (one from Gutenberg, one not)
         # and one book for adults.
@@ -1034,16 +967,18 @@
         )
 
         def for_audiences(*audiences):
-            """Invoke WorkList.apply_audience_filter using the given 
+            """Invoke WorkList.apply_audience_clauses using the given 
             `audiences`, and return all the matching Work objects.
             """
             wl = WorkList()
             wl.audiences = audiences
             qu = self._db.query(Work).join(Work.license_pools)
-            return wl.apply_audience_filter(self._db, qu, Work).all()
-
-        eq_([gutenberg_adult], 
-            for_audiences(Classifier.AUDIENCE_ADULT))
+            clauses = wl.audience_filter_clauses(self._db, qu, Work)
+            if clauses:
+                qu = qu.filter(and_(*clauses))
+            return qu.all()
+
+        eq_([gutenberg_adult], for_audiences(Classifier.AUDIENCE_ADULT))
 
         # The Gutenberg "children's" book is filtered out because it we have
         # no guarantee it is actually suitable for children.
@@ -1055,6 +990,10 @@
         eq_([non_gutenberg_children], 
             for_audiences(Classifier.AUDIENCE_ADULT, 
                           Classifier.AUDIENCE_CHILDREN))
+
+        # If no particular audiences are specified, no books are filtered.
+        eq_(set([gutenberg_adult, gutenberg_children, non_gutenberg_children]), 
+            set(for_audiences()))
 
     def test_random_sample(self):
         # This lets me test which items are chosen in a random sample,
@@ -1116,6 +1055,12 @@
              set([i3, i4])],
             [set(x) for x in samples]
         )
+
+        # This works even if the quality coefficient appears to limit
+        # selection to a fractional number of works.
+        sample = WorkList.random_sample(qu, 2, quality_coefficient=0.23109)
+        eq_([i1, i2], sorted(sample, key=lambda x: x.id))
+
 
     def test_search_target(self):
         # A WorkList can be searched - it is its own search target.
@@ -1205,10 +1150,16 @@
         # this.
         eq_([], list(lane.parentage))
         eq_([lane], list(child_lane.parentage))
-        eq_(lane.display_name, lane.full_identifier)
-
-        eq_("%s / %s" % (lane.display_name, child_lane.display_name), 
-            child_lane.full_identifier)
+        eq_("%s / %s" % (lane.library.short_name, lane.display_name),
+            lane.full_identifier)
+
+        eq_(
+            "%s / %s / %s" % (
+                lane.library.short_name, lane.display_name, 
+                child_lane.display_name
+            ), 
+            child_lane.full_identifier
+        )
 
         # TODO: The error should be raised when we try to set the parent
         # to an illegal value, not afterwards.
@@ -1231,829 +1182,6 @@
     def test_display_name_for_all(self):
         lane = self._lane("Fantasy / Science Fiction")
         eq_("All Fantasy / Science Fiction", lane.display_name_for_all)
-=======
-        # This FeaturedFacets object will be able to assign a numeric
-        # value to each work that places it in a quality tier.
-        facets = FeaturedFacets(minimum_featured_quality, True)
-
-        # This custom database query field will perform the calculation.
-        from model import MaterializedWork
-        quality_field = facets.quality_tier_field(
-            MaterializedWork).label("tier")
-
-        # Test it out by using it in a SELECT statement.
-        qu = self._db.query(
-            MaterializedWork, quality_field
-        ).join(
-            LicensePool, 
-            LicensePool.id==MaterializedWork.license_pool_id
-        ).outerjoin(
-            CustomListEntry, CustomListEntry.work_id==MaterializedWork.works_id
-        )
-        from model import dump_query
-
-        expect_scores = {
-            # featured on list (11) + available (1)
-            awful_but_featured_on_a_list.sort_title: 12,
-
-            # featurable (5) + licensed (2) + available (1)
-            featurable.sort_title : 8,
-
-            # featurable (5) + licensed (2)
-            featurable_but_not_available.sort_title : 7,
-
-            # quality open access (2) + available (1)
-            decent_open_access.sort_title : 3,
-
-            # licensed (2) + available (1)
-            awful_but_licensed.sort_title : 3,
-
-            # available (1)
-            awful_open_access.sort_title : 1,
-        }
-
-        def best_score_dict(qu):
-            return dict((x.sort_title,y) for x, y in qu)
-
-        actual_scores = best_score_dict(qu)
-        eq_(expect_scores, actual_scores)
-
-        # If custom lists are not being considered, the "awful but
-        # featured on a list" work loses its cachet.
-        no_list_facets = FeaturedFacets(minimum_featured_quality, False)
-        quality_field = no_list_facets.quality_tier_field(MaterializedWork).label("tier")
-        no_list_qu = self._db.query(MaterializedWork, quality_field).join(
-            LicensePool, 
-            LicensePool.id==MaterializedWork.license_pool_id
-        )
-
-        # 1 is the expected score for a work that has nothing going
-        # for it except for being available right now.
-        expect_scores[awful_but_featured_on_a_list.sort_title] = 1
-        actual_scores = best_score_dict(no_list_qu)
-        eq_(expect_scores, actual_scores)
-
-        # A low-quality work achieves the same low score if lists are
-        # considered but the work is not _featured_ on its list.
-        entry.featured = False
-        actual_scores = best_score_dict(qu)
-        eq_(expect_scores, actual_scores)
-
-
-    def test_apply(self):
-        """apply() orders a query randomly within quality tiers."""
-        high_quality_1 = self._work(
-            title="High quality, high random", with_license_pool=True
-        )
-        high_quality_1.quality = 1
-        high_quality_1.random = 1
-
-        high_quality_2 = self._work(
-            title="High quality, low random", with_license_pool=True
-        )
-        high_quality_2.quality = 0.7
-        high_quality_2.random = 0
-        
-        low_quality = self._work(
-            title="Low quality, high random", with_license_pool=True
-        )
-        low_quality.quality = 0
-        low_quality.random = 1
-
-        facets = FeaturedFacets(0.5, False)
-        base_query = self._db.query(Work).join(Work.license_pools)
-
-        # Higher-tier works show up before lower-tier works.
-        #
-        # Within a tier, works with a high random number show up
-        # before works with a low random number. The exact quality
-        # doesn't matter (high_quality_2 is slightly lower quality
-        # than high_quality_1), only the quality tier.
-        featured = facets.apply(self._db, base_query, Work, False)
-        eq_([high_quality_2, high_quality_1, low_quality], featured.all())
-
-        # Switch the random numbers, and the order of high-quality
-        # works is switched, but the high-quality works still show up
-        # first.
-        high_quality_1.random = 0
-        high_quality_2.random = 1
-        eq_([high_quality_1, high_quality_2, low_quality], featured.all())
-
-        # Passing in distinct=True makes the query distinct.
-        eq_(False, base_query._distinct)
-        distinct_query = facets.apply(self._db, base_query, Work, True)
-        eq_(True, distinct_query._distinct)
-
-
-
-class TestPagination(DatabaseTest):
-
-    def test_has_next_page(self):
-        query = self._db.query(Work)
-        pagination = Pagination(size=2)
-
-        # When the query is empty, pagination doesn't have a next page.
-        pagination.apply(query)
-        eq_(False, pagination.has_next_page)
-
-        # When there are more results in the query, it does.
-        for num in range(3):
-            # Create three works.
-            self._work()
-        pagination.apply(query)
-        eq_(True, pagination.has_next_page)
-
-        # When we reach the end of results, there's no next page.
-        pagination.offset = 1
-        eq_(False, pagination.has_next_page)
-
-        # When the database is updated, pagination knows.
-        for num in range(3):
-            self._work()
-        pagination.apply(query)
-        eq_(True, pagination.has_next_page)
-
-        # Even when the query ends at the same size as a page, all is well.
-        pagination.offset = 4
-        eq_(False, pagination.has_next_page)
-
-
-class MockFeaturedWorks(object):
-    """A mock WorkList that mocks featured_works()."""
-
-    def __init__(self):
-        self._featured_works = []
-        self.visible = True
-        self.priority = 0
-        self.display_name = "name"
-
-    def queue_featured_works(self, works):
-        """Set the next return value for featured_works()."""
-        self._featured_works.append(works)
-
-    def featured_works(self, *args, **kwargs):
-        try:
-            return self._featured_works.pop(0)
-        except IndexError:
-            return []
-
-class MockWork(object):
-    """Acts as a Work or a MaterializedWork interchangeably."""
-    def __init__(self, id):
-        self.id = id
-        self.works_id = id
-
-class MockWorks(WorkList):
-    """A WorkList that mocks works() but not featured_works()."""
-
-    def __init__(self):
-        self.reset()
-
-    def reset(self):
-        self._works = []
-        self.works_calls = []
-        self.random_sample_calls = []
-
-    def queue_works(self, works):
-        """Set the next return value for works()."""
-        self._works.append(works)
-
-    def works(self, _db, facets=None, pagination=None, featured=False):
-        self.works_calls.append((facets, pagination, featured))
-        try:
-            return self._works.pop(0)
-        except IndexError:
-            return []
-
-    def random_sample(self, query, target_size):
-        # The 'query' is actually a list, and we're in a test
-        # environment where randomness is not welcome. Just take
-        # a sample from the front of the list.
-        self.random_sample_calls.append((query, target_size))
-        return query[:target_size]
-
-
-class TestWorkList(DatabaseTest):
-
-    def test_initialize(self):
-        wl = WorkList()
-        child = WorkList()
-        child.initialize(self._default_library)
-        sf, ignore = Genre.lookup(self._db, "Science Fiction")
-        romance, ignore = Genre.lookup(self._db, "Romance")
-
-        # Create a WorkList that's associated with a Library, two genres,
-        # and a child WorkList.
-        wl.initialize(self._default_library, children=[child],
-                      genres=[sf, romance])
-
-        # Access the Library.
-        eq_(self._default_library, wl.get_library(self._db))
-
-        # The Collections associated with the WorkList are those associated
-        # with the Library.
-        eq_(set(wl.collection_ids), 
-            set([x.id for x in self._default_library.collections]))
-
-        # The Genres associated with the WorkList are the ones passed
-        # in on the constructor.
-        eq_(set(wl.genre_ids),
-            set([x.id for x in [sf, romance]]))
-
-        # The WorkList's child is the WorkList passed in to the constructor.
-        eq_([child], wl.visible_children)
-
-    def test_audience_key(self):
-        wl = WorkList()
-        wl.initialize(library=self._default_library)
-
-        # No audience.
-        eq_(u'', wl.audience_key)
-
-        # All audiences.
-        wl.audiences = Classifier.AUDIENCES
-        eq_(u'', wl.audience_key)
-
-        # Specific audiences.
-        wl.audiences = [Classifier.AUDIENCE_CHILDREN, 
-                        Classifier.AUDIENCE_YOUNG_ADULT]
-        eq_(u'Children,Young+Adult', wl.audience_key)
-
-    def test_visible_children(self):
-        """Invisible children don't show up in WorkList.visible_children."""
-        wl = WorkList()
-        visible = self._lane()
-        invisible = self._lane()
-        invisible.visible = False
-        child_wl = WorkList()
-        child_wl.initialize(self._default_library)
-        wl.initialize(
-            self._default_library, children=[visible, invisible, child_wl]
-        )
-        eq_(set([child_wl, visible]), set(wl.visible_children))
-
-    def test_visible_children_sorted(self):
-        """Visible children are sorted by priority and then by display name."""
-        wl = WorkList()
-
-        lane_child = self._lane()
-        lane_child.display_name='ZZ'
-        lane_child.priority = 0
-
-        wl_child = WorkList()
-        wl_child.priority = 1
-        wl_child.display_name='AA'
-
-        wl.initialize(
-            self._default_library, children=[lane_child, wl_child]
-        )
-
-        # lane_child has a higher priority so it shows up first even
-        # though its display name starts with a Z.
-        eq_([lane_child, wl_child], wl.visible_children)
-
-        # If the priorities are the same, wl_child shows up first,
-        # because its display name starts with an A.
-        wl_child.priority = 0
-        eq_([wl_child, lane_child], wl.visible_children)
-
-
-    def test_groups(self):
-        w1 = MockWork(1)
-        w2 = MockWork(2)
-        w3 = MockWork(3)
-
-        # This WorkList has one featured work.
-        child1 = MockFeaturedWorks()
-        child1.queue_featured_works([w1])
-
-        # This WorkList has two featured works.
-        child2 = MockFeaturedWorks()
-        child2.queue_featured_works([w2, w1])
-
-        # This WorkList has two children -- the two WorkLists created
-        # above.
-        wl = WorkList()
-        wl.initialize(self._default_library, children=[child1, child2])
-        
-        # Calling groups() on the parent WorkList returns three
-        # 2-tuples; one for each work featured by one of its children
-        # WorkLists. Note that the same work appears twice, through two
-        # different children.
-        [wwl1, wwl2, wwl3] = wl.groups(self._db)
-        eq_((w1, child1), wwl1)
-        eq_((w2, child2), wwl2)
-        eq_((w1, child2), wwl3)
-
-    def test_featured_works(self):
-        wl = MockWorks()
-        wl.initialize(library=self._default_library)
-
-        w1 = MockWork(1)
-
-        wl.queue_works([w1])
-        featured = wl.featured_works(self._db)
-        eq_([w1], featured)
-
-        # We created a FeaturedFacets object and passed it in to works().
-        [(facets, pagination, featured)] = wl.works_calls
-        eq_(self._default_library.minimum_featured_quality, 
-            facets.minimum_featured_quality)
-        eq_(featured, facets.uses_customlists)
-
-        # We then called random_sample() on the results.
-        [(query, target_size)] = wl.random_sample_calls
-        eq_([w1], query)
-        eq_(self._default_library.featured_lane_size, target_size)
-
-    def test_works(self):
-        """Verify that WorkList.works() correctly locates works
-        that match the criteria specified by apply_filters().
-        """
-
-        # Create two books and add them to the materialized view.
-        oliver_twist = self._work(title='Oliver Twist', with_license_pool=True)
-        not_oliver_twist = self._work(
-            title='Barnaby Rudge', with_license_pool=True
-        )
-        self.add_to_materialized_view([oliver_twist, not_oliver_twist])
-
-        class OnlyOliverTwist(WorkList):
-            """Mock WorkList that overrides apply_filters() so that it
-            only finds copies of 'Oliver Twist'.
-            """
-
-            def apply_filters(self, _db, qu, work_model, *args, **kwargs):
-                return qu.filter(work_model.sort_title=='Oliver Twist')
-
-        # A normal WorkList will use the default apply_filters()
-        # implementation and find both books.
-        wl = WorkList()
-        wl.initialize(self._default_library)
-        eq_(2, wl.works(self._db).count())
-
-        # But the mock WorkList will only find Oliver Twist.
-        wl = OnlyOliverTwist()
-        wl.initialize(self._default_library)
-        eq_([oliver_twist.id], [x.works_id for x in wl.works(self._db)])
-
-        # A WorkList will only find books licensed through one of its
-        # collections.
-        library2 = self._library()
-        collection = self._collection()
-        library2.collections = [collection]
-        library_2_worklist = WorkList()
-        library_2_worklist.initialize(library2)
-        eq_(0, library_2_worklist.works(self._db).count())
-
-        # If a WorkList has no collections, it has no books.
-        self._default_library.collections = []
-        wl.initialize(self._default_library)
-        eq_(0, wl.works(self._db).count())
-
-    def test_works_for_specific_ids(self):
-        # Create two works and put them in the materialized view.
-        w1 = self._work(with_license_pool=True)
-        w2 = self._work(with_license_pool=True)
-        self.add_to_materialized_view([w1, w2])
-        wl = WorkList()
-        wl.initialize(self._default_library)
-
-        # Now we're going to ask for a WorkList that contains specific
-        # Works, such as those returned from a search request.
-
-        # If we ask for w2 only, we get (the materialized view's
-        # version of) w2 only.
-        [w2_mv] = wl.works_for_specific_ids(self._db, [w2.id])
-        eq_(w2_mv.sort_title, w2.sort_title)
-
-        # Works are returned in the order we ask for.
-        for ordering in ([w1, w2], [w2, w1]):            
-            ids = [x.id for x in ordering]
-            mv_works = wl.works_for_specific_ids(self._db, ids)
-            eq_(ids, [x.works_id for x in mv_works])
-
-        # If we ask for a work ID that's not in the materialized view,
-        # we don't get it.
-        eq_([], wl.works_for_specific_ids(self._db, [-100]))
-
-        # If we ask for a work that's not deliverable, we don't get it.
-        for lpdm in w2.license_pools[0].delivery_mechanisms:
-            self._db.delete(lpdm)
-        eq_([], wl.works_for_specific_ids(self._db, [w2.id]))
-
-    def test_apply_filters(self):
-
-        called = dict()
-
-        class MockWorkList(WorkList):
-            """Mock WorkList that simply verifies that apply_filters()
-            calls various hook methods.
-            """
-
-            def __init__(self, distinct=True):
-                self.distinct = distinct
-            
-            def only_show_ready_deliverable_works(
-                    self, _db, query, *args, **kwargs
-            ):
-                called['only_show_ready_deliverable_works'] = True
-                return query
-
-            def bibliographic_filter_clause(
-                    self, _db, query, work_model, featured
-            ):
-                called['apply_bibliographic_filters'] = True
-                called['apply_bibliographic_filters.featured'] = featured
-                return query, None, self.distinct
-
-        class MockFacets(object):
-            def apply(self, _db, query, work_model, distinct):
-                called['facets.apply'] = True
-                called['facets.apply.distinct'] = distinct
-                return query
-
-        class MockPagination(object):
-            def apply(self, query):
-                called['pagination.apply'] = True
-                return query
-
-        from model import MaterializedWork
-        original_qu = self._db.query(MaterializedWork)
-        wl = MockWorkList()
-        final_qu = wl.apply_filters(
-            self._db, original_qu, MaterializedWork, MockFacets(), 
-            MockPagination()
-        )
-        
-        # The hook methods were called with the right arguments.
-        eq_(called['only_show_ready_deliverable_works'], True)
-        eq_(called['apply_bibliographic_filters'], True)
-        eq_(called['facets.apply'], True)
-        eq_(called['pagination.apply'], True)
-
-        eq_(called['apply_bibliographic_filters.featured'], False)
-        eq_(called['facets.apply.distinct'], True)
-
-        # We mocked everything that might have changed the final query,
-        # and the end result was the query wasn't modified.
-        eq_(original_qu, final_qu)
-
-        # Test that apply_filters() makes a query distinct if there is
-        # no Facets object to do the job.
-        called = dict()
-        distinct_qu = wl.apply_filters(
-            self._db, original_qu, MaterializedWork, None, None
-        )
-        eq_(str(original_qu.distinct()), str(distinct_qu))
-        assert 'facets.apply' not in called
-        assert 'pagination.apply' not in called
-
-
-    def test_apply_bibliographic_filters_short_circuits_apply_filters(self):
-        class MockWorkList(WorkList):
-            """Mock WorkList whose bibliographic_filter_clause implementation
-            believes the WorkList should not exist at all.
-            """
-
-            def bibliographic_filter_clause(
-                    self, _db, query, work_model, featured
-            ):
-                return None, None, False
-
-        wl = MockWorkList()
-        wl.initialize(self._default_library)
-        from model import MaterializedWork
-        qu = self._db.query(MaterializedWork)
-        eq_(None, wl.apply_filters(self._db, qu, MaterializedWork, None, None))
-
-    def test_bibliographic_filter_clause(self):
-        called = dict()
-
-        class MockWorkList(WorkList):
-            """Mock WorkList that simply verifies that
-            bibliographic_filter_clause() calls various hook methods.
-            """
-
-            def __init__(self, languages=None, genre_ids=None, media=None):
-                self.languages = languages
-                self.genre_ids = genre_ids
-                self.media = media
-
-            def audience_filter_clauses(self, _db, qu, work_model):
-                called['apply_audience_filter'] = True
-                return []
-
-        wl = MockWorkList()
-        from model import MaterializedWorkWithGenre as wg
-        original_qu = self._db.query(wg)
-
-        # If no languages or genre IDs are specified, and the hook
-        # methods do nothing, then bibliographic_filter_clause() has
-        # no effect.
-        featured_object = object()
-        final_qu, bibliographic_filter, distinct = wl.bibliographic_filter_clause(
-            self._db, original_qu, wg, featured_object
-        )
-        eq_(original_qu, final_qu)
-        eq_(None, bibliographic_filter)
-
-        # But at least the hook methods were called with the correct
-        # arguments.
-        eq_(True, called['apply_audience_filter'])
-
-        # If languages, media, and genre IDs are specified, then they are
-        # incorporated into the query.
-        #
-        english_sf = self._work(language="eng", with_license_pool=True)
-        english_sf.presentation_edition.medium = Edition.BOOK_MEDIUM
-        sf, ignore = Genre.lookup(self._db, "Science Fiction")
-        romance, ignore = Genre.lookup(self._db, "Romance")
-        english_sf.genres.append(sf)
-        self.add_to_materialized_view(english_sf)
-
-        # Create a WorkList that will find the MaterializedWorkWithGenre
-        # for the English SF book.
-        def worklist_has_books(
-                expect_books, **worklist_constructor_args
-        ):
-            """Apply bibliographic filters to a query and verify
-            that it finds only the given books.
-            """
-            worklist = MockWorkList(**worklist_constructor_args)
-            qu, clause, distinct = worklist.bibliographic_filter_clause(
-                self._db, original_qu, wg, False
-            )
-            qu = qu.filter(clause)
-            if distinct:
-                qu = qu.distinct()
-            expect_titles = sorted([x.sort_title for x in expect_books])
-            actual_titles = sorted([x.sort_title for x in qu])
-            eq_(expect_titles, actual_titles)
-
-        worklist_has_books(
-            [english_sf], 
-            languages=["eng"], genre_ids=[sf.id], media=[Edition.BOOK_MEDIUM]
-        )
-
-        # WorkLists that do not match by language, medium, or genre will not
-        # find the English SF book.
-        worklist_has_books([], languages=["spa"], genre_ids=[sf.id])
-        worklist_has_books([], languages=["eng"], genre_ids=[romance.id])
-        worklist_has_books(
-            [], 
-            languages=["eng"], genre_ids=[sf.id], media=[Edition.AUDIO_MEDIUM]
-        )
-
-    def test_audience_filter_clauses(self):
-
-        # Create two childrens' books (one from Gutenberg, one not)
-        # and one book for adults.
-
-        gutenberg_children = self._work(
-            title="Beloved Treasury of Racist Nursery Rhymes",
-            with_license_pool=True,
-            with_open_access_download=True,
-        )
-        eq_(DataSource.GUTENBERG, 
-            gutenberg_children.license_pools[0].data_source.name)
-
-        # _work() will not create a test Gutenberg book for children
-        # to avoid exactly the problem we're trying to test, so
-        # we need to set it manually.
-        gutenberg_children.audience=Classifier.AUDIENCE_CHILDREN
-
-        gutenberg_adult = self._work(
-            title="Diseases of the Horse",
-            with_license_pool=True, with_open_access_download=True,
-            audience=Classifier.AUDIENCE_ADULT
-        )
-
-        edition, lp = self._edition(
-            title="Wholesome Nursery Rhymes For All Children",
-            data_source_name=DataSource.OVERDRIVE,
-            with_license_pool=True
-        )
-        non_gutenberg_children = self._work(
-            presentation_edition=edition, audience=Classifier.AUDIENCE_CHILDREN
-        )
-
-        def for_audiences(*audiences):
-            """Invoke WorkList.apply_audience_clauses using the given 
-            `audiences`, and return all the matching Work objects.
-            """
-            wl = WorkList()
-            wl.audiences = audiences
-            qu = self._db.query(Work).join(Work.license_pools)
-            clauses = wl.audience_filter_clauses(self._db, qu, Work)
-            if clauses:
-                qu = qu.filter(and_(*clauses))
-            return qu.all()
-
-        eq_([gutenberg_adult], for_audiences(Classifier.AUDIENCE_ADULT))
-
-        # The Gutenberg "children's" book is filtered out because it we have
-        # no guarantee it is actually suitable for children.
-        eq_([non_gutenberg_children], 
-            for_audiences(Classifier.AUDIENCE_CHILDREN))
-
-        # This can sometimes lead to unexpected results, but the whole
-        # thing is a hack and needs to be improved anyway.
-        eq_([non_gutenberg_children], 
-            for_audiences(Classifier.AUDIENCE_ADULT, 
-                          Classifier.AUDIENCE_CHILDREN))
-
-        # If no particular audiences are specified, no books are filtered.
-        eq_(set([gutenberg_adult, gutenberg_children, non_gutenberg_children]), 
-            set(for_audiences()))
-
-    def test_random_sample(self):
-        # This lets me test which items are chosen in a random sample,
-        # but for some reason the shuffled lists still come out in an
-        # unpredictable order.
-        random.seed(42)
-
-        # It doesn't matter what type of model object the query
-        # returns, so query something that's faster to create than
-        # Works.
-        i1 = self._identifier()
-        i2 = self._identifier()
-        i3 = self._identifier()
-        i4 = self._identifier()
-        i5 = self._identifier()
-        i6 = self._identifier()
-        i7 = self._identifier()
-        i8 = self._identifier()
-        i9 = self._identifier()
-        i10 = self._identifier()
-        qu = self._db.query(Identifier).order_by(Identifier.id)
-
-        # If the random sample is smaller than the population, a
-        # randomly located slice is chosen, and the slice is
-        # shuffled. (It's presumed that the query sorts items by some
-        # randomly generated number such as Work.random, so that choosing
-        # a slice gets you a random sample -- that's not the case here.)
-        sample = WorkList.random_sample(qu, 2, quality_coefficient=1)
-        eq_([i6, i7], sorted(sample, key=lambda x: x.id))
-
-        # If the random sample is larger than the sample population,
-        # the population is shuffled.
-        sample = WorkList.random_sample(qu, 11)
-        eq_(set([i1, i2, i3, i4, i5, i6, i7, i8, i9, i10]),
-            set(sample))
-
-        # We weight the random sample towards the front of the list.
-        # By default we only choose from the first 10% of the list.
-        #
-        # This means if we sample one item from this ten-item
-        # population, we will always get the first value.
-        for i in range(0, 10):
-            eq_([i1], WorkList.random_sample(qu, 1))
-
-        # If we sample two items, we will always get the first and
-        # second values.
-        for i in range(0, 10):
-            eq_(set([i1, i2]), set(WorkList.random_sample(qu, 2)))
-
-        # If we set the quality coefficient to sample from the first
-        # half of the list, we will never get an item from the second
-        # half.
-        samples = [WorkList.random_sample(qu, 2, 0.5) for x in range(5)]
-        eq_(
-            [set([i4, i3]), 
-             set([i1, i2]), 
-             set([i3, i2]), 
-             set([i1, i2]), 
-             set([i3, i4])],
-            [set(x) for x in samples]
-        )
-
-        # This works even if the quality coefficient appears to limit
-        # selection to a fractional number of works.
-        sample = WorkList.random_sample(qu, 2, quality_coefficient=0.23109)
-        eq_([i1, i2], sorted(sample, key=lambda x: x.id))
-
-
-    def test_search_target(self):
-        # A WorkList can be searched - it is its own search target.
-        wl = WorkList()
-        eq_(wl, wl.search_target)
-
-    def test_search(self):
-        work = self._work(with_license_pool=True)
-        self.add_to_materialized_view(work)
-
-        # Create a WorkList that has very specific requirements.
-        wl = WorkList()
-        sf, ignore = Genre.lookup(self._db, "Science Fiction")
-        wl.initialize(
-            self._default_library, "Work List",
-            genres=[sf], audiences=[Classifier.AUDIENCE_CHILDREN],
-            languages=["eng", "spa"], media=[Edition.BOOK_MEDIUM],
-        )
-        wl.fiction = True
-        wl.target_age = tuple_to_numericrange((2,2))
-        search_client = DummyExternalSearchIndex()
-        search_client.bulk_update([work])
-
-        # Do a search within the list.
-        pagination = Pagination(offset=0, size=1)
-        results = wl.search(
-            self._db, work.title, search_client, pagination
-        )
-
-        # The List configuration was passed on to the search client
-        # as parameters to use when creating the search query.
-        [query] = search_client.queries
-        [fixed, kw] = query
-        eq_((), fixed)
-        eq_(wl.fiction, kw['fiction'])
-        eq_((2,2), kw['target_age'])
-        eq_(wl.languages, kw['languages'])
-        eq_(wl.media, kw['media'])
-        eq_(wl.audiences, kw['audiences'])
-        eq_(wl.genre_ids, kw['in_any_of_these_genres'])
-        eq_(1, kw['size'])
-        eq_(0, kw['offset'])
-        
-        # The single search result was converted to a MaterializedWork.
-        [result] = results
-        from model import MaterializedWork
-        assert isinstance(result, MaterializedWork)
-        eq_(work.id, result.works_id)
-
-
-class TestLane(DatabaseTest):
-
-    def test_get_library(self):
-        lane = self._lane()
-        eq_(self._default_library, lane.get_library(self._db))
-
-    def test_visibility(self):
-        parent = self._lane()
-        visible_child = self._lane(parent=parent)
-        invisible_child = self._lane(parent=parent)
-        invisible_child.visible = False
-        eq_([visible_child], list(parent.visible_children))
-
-        grandchild = self._lane(parent=invisible_child)
-        eq_(True, parent.visible)
-        eq_(True, visible_child.visible)
-        eq_(False, invisible_child.visible)
-
-        # The grandchild lane is set to visible in the database, but
-        # it is not visible because its parent is not visible.
-        eq_(True, grandchild._visible)
-        eq_(False, grandchild.visible)
-
-    def test_parentage(self):
-        worklist = WorkList()
-        worklist.display_name = "A WorkList"
-        lane = self._lane()
-        child_lane = self._lane(parent=lane)
-        unrelated = self._lane()
-        worklist.sublanes = [child_lane]
-
-        # A WorkList has no parentage.
-        eq_([], list(worklist.parentage))
-        eq_("A WorkList", worklist.full_identifier)
-
-        # The WorkList has the Lane as a child, but the Lane doesn't know
-        # this.
-        eq_([], list(lane.parentage))
-        eq_([lane], list(child_lane.parentage))
-        eq_("%s / %s" % (lane.library.short_name, lane.display_name),
-            lane.full_identifier)
-
-        eq_(
-            "%s / %s / %s" % (
-                lane.library.short_name, lane.display_name, 
-                child_lane.display_name
-            ), 
-            child_lane.full_identifier
-        )
-
-        # TODO: The error should be raised when we try to set the parent
-        # to an illegal value, not afterwards.
-        lane.parent = child_lane
-        assert_raises_regexp(
-            ValueError, "Lane parentage loop detected", list, lane.parentage
-        )
-
-    def test_depth(self):
-        child = self._lane("sublane")
-        parent = self._lane("parent")
-        parent.sublanes.append(child)
-        eq_(0, parent.depth)
-        eq_(1, child.depth)
-
-    def test_url_name(self):
-        lane = self._lane("Fantasy / Science Fiction")
-        eq_(lane.id, lane.url_name)
-
-    def test_display_name_for_all(self):
-        lane = self._lane("Fantasy / Science Fiction")
-        eq_("All Fantasy / Science Fiction", lane.display_name_for_all)
 
     def test_affected_by_customlist(self):
 
@@ -2087,7 +1215,6 @@
         # list.
         eq_([lane2], Lane.affected_by_customlist(l1).all())
         eq_(0, Lane.affected_by_customlist(l2).count())
->>>>>>> 87d77095
 
     def test_setting_target_age_locks_audiences(self):
         lane = self._lane()
@@ -2352,11 +1479,7 @@
         )
         eq_(results, target_results)
 
-<<<<<<< HEAD
-    def test_apply_custom_filters(self):
-=======
     def test_bibliographic_filter_clause(self):
->>>>>>> 87d77095
 
         # Create some works that will or won't show up in various
         # lanes.
@@ -2376,12 +1499,6 @@
             base_query = self._db.query(MaterializedWork).join(
                 LicensePool, MaterializedWork.license_pool_id==LicensePool.id
             )
-<<<<<<< HEAD
-            query, distinct = lane.apply_bibliographic_filters(
-                self._db, base_query, MaterializedWork, featured
-            )
-            results = query.all()
-=======
             new_query, bibliographic_clause, distinct = lane.bibliographic_filter_clause(
                 self._db, base_query, MaterializedWork, featured
             )
@@ -2400,16 +1517,11 @@
 
             final_query = new_query.filter(bibliographic_clause)
             results = final_query.all()
->>>>>>> 87d77095
             works = sorted([(x.id, x.sort_title) for x in works])
             materialized_works = sorted(
                 [(x.works_id, x.sort_title) for x in results]
             )
             eq_(works, materialized_works)
-<<<<<<< HEAD
-            return distinct
-=======
->>>>>>> 87d77095
 
         # A lane may show only titles that come from a specific license source.
         gutenberg_only = self._lane()
@@ -2417,14 +1529,7 @@
             self._db, DataSource.GUTENBERG
         )
 
-<<<<<<< HEAD
-        distinct = match_works(gutenberg_only, [nonfiction])
-        # No custom list is involved, so there's no need to make the query
-        # distinct.
-        eq_(False, distinct)
-=======
         match_works(gutenberg_only, [nonfiction])
->>>>>>> 87d77095
 
         # A lane may show fiction, nonfiction, or both.
         fiction_lane = self._lane()
@@ -2453,20 +1558,6 @@
         )
         best_sellers_lane = self._lane()
         best_sellers_lane.customlists.append(best_sellers)
-<<<<<<< HEAD
-        distinct = match_works(
-            best_sellers_lane, [childrens_fiction], featured=False
-        )
-
-        # Now that CustomLists are in play, the query needs to be made
-        # distinct, because a single work can show up on more than one
-        # list.
-        eq_(True, distinct)
-
-        # Also, the `featured` argument makes a difference now. The
-        # work isn't featured on its list, so the lane appears empty
-        # when featured=True.
-=======
         match_works(
             best_sellers_lane, [childrens_fiction], featured=False
         )
@@ -2474,7 +1565,6 @@
         # Now that CustomLists are in play, the `featured` argument
         # makes a difference. The work isn't featured on its list, so
         # the lane appears empty when featured=True.
->>>>>>> 87d77095
         match_works(best_sellers_lane, [], featured=True)
 
         # If the work becomes featured, it starts showing up again.
@@ -2506,40 +1596,6 @@
         best_sellers_lane.fiction = True
         match_works(best_selling_classics, [childrens_fiction])       
 
-<<<<<<< HEAD
-    def test_apply_custom_filters_medium_restriction(self):
-        """We have to test the medium query specially in a kind of hacky way,
-        since currently the materialized view only includes ebooks.
-        """
-        audiobook = self._work(fiction=False, with_license_pool=True)
-        audiobook.presentation_edition.medium = Edition.AUDIO_MEDIUM
-        lane = self._lane()
-
-        # This lane only includes ebooks, and it's empty.
-        lane.media = [Edition.BOOK_MEDIUM]
-        qu = self._db.query(Work).join(Work.license_pools).join(Work.presentation_edition)
-        qu, distinct = lane.apply_bibliographic_filters(
-            self._db, qu, Edition, False
-        )
-        eq_([], qu.all())
-
-        # This lane only includes audiobooks, and it contains one book.
-        lane.media = [Edition.AUDIO_MEDIUM]
-        qu = self._db.query(Work).join(Work.license_pools)
-        qu, distinct = lane.apply_bibliographic_filters(
-            self._db, qu, Edition, False
-        )
-        eq_([audiobook], qu.all())
-
-    def test_apply_age_range_filter(self):
-        """Standalone test of apply_age_range_filter.
-        
-        Some of this code is also tested by test_apply_custom_filters.
-        """
-        adult = self._work(audience=Classifier.AUDIENCE_ADULT)
-        eq_(None, adult.target_age)
-        fourteen_or_fifteen = self._work(
-=======
     def test_bibliographic_filter_clause_medium_restriction(self):
         """We have to test the medium query specially in a kind of hacky way,
         since currently the materialized view only includes ebooks.
@@ -2585,59 +1641,25 @@
         eq_(None, adult.target_age)
         fourteen_or_fifteen = self._work(
             title="For teens",
->>>>>>> 87d77095
             audience=Classifier.AUDIENCE_YOUNG_ADULT
         )
         fourteen_or_fifteen.target_age = tuple_to_numericrange((14,15))
 
-<<<<<<< HEAD
-        qu = self._db.query(Work)
-
-=======
->>>>>>> 87d77095
         # This lane contains the YA book because its age range overlaps
         # the age range of the book.
         younger_ya = self._lane()
         younger_ya.target_age = (12,14)
-<<<<<<< HEAD
-        younger_ya_q = younger_ya.apply_age_range_filter(self._db, qu, Work)
-        eq_([fourteen_or_fifteen], younger_ya_q.all())
-=======
         eq_([fourteen_or_fifteen], filtered(younger_ya))
->>>>>>> 87d77095
 
         # This lane contains no books because it skews too old for the YA
         # book, but books for adults are not allowed.
         older_ya = self._lane()
         older_ya.target_age = (16,17)
-<<<<<<< HEAD
-        older_ya_q = older_ya.apply_age_range_filter(self._db, qu, Work)
-        eq_([], older_ya_q.all())
-=======
         eq_([], filtered(older_ya))
->>>>>>> 87d77095
 
         # Expand it to include books for adults, and the adult book
         # shows up despite having no target age at all.
         older_ya.target_age = (16,18)
-<<<<<<< HEAD
-        older_ya_q = older_ya.apply_age_range_filter(self._db, qu, Work)
-        eq_([adult], older_ya_q.all())
-
-    def test_apply_customlist_filter(self):
-        """Standalone test of apply_age_range_filter.
-        
-        Some of this code is also tested by test_apply_custom_filters.
-        """
-        qu = self._db.query(Work)
-
-        # If the lane has nothing to do with CustomLists,
-        # apply_customlist_filter does nothing.
-        no_lists = self._lane()
-        eq_((qu, False), no_lists.apply_customlist_filter(qu, Work))
-
-        # Set up a Work and a CustomList that contains the work.
-=======
         eq_([adult], filtered(older_ya))
 
     def test_customlist_filter_clauses(self):
@@ -2656,7 +1678,6 @@
         eq_(False, distinct)
 
         # Now set up a Work and a CustomList that contains the work.
->>>>>>> 87d77095
         work = self._work(with_license_pool=True)
         gutenberg = DataSource.lookup(self._db, DataSource.GUTENBERG)
         eq_(gutenberg, work.license_pools[0].data_source)
@@ -2674,14 +1695,6 @@
         gutenberg_lists_lane.list_datasource = gutenberg
 
         def results(lane=gutenberg_lists_lane, must_be_featured=False):
-<<<<<<< HEAD
-            modified, distinct = lane.apply_customlist_filter(
-                qu, Work, must_be_featured=must_be_featured
-            )
-            # Whenver a CustomList is in play, the query needs to be made
-            # distinct.
-            eq_(distinct, True)
-=======
             qu = self._db.query(Work)
             new_qu, clauses, distinct = lane.customlist_filter_clauses(
                 qu, Work, must_be_featured=must_be_featured
@@ -2697,7 +1710,6 @@
 
             # Run the query and see what it matches.
             modified = new_qu.filter(and_(*clauses)).distinct()
->>>>>>> 87d77095
             return modified.all()
 
         # Both lanes contain the work.
@@ -2709,14 +1721,7 @@
         overdrive = DataSource.lookup(self._db, DataSource.OVERDRIVE)
         overdrive_lists_lane = self._lane()
         overdrive_lists_lane.list_datasource = overdrive
-<<<<<<< HEAD
-        modified, distinct = overdrive_lists_lane.apply_customlist_filter(
-            qu, Work
-        )
-        eq_([], modified.all())
-=======
         eq_([], results(overdrive_lists_lane))
->>>>>>> 87d77095
 
         # It's possible to restrict a lane so that only works that are
         # _featured_ on a list show up. The work isn't featured, so it
