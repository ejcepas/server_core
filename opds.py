from collections import defaultdict
from nose.tools import set_trace
import feedparser
import re
import os
import site
import sys
import datetime
import random
import urllib
from urlparse import urlparse, urljoin
import md5
from sqlalchemy.sql.expression import func
from sqlalchemy.orm.session import Session
import requests

from lxml import builder, etree

from monitor import Monitor

from model import (
    DataSource,
    Resource,
    Identifier,
    Edition,
    Subject,
    Work,
    )

ATOM_NAMESPACE = atom_ns = 'http://www.w3.org/2005/Atom'
app_ns = 'http://www.w3.org/2007/app'
xhtml_ns = 'http://www.w3.org/1999/xhtml'
dcterms_ns = 'http://purl.org/dc/terms/'
opds_ns = 'http://opds-spec.org/2010/catalog'
schema_ns = 'http://schema.org/'

# This is a placeholder namespace for stuff we've invented.
simplified_ns = 'http://library-simplified.com/terms/'


nsmap = {
    None: atom_ns,
    'app': app_ns,
    'dcterms' : dcterms_ns,
    'opds' : opds_ns,
    'schema' : schema_ns,
    'simplified' : simplified_ns,
}

def _strftime(d):
    """
Format a date the way Atom likes it (RFC3339?)
"""
    return d.strftime('%Y-%m-%dT%H:%M:%SZ%z')

default_typemap = {datetime: lambda e, v: _strftime(v)}

E = builder.ElementMaker(typemap=default_typemap, nsmap=nsmap)
SCHEMA = builder.ElementMaker(
    typemap=default_typemap, nsmap=nsmap, namespace="http://schema.org/")


class Annotator(object):
    """The Annotator knows how to present an OPDS feed in a specific
    application context.
    """

    @classmethod
    def annotate_work_entry(cls, work, license_pool, feed, entry, links):
        """Make any custom modifications necessary to integrate this
        OPDS entry into the application's workflow.
        """
        return

    @classmethod
    def cover_links(cls, work):
        """Return all links to be used as cover links for this work.

        In a distribution application, each work will have only one
        link. In a content server-type application, each work may have
        a large number of links.

        :return: A 2-tuple (thumbnail_links, full_links)

        """
        # TODO: This might not be necessary anymore.
        if not work.cover_full_url and work.primary_edition.cover:
            work.primary_edition.set_cover(work.primary_edition.cover)

        thumbnails = []
        if work.cover_thumbnail_url:
            thumbnails = [work.cover_thumbnail_url]

        full = []
        if work.cover_full_url:
            full = [work.cover_full_url]
        return thumbnails, full

    @classmethod
    def categories(cls, work):
        """Return all relevant classifications of this work.

        :return: A dictionary mapping 'scheme' URLs to 'term' attributes.
        """
        simplified_genres = []
        for wg in work.work_genres:
            simplified_genres.append(wg.genre.name)
        if not simplified_genres:
            sole_genre = None
            if work.fiction == True:
                sole_genre = 'Fiction'
            elif work.fiction == False:
                sole_genre = 'Nonfiction'
            if sole_genre:
                simplified_genres.append(sole_genre)

        categories = {}
        if simplified_genres:
            categories[Subject.SIMPLIFIED_GENRE] = simplified_genres

        # Add the audience as a category of schema
        # http://schema.org/audience
        if work.audience:
            categories[schema_ns + "audience"] = [work.audience]
        return categories

    @classmethod
    def authors(cls, work):
        """Create one or more <author> tags for the given work."""
        return [E.author(E.name(work.author or ""))]

    @classmethod
    def summary(cls, work):
        """Return an HTML summary of this work."""
        summary = ""
        if work.summary_text:
            summary = work.summary_text
            if work.summary:
                qualities.append(("Summary quality", work.summary.quality))
        elif work.summary:
            work.summary_text = work.summary.content
            summary = work.summary_text
        return summary

    @classmethod
    def lane_id(cls, lane):
        return "tag:%s" % (lane.name)

    @classmethod
<<<<<<< HEAD
    def _identifier_urn(cls, identifier):
        return identifier.urn

    @classmethod
=======
>>>>>>> 2db6a460
    def work_id(cls, work):
        return work.primary_edition.primary_identifier.urn

    @classmethod
    def permalink_for(cls, license_pool):
        """In the absence of any specific URLs, the best we can do
        is a URN.
        """
        return license_pool.identifier.urn

    @classmethod
    def navigation_feed_url(cls, lane, order=None):
        raise NotImplementedError()

    @classmethod
    def featured_feed_url(cls, lane, order=None):
        raise NotImplementedError()

    @classmethod
    def facet_url(cls, order):
        return None

    @classmethod
    def active_licensepool_for(cls, work):
        """Which license pool would be/has been used to issue a license for
        this work?
        """
        open_access_license_pool = None
        active_license_pool = None

        if work.has_open_access_license:
            # All licenses are issued from the license pool associated with
            # the work's primary edition.
            edition = work.primary_edition

            if edition.license_pool and edition.best_open_access_link:
                # Looks good.
                open_access_license_pool = edition.license_pool

        if not open_access_license_pool:
            # The active license pool is the one that *would* be
            # associated with a loan, were a loan to be issued right
            # now.
            for p in work.license_pools:
                if p.open_access:
                    # Make sure there's a usable link--it might be
                    # audio-only or something.
                    if p.edition().best_open_access_link:
                        open_access_license_pool = p
                else:
                    # TODO: It's OK to have a non-open-access license pool,
                    # but the pool needs to have copies available.
                    active_license_pool = p
                    break
        if not active_license_pool:
            active_license_pool = open_access_license_pool
        return active_license_pool


class VerboseAnnotator(Annotator):
    """The default Annotator for machine-to-machine integration.

    This Annotator describes all categories and authors for the book
    in great detail.
    """

    @classmethod
    def categories(cls, work):
        """Send out _all_ categories for the work.

        (So long as the category type has a URI associated with it in
        Subject.uri_lookup.)
        """
        _db = Session.object_session(work)
        by_scheme = defaultdict(list)
        identifier_ids = work.all_identifier_ids()
        classifications = Identifier.classifications_for_identifier_ids(
            _db, identifier_ids)
        for c in classifications:
            subject = c.subject
            if subject.type in Subject.uri_lookup:
                scheme = Subject.uri_lookup[subject.type]
                value = dict(term=subject.identifier)
                if subject.name:
                    value['label'] = subject.name
                by_scheme[scheme].append(value)
        return by_scheme

    @classmethod
    def authors(cls, work):
        """Create a detailed <author> tag for each author."""
        return [cls.detailed_author(author)
                for author in work.primary_edition.author_contributors] * 2

    @classmethod
    def detailed_author(cls, contributor):
        """Turn a Contributor into a detailed <author> tag."""
        children = []
        children.append(E.name(contributor.display_name or ""))
        sort_name = E._makeelement("{%s}sort_name" % simplified_ns)
        sort_name.text = contributor.name
        children.append(sort_name)

        if contributor.family_name:
            family_name = E._makeelement("{%s}family_name" % schema_ns)
            family_name.text = contributor.family_name
            children.append(family_name)

        if contributor.wikipedia_name:
            wikipedia_name = E._makeelement(
                "{%s}wikipedia_name" % simplified_ns)
            wikipedia_name.text = contributor.wikipedia_name
            children.append(wikipedia_name)

        if contributor.viaf:
            viaf_tag = E._makeelement("{%s}sameas" % schema_ns)
            viaf_tag.text = "http://viaf.org/viaf/%s" % contributor.viaf
            children.append(viaf_tag)

        if contributor.lc:
            lc_tag = E._makeelement("{%s}sameas" % schema_ns)
            lc_tag.text = "http://id.loc.gov/authorities/names/%s" % contributor.lc
            children.append(lc_tag)


        return E.author(*children)


class URLRewriter(object):

    epub_id = re.compile("/([0-9]+)")

    GUTENBERG_ILLUSTRATED_HOST = "https://s3.amazonaws.com/book-covers.nypl.org/Gutenberg-Illustrated"
    CONTENT_CAFE_MIRROR_HOST = "https://s3.amazonaws.com/book-covers.nypl.org/CC"
    SCALED_CONTENT_CAFE_MIRROR_HOST = "https://s3.amazonaws.com/book-covers.nypl.org/scaled/300/CC"
    ORIGINAL_OVERDRIVE_IMAGE_MIRROR_HOST = "https://s3.amazonaws.com/book-covers.nypl.org/Overdrive"
    SCALED_OVERDRIVE_IMAGE_MIRROR_HOST = "https://s3.amazonaws.com/book-covers.nypl.org/scaled/300/Overdrive"
    ORIGINAL_THREEM_IMAGE_MIRROR_HOST = "https://s3.amazonaws.com/book-covers.nypl.org/3M"
    SCALED_THREEM_IMAGE_MIRROR_HOST = "https://s3.amazonaws.com/book-covers.nypl.org/scaled/300/3M"
    GUTENBERG_MIRROR_HOST = "http://s3.amazonaws.com/gutenberg-corpus.nypl.org/gutenberg-epub"

    @classmethod
    def rewrite(cls, url):
        if not url or '%(original_overdrive_covers_mirror)s' in url:
            # This is not mirrored; use the Content Reserve version.
            return None
        parsed = urlparse(url)
        if parsed.hostname in ('www.gutenberg.org', 'gutenberg.org'):
            return cls._rewrite_gutenberg(parsed)
        elif "%(" in url:
            return url % dict(content_cafe_mirror=cls.CONTENT_CAFE_MIRROR_HOST,
                              scaled_content_cafe_mirror=cls.SCALED_CONTENT_CAFE_MIRROR_HOST,
                              gutenberg_illustrated_mirror=cls.GUTENBERG_ILLUSTRATED_HOST,
                              original_overdrive_covers_mirror=cls.ORIGINAL_OVERDRIVE_IMAGE_MIRROR_HOST,
                              scaled_overdrive_covers_mirror=cls.SCALED_OVERDRIVE_IMAGE_MIRROR_HOST,
                              original_threem_covers_mirror=cls.ORIGINAL_THREEM_IMAGE_MIRROR_HOST,
                              scaled_threem_covers_mirror=cls.SCALED_THREEM_IMAGE_MIRROR_HOST,
            )
        else:
            return url

    @classmethod
    def _rewrite_gutenberg(cls, parsed):
        if parsed.path.startswith('/cache/epub/'):
            new_path = parsed.path.replace('/cache/epub/', '', 1)
        elif '.epub' in parsed.path:
            text_id = cls.epub_id.search(parsed.path).groups()[0]
            if 'noimages' in parsed.path:
                new_path = "%(pub_id)s/pg%(pub_id)s.epub" 
            else:
                new_path = "%(pub_id)s/pg%(pub_id)s-images.epub"
            new_path = new_path % dict(pub_id=text_id)
        else:
            new_path = parsed_path
        return cls.GUTENBERG_MIRROR_HOST + '/' + new_path


class AtomFeed(object):

    def __init__(self, title, url):
        self.feed = E.feed(
            E.id(url),
            E.title(title),
            E.updated(_strftime(datetime.datetime.utcnow())),
            E.link(href=url),
            E.link(href=url, rel="self"),
        )

    def add_link(self, **kwargs):
        self.feed.append(E.link(**kwargs))

    def add_link_to_entry(self, entry, **kwargs):
        entry.append(E.link(**kwargs))

    def __unicode__(self):
        return etree.tostring(self.feed, pretty_print=True)

class OPDSFeed(AtomFeed):

    ACQUISITION_FEED_TYPE = "application/atom+xml;profile=opds-catalog;kind=acquisition"
    NAVIGATION_FEED_TYPE = "application/atom+xml;profile=opds-catalog;kind=navigation"

    FEATURED_REL = "http://opds-spec.org/featured"
    RECOMMENDED_REL = "http://opds-spec.org/recommended"
    OPEN_ACCESS_REL = "http://opds-spec.org/acquisition/open-access"
    BORROW_REL = "http://opds-spec.org/acquisition/borrow"
    FULL_IMAGE_REL = "http://opds-spec.org/image" 
    EPUB_MEDIA_TYPE = "application/epub+zip"

    def __init__(self, title, url, annotator):
        if not annotator:
            annotator = Annotator()
        self.annotator = annotator
        super(OPDSFeed, self).__init__(title, url)


class AcquisitionFeed(OPDSFeed):

    @classmethod
    def featured(cls, languages, lane, annotator):
        """The acquisition feed for 'featured' items from a given lane.
        """
        url = annotator.featured_feed_url(lane)
        feed_size = 20
        works = lane.quality_sample(languages, 0.65, 0.3, feed_size,
                                    "currently_available")
        return AcquisitionFeed(
            lane._db, "%s: featured" % lane.name, url, works, annotator, 
            sublanes=lane.sublanes)

    def __init__(self, _db, title, url, works, annotator=None,
                 active_facet=None, sublanes=[]):
        super(AcquisitionFeed, self).__init__(title, url, annotator)
        lane_link = dict(rel="collection", href=url)
        import time
        first_time = time.time()
        totals = []
        for work in works:
            a = time.time()
            self.add_entry(work, lane_link)
            totals.append(time.time()-a)

        # import numpy
        # print "Feed built in %.2f (mean %.2f, stdev %.2f)" % (
        #    time.time()-first_time, numpy.mean(totals), numpy.std(totals))

        for title, order, facet_group, in [
                ('Title', 'title', 'Sort by'),
                ('Author', 'author', 'Sort by')]:
            url = self.annotator.facet_url(order)
            if not url:
                continue
            link = dict(href=url, title=title)
            link['rel'] = "http://opds-spec.org/facet"
            link['{%s}facetGroup' % opds_ns] = facet_group
            if order==active_facet:
                link['{%s}activeFacet' % opds_ns] = "true"
            self.add_link(**link)

    def add_entry(self, work, lane_link):
        entry = self.create_entry(work, lane_link)
        if entry is not None:
            self.feed.append(entry)
        return entry

    def create_entry(self, work, lane_link):
        """Turn a work into an entry for an acquisition feed."""
        # Find the .epub link
        epub_href = None
        p = None

        active_license_pool = self.annotator.active_licensepool_for(work)
        # There's no reason to present a book that has no active license pool.
        if not active_license_pool:
            return None

        identifier = active_license_pool.identifier

        links = []
        cover_quality = 0
        qualities = [("Work quality", work.quality)]
        full_url = None

        active_edition = active_license_pool.edition()

        thumbnail_urls, full_urls = self.annotator.cover_links(work)
        for rel, urls in (
                (Resource.IMAGE, full_urls),
                (Resource.THUMBNAIL_IMAGE, thumbnail_urls)):
            for url in urls:
                url = URLRewriter.rewrite(url)
                links.append(E.link(rel=rel, href=url))
           
        permalink = self.annotator.permalink_for(active_license_pool)
        summary = self.annotator.summary(work)

        entry = E.entry(
            E.id(self.annotator.work_id(work)),
            E.title(work.title),
        )
        if work.subtitle:
            entry.extend([E.alternativeHeadline(work.subtitle)])

        author_tags = self.annotator.authors(work)
        entry.extend(author_tags)

        entry.extend([
            E.summary(summary),
            E.updated(_strftime(datetime.datetime.utcnow())),
        ])

        permanent_work_id_tag = E._makeelement("{%s}pwid" % simplified_ns)
        permanent_work_id_tag.text = work.primary_edition.permanent_work_id
        entry.append(permanent_work_id_tag)


        entry.extend(links)

        categories_by_scheme = self.annotator.categories(work)
        category_tags = []
        for scheme, categories in categories_by_scheme.items():
            for category in categories:
                if isinstance(category, basestring):
                    category = dict(term=category)
                category_tags.append(
                    E.category(scheme=scheme, **category))
        entry.extend(category_tags)

        # print " ID %s TITLE %s AUTHORS %s" % (tag, work.title, work.authors)
        language = work.language_code
        if language:
            language_tag = E._makeelement("{%s}language" % dcterms_ns)
            language_tag.text = language
            entry.append(language_tag)

        if active_edition.publisher:
            publisher_tag = E._makeelement("{%s}publisher" % dcterms_ns)
            publisher_tag.text = active_edition.publisher
            entry.extend([publisher_tag])

        # We use Atom 'published' for the date the book first became
        # available to people using this application.
        now = datetime.datetime.utcnow()
        today = datetime.date.today()
        if (active_license_pool.availability_time and
            active_license_pool.availability_time <= now):
            availability_tag = E._makeelement("published")
            # TODO: convert to local timezone.
            availability_tag.text = active_license_pool.availability_time.strftime(
                "%Y-%m-%d")
            entry.extend([availability_tag])

        # Entry.issued is the date the ebook came out, as distinct
        # from Entry.published (which may refer to the print edition
        # or some original edition way back when).
        #
        # For Dublin Core 'dateCopyrighted' (which is the closest we
        # can come to 'date the underlying book actually came out' in
        # a way that won't be confused with 'date the book was added
        # to our database' we use Entry.issued if we have it and
        # Entry.published if not. In general this means we use issued
        # date for Gutenberg and published date for other sources.
        issued = active_edition.published
        if (issued and issued <= today):
            issued_tag = E._makeelement("{%s}dateCopyrighted" % dcterms_ns)
            # TODO: convert to local timezone.
            issued_tag.text = issued.strftime("%Y-%m-%d")
            entry.extend([issued_tag])

        self.annotator.annotate_work_entry(
            work, active_license_pool, self, entry, links)

        return entry

    def loan_tag(self, loan=None):
        # TODO: loan.start should be a datetime object that knows it's UTC.
        if not loan:
            return None
        loan_tag = E._makeelement("{%s}Event" % schema_ns)
        name = E._makeelement("{%s}name" % schema_ns)
        loan_tag.extend([name])
        name.text = 'loan'

        if loan.start:
            created = E._makeelement("{%s}startDate" % schema_ns)
            loan_tag.extend([created])
            created.text = loan.start.isoformat() + "Z"
        if loan.end:
            expires = E._makeelement("{%s}endDate" % schema_ns)
            loan_tag.extend([expires])
            expires.text = loan.end.isoformat() + "Z"
        return loan_tag

    def license_tags(self, license_pool):
        if license_pool.open_access:
            return None

        license = []
        concurrent_lends = E._makeelement(
            "{%s}total_licenses" % simplified_ns)
        license.append(concurrent_lends)
        concurrent_lends.text = str(license_pool.licenses_owned)

        available_lends = E._makeelement(
            "{%s}available_licenses" % simplified_ns)
        license.append(available_lends)
        available_lends.text = str(license_pool.licenses_available)

        active_holds = E._makeelement("{%s}active_holds" % simplified_ns)
        license.append(active_holds)
        active_holds.text = str(license_pool.patrons_in_hold_queue)

        return license

class NavigationFeed(OPDSFeed):

    @classmethod
    def main_feed(self, lane, annotator):
        """The main navigation feed for the given lane."""
        if lane.name:
            name = "Navigation feed for %s" % lane.name
        else:
            name = "Navigation feed"
        feed = NavigationFeed(
            name, annotator.navigation_feed_url(lane), annotator)

        top_level_feed = feed.add_link(
            rel="start",
            type=self.NAVIGATION_FEED_TYPE,
            href=annotator.navigation_feed_url(None),
        )

        if lane.name:
            if lane.parent:
                parent = lane.parent
            else:
                parent = None
            parent_url = annotator.navigation_feed_url(parent)
            feed.add_link(
                rel="up",
                href=parent_url,
                type=self.NAVIGATION_FEED_TYPE,
            )

        for lane in lane.sublanes:
            links = []

            for title, order, rel in [
                    ('Featured', None, self.FEATURED_REL)
            ]:
                link = E.link(
                    type=self.ACQUISITION_FEED_TYPE,
                    href=annotator.featured_feed_url(lane, order),
                    rel=rel,
                    title=title,
                )
                links.append(link)

            if lane.sublanes.lanes:
                navigation_link = E.link(
                    type=self.NAVIGATION_FEED_TYPE,
                    href=annotator.navigation_feed_url(lane),
                    rel="subsection",
                    title="Look inside %s" % lane.name,
                )
                links.append(navigation_link)
            else:
                link = E.link(
                    type=self.ACQUISITION_FEED_TYPE,
                    href=annotator.featured_feed_url(lane, 'author'),
                    title="Look inside %s" % lane.name,
                )
                links.append(link)


            feed.feed.append(
                E.entry(
                    E.id(annotator.lane_id(lane)),
                    E.title(lane.name),
                    E.link(href=annotator.featured_feed_url(lane)),
                    E.updated(_strftime(datetime.datetime.utcnow())),
                    *links
                )
            )

        return feed

class OPDSImporter(object):
    """Capable of importing editions from an OPDS feed."""
    
    def __init__(self, _db):
        self._db = _db

    def import_from_feed(self, feed):
        imported = []
        parsed = feedparser.parse(unicode(feed))
        for entry in parsed['entries']:
            e = self.import_from_entry(entry)
        set_trace()
        return imported, parsed

    def parse_identifier(self, identifier_string):
        if identifier_string.startswith("http:") or identifier_string.startswith("https:"):
            type = Identifier.URL
        elif identifier_string.startswith(Identifier.URN_SCHEME_PREFIX):
            identifier.startswith(Identifier.URN_SCHEME_PREFIX)
            type, identifier = identifier.split(":", 2)
        elif identifier_string.startswith(Identifier.ISBN_URN_SCHEME_PREFIX):
            type = Identifier.ISBN
            identifier = identifier[len(Identifier.ISBN_URN_SCHEME_PREFIX):]
        else:
            raise ValueError(
                "Could not turn %s into a recognized identifier." %
                identifier_string)
        return Identifier.for_foreign_id(type, identifier)

    def import_from_entry(self, entry):
        identifier = self.parse_identifier(entry.get('id'))
        
        title = entry.get('title', None)
        updated = entry.get('updated_parsed', None)
        publisher = entry.get('dcterms_publisher', None)
        language = entry.get('dcterms_language', None)
        subjects = entry.get('tags', [])
        summary = entry.get('summary', '')
        pwid = entry.get('simplified_pwid', None)

        title_detail = entry.get('title_detail', None)
        summary_detail = entry.get('summary_detail', None)

        author_sort_name = entry.get('simplified_sort_name', None)
        author_family_name = entry.get('simplified_family_name', None)
        author_wikipedia_name = entry.get('simplified_wikipedia_name', None)        

        links = entry.get('links', [])

class OPDSImportMonitor(Monitor):
    """Periodically monitor an OPDS archive feed and import every edition
    it mentions.
    """
    
    def __init__(self, feed_url, interval_seconds=3600):
        self.feed_url = feed_url
        super(OPDSImportMonitor, self).__init__(
            "OPDS Import %s" % feed_url, interval_seconds)

    def run_once(self, _db, start, cutoff):
        importer = OPDSImporter(_db)
        next_link = self.feed_url
        while next_link:
            imported, parsed = self.process_one_page(importer, next_link)
            if len(imported) == 0:
                # We did not see a single book on this page we haven't
                # already seen. There's no need to keep going.
                break
            # TODO: get the proper next link.
            set_trace()
            next_link = True

    def process_one_page(self, importer, url):
        response = requests.get(self.feed_url)
        return importer.import_from_feed(response.content)<|MERGE_RESOLUTION|>--- conflicted
+++ resolved
@@ -147,13 +147,6 @@
         return "tag:%s" % (lane.name)
 
     @classmethod
-<<<<<<< HEAD
-    def _identifier_urn(cls, identifier):
-        return identifier.urn
-
-    @classmethod
-=======
->>>>>>> 2db6a460
     def work_id(cls, work):
         return work.primary_edition.primary_identifier.urn
 
